--- conflicted
+++ resolved
@@ -1493,12 +1493,9 @@
  * @NL80211_ATTR_CSA_C_OFF_PRESP: Offset of the channel switch counter
  *	field in the probe response (%NL80211_ATTR_PROBE_RESP).
  *
-<<<<<<< HEAD
-=======
  * @NL80211_ATTR_RXMGMT_FLAGS: flags for nl80211_send_mgmt(), u32.
  *	As specified in the &enum nl80211_rxmgmt_flags.
  *
->>>>>>> 076f0d20
  * @NL80211_ATTR_MAX: highest attribute number currently defined
  * @__NL80211_ATTR_AFTER_LAST: internal use
  */
@@ -1807,11 +1804,8 @@
 	NL80211_ATTR_CSA_C_OFF_BEACON,
 	NL80211_ATTR_CSA_C_OFF_PRESP,
 
-<<<<<<< HEAD
-=======
 	NL80211_ATTR_RXMGMT_FLAGS,
 
->>>>>>> 076f0d20
 	/* add attributes here, update the policy in nl80211.c */
 
 	__NL80211_ATTR_AFTER_LAST,
