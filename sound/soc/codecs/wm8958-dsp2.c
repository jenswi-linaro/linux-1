/*
 * wm8958-dsp2.c  --  WM8958 DSP2 support
 *
 * Copyright 2011 Wolfson Microelectronics plc
 *
 * Author: Mark Brown <broonie@opensource.wolfsonmicro.com>
 *
 * This program is free software; you can redistribute it and/or modify
 * it under the terms of the GNU General Public License version 2 as
 * published by the Free Software Foundation.
 */

#include <linux/module.h>
#include <linux/moduleparam.h>
#include <linux/init.h>
#include <linux/delay.h>
#include <linux/pm.h>
#include <linux/i2c.h>
#include <linux/platform_device.h>
#include <linux/slab.h>
#include <sound/soc.h>
#include <sound/initval.h>
#include <sound/tlv.h>
#include <trace/events/asoc.h>

#include <linux/mfd/wm8994/core.h>
#include <linux/mfd/wm8994/registers.h>
#include <linux/mfd/wm8994/pdata.h>
#include <linux/mfd/wm8994/gpio.h>

#include "wm8994.h"

#define WM_FW_BLOCK_INFO 0xff
#define WM_FW_BLOCK_PM   0x00
#define WM_FW_BLOCK_X    0x01
#define WM_FW_BLOCK_Y    0x02
#define WM_FW_BLOCK_Z    0x03
#define WM_FW_BLOCK_I    0x06
#define WM_FW_BLOCK_A    0x08
#define WM_FW_BLOCK_C    0x0c

static int wm8958_dsp2_fw(struct snd_soc_codec *codec, const char *name,
			  const struct firmware *fw, bool check)
{
	struct wm8994_priv *wm8994 = snd_soc_codec_get_drvdata(codec);
	u64 data64;
	u32 data32;
	const u8 *data;
	char *str;
	size_t block_len, len;
	int ret = 0;

	/* Suppress unneeded downloads */
	if (wm8994->cur_fw == fw)
		return 0;

	if (fw->size < 32) {
<<<<<<< HEAD
		dev_err(codec->dev, "%s: firmware too short (%d bytes)\n",
=======
		dev_err(codec->dev, "%s: firmware too short (%zd bytes)\n",
>>>>>>> c16fa4f2
			name, fw->size);
		goto err;
	}

	if (memcmp(fw->data, "WMFW", 4) != 0) {
		memcpy(&data32, fw->data, sizeof(data32));
		data32 = be32_to_cpu(data32);
		dev_err(codec->dev, "%s: firmware has bad file magic %08x\n",
			name, data32);
		goto err;
	}

	memcpy(&data32, fw->data + 4, sizeof(data32));
	len = be32_to_cpu(data32);

	memcpy(&data32, fw->data + 8, sizeof(data32));
	data32 = be32_to_cpu(data32);
	if ((data32 >> 24) & 0xff) {
		dev_err(codec->dev, "%s: unsupported firmware version %d\n",
			name, (data32 >> 24) & 0xff);
		goto err;
	}
	if ((data32 & 0xffff) != 8958) {
		dev_err(codec->dev, "%s: unsupported target device %d\n",
			name, data32 & 0xffff);
		goto err;
	}
	if (((data32 >> 16) & 0xff) != 0xc) {
		dev_err(codec->dev, "%s: unsupported target core %d\n",
			name, (data32 >> 16) & 0xff);
		goto err;
	}

	if (check) {
		memcpy(&data64, fw->data + 24, sizeof(u64));
		dev_info(codec->dev, "%s timestamp %llx\n",
			 name, be64_to_cpu(data64));
	} else {
		snd_soc_write(codec, 0x102, 0x2);
		snd_soc_write(codec, 0x900, 0x2);
	}

	data = fw->data + len;
	len = fw->size - len;
	while (len) {
		if (len < 12) {
			dev_err(codec->dev, "%s short data block of %zd\n",
				name, len);
			goto err;
		}

		memcpy(&data32, data + 4, sizeof(data32));
		block_len = be32_to_cpu(data32);
		if (block_len + 8 > len) {
			dev_err(codec->dev, "%zd byte block longer than file\n",
				block_len);
			goto err;
		}
		if (block_len == 0) {
			dev_err(codec->dev, "Zero length block\n");
			goto err;
		}

		memcpy(&data32, data, sizeof(data32));
		data32 = be32_to_cpu(data32);

		switch ((data32 >> 24) & 0xff) {
		case WM_FW_BLOCK_INFO:
			/* Informational text */
			if (!check)
				break;

			str = kzalloc(block_len + 1, GFP_KERNEL);
			if (str) {
				memcpy(str, data + 8, block_len);
				dev_info(codec->dev, "%s: %s\n", name, str);
				kfree(str);
			} else {
				dev_err(codec->dev, "Out of memory\n");
			}
			break;
		case WM_FW_BLOCK_PM:
		case WM_FW_BLOCK_X:
		case WM_FW_BLOCK_Y:
		case WM_FW_BLOCK_Z:
		case WM_FW_BLOCK_I:
		case WM_FW_BLOCK_A:
		case WM_FW_BLOCK_C:
			dev_dbg(codec->dev, "%s: %zd bytes of %x@%x\n", name,
				block_len, (data32 >> 24) & 0xff,
				data32 & 0xffffff);

			if (check)
				break;

			data32 &= 0xffffff;

			wm8994_bulk_write(codec->control_data,
					  data32 & 0xffffff,
					  block_len / 2,
					  (void *)(data + 8));

			break;
		default:
			dev_warn(codec->dev, "%s: unknown block type %d\n",
				 name, (data32 >> 24) & 0xff);
			break;
		}

		/* Round up to the next 32 bit word */
		block_len += block_len % 4;

		data += block_len + 8;
		len -= block_len + 8;
	}

	if (!check) {
		dev_dbg(codec->dev, "%s: download done\n", name);
		wm8994->cur_fw = fw;
	} else {
		dev_info(codec->dev, "%s: got firmware\n", name);
	}

	goto ok;

err:
	ret = -EINVAL;
ok:
	if (!check) {
		snd_soc_write(codec, 0x900, 0x0);
		snd_soc_write(codec, 0x102, 0x0);
	}

	return ret;
}

static void wm8958_dsp_start_mbc(struct snd_soc_codec *codec, int path)
{
	struct wm8994_priv *wm8994 = snd_soc_codec_get_drvdata(codec);
	struct wm8994_pdata *pdata = wm8994->pdata;
	int i;

	/* If the DSP is already running then noop */
	if (snd_soc_read(codec, WM8958_DSP2_PROGRAM) & WM8958_DSP2_ENA)
		return;

	/* If we have MBC firmware download it */
	if (wm8994->mbc)
		wm8958_dsp2_fw(codec, "MBC", wm8994->mbc, false);

	snd_soc_update_bits(codec, WM8958_DSP2_PROGRAM,
			    WM8958_DSP2_ENA, WM8958_DSP2_ENA);

	/* If we've got user supplied MBC settings use them */
	if (pdata && pdata->num_mbc_cfgs) {
		struct wm8958_mbc_cfg *cfg
			= &pdata->mbc_cfgs[wm8994->mbc_cfg];

		for (i = 0; i < ARRAY_SIZE(cfg->coeff_regs); i++)
			snd_soc_write(codec, i + WM8958_MBC_BAND_1_K_1,
				      cfg->coeff_regs[i]);

		for (i = 0; i < ARRAY_SIZE(cfg->cutoff_regs); i++)
			snd_soc_write(codec,
				      i + WM8958_MBC_BAND_2_LOWER_CUTOFF_C1_1,
				      cfg->cutoff_regs[i]);
	}

	/* Run the DSP */
	snd_soc_write(codec, WM8958_DSP2_EXECCONTROL,
		      WM8958_DSP2_RUNR);

	/* And we're off! */
	snd_soc_update_bits(codec, WM8958_DSP2_CONFIG,
			    WM8958_MBC_ENA |
			    WM8958_MBC_SEL_MASK,
			    path << WM8958_MBC_SEL_SHIFT |
			    WM8958_MBC_ENA);
}

static void wm8958_dsp_start_vss(struct snd_soc_codec *codec, int path)
{
	struct wm8994_priv *wm8994 = snd_soc_codec_get_drvdata(codec);
	struct wm8994_pdata *pdata = wm8994->pdata;
	int i, ena;

	if (wm8994->mbc_vss)
		wm8958_dsp2_fw(codec, "MBC+VSS", wm8994->mbc_vss, false);

	snd_soc_update_bits(codec, WM8958_DSP2_PROGRAM,
			    WM8958_DSP2_ENA, WM8958_DSP2_ENA);

	/* If we've got user supplied settings use them */
	if (pdata && pdata->num_mbc_cfgs) {
		struct wm8958_mbc_cfg *cfg
			= &pdata->mbc_cfgs[wm8994->mbc_cfg];

		for (i = 0; i < ARRAY_SIZE(cfg->combined_regs); i++)
			snd_soc_write(codec, i + 0x2800,
				      cfg->combined_regs[i]);
	}

	if (pdata && pdata->num_vss_cfgs) {
		struct wm8958_vss_cfg *cfg
			= &pdata->vss_cfgs[wm8994->vss_cfg];

		for (i = 0; i < ARRAY_SIZE(cfg->regs); i++)
			snd_soc_write(codec, i + 0x2600, cfg->regs[i]);
	}

	if (pdata && pdata->num_vss_hpf_cfgs) {
		struct wm8958_vss_hpf_cfg *cfg
			= &pdata->vss_hpf_cfgs[wm8994->vss_hpf_cfg];

		for (i = 0; i < ARRAY_SIZE(cfg->regs); i++)
			snd_soc_write(codec, i + 0x2400, cfg->regs[i]);
	}

	/* Run the DSP */
	snd_soc_write(codec, WM8958_DSP2_EXECCONTROL,
		      WM8958_DSP2_RUNR);

	/* Enable the algorithms we've selected */
	ena = 0;
	if (wm8994->mbc_ena[path])
		ena |= 0x8;
	if (wm8994->hpf2_ena[path])
		ena |= 0x4;
	if (wm8994->hpf1_ena[path])
		ena |= 0x2;
	if (wm8994->vss_ena[path])
		ena |= 0x1;

	snd_soc_write(codec, 0x2201, ena);

	/* Switch the DSP into the data path */
	snd_soc_update_bits(codec, WM8958_DSP2_CONFIG,
			    WM8958_MBC_SEL_MASK | WM8958_MBC_ENA,
			    path << WM8958_MBC_SEL_SHIFT | WM8958_MBC_ENA);
}

static void wm8958_dsp_start_enh_eq(struct snd_soc_codec *codec, int path)
{
	struct wm8994_priv *wm8994 = snd_soc_codec_get_drvdata(codec);
	struct wm8994_pdata *pdata = wm8994->pdata;
	int i;

	wm8958_dsp2_fw(codec, "ENH_EQ", wm8994->enh_eq, false);

	snd_soc_update_bits(codec, WM8958_DSP2_PROGRAM,
			    WM8958_DSP2_ENA, WM8958_DSP2_ENA);

	/* If we've got user supplied settings use them */
	if (pdata && pdata->num_enh_eq_cfgs) {
		struct wm8958_enh_eq_cfg *cfg
			= &pdata->enh_eq_cfgs[wm8994->enh_eq_cfg];

		for (i = 0; i < ARRAY_SIZE(cfg->regs); i++)
			snd_soc_write(codec, i + 0x2200,
				      cfg->regs[i]);
	}

	/* Run the DSP */
	snd_soc_write(codec, WM8958_DSP2_EXECCONTROL,
		      WM8958_DSP2_RUNR);

	/* Switch the DSP into the data path */
	snd_soc_update_bits(codec, WM8958_DSP2_CONFIG,
			    WM8958_MBC_SEL_MASK | WM8958_MBC_ENA,
			    path << WM8958_MBC_SEL_SHIFT | WM8958_MBC_ENA);
}

static void wm8958_dsp_apply(struct snd_soc_codec *codec, int path, int start)
{
	struct wm8994_priv *wm8994 = snd_soc_codec_get_drvdata(codec);
	int pwr_reg = snd_soc_read(codec, WM8994_POWER_MANAGEMENT_5);
	int ena, reg, aif;

	switch (path) {
	case 0:
		pwr_reg &= (WM8994_AIF1DAC1L_ENA | WM8994_AIF1DAC1R_ENA);
		aif = 0;
		break;
	case 1:
		pwr_reg &= (WM8994_AIF1DAC2L_ENA | WM8994_AIF1DAC2R_ENA);
		aif = 0;
		break;
	case 2:
		pwr_reg &= (WM8994_AIF2DACL_ENA | WM8994_AIF2DACR_ENA);
		aif = 1;
		break;
	default:
		BUG();
		return;
	}

	/* Do we have both an active AIF and an active algorithm? */
	ena = wm8994->mbc_ena[path] || wm8994->vss_ena[path] ||
		wm8994->hpf1_ena[path] || wm8994->hpf2_ena[path] ||
		wm8994->enh_eq_ena[path];
	if (!pwr_reg)
		ena = 0;

	reg = snd_soc_read(codec, WM8958_DSP2_PROGRAM);

	dev_dbg(codec->dev, "DSP path %d %d startup: %d, power: %x, DSP: %x\n",
		path, wm8994->dsp_active, start, pwr_reg, reg);

	if (start && ena) {
		/* If the DSP is already running then noop */
		if (reg & WM8958_DSP2_ENA)
			return;

		/* If either AIFnCLK is not yet enabled postpone */
		if (!(snd_soc_read(codec, WM8994_AIF1_CLOCKING_1)
		      & WM8994_AIF1CLK_ENA_MASK) &&
		    !(snd_soc_read(codec, WM8994_AIF2_CLOCKING_1)
		      & WM8994_AIF2CLK_ENA_MASK))
			return;

		/* Switch the clock over to the appropriate AIF */
		snd_soc_update_bits(codec, WM8994_CLOCKING_1,
				    WM8958_DSP2CLK_SRC | WM8958_DSP2CLK_ENA,
				    aif << WM8958_DSP2CLK_SRC_SHIFT |
				    WM8958_DSP2CLK_ENA);

		if (wm8994->enh_eq_ena[path])
			wm8958_dsp_start_enh_eq(codec, path);
		else if (wm8994->vss_ena[path] || wm8994->hpf1_ena[path] ||
		    wm8994->hpf2_ena[path])
			wm8958_dsp_start_vss(codec, path);
		else if (wm8994->mbc_ena[path])
			wm8958_dsp_start_mbc(codec, path);

		wm8994->dsp_active = path;

		dev_dbg(codec->dev, "DSP running in path %d\n", path);
	}

	if (!start && wm8994->dsp_active == path) {
		/* If the DSP is already stopped then noop */
		if (!(reg & WM8958_DSP2_ENA))
			return;

		snd_soc_update_bits(codec, WM8958_DSP2_CONFIG,
				    WM8958_MBC_ENA, 0);	
		snd_soc_write(codec, WM8958_DSP2_EXECCONTROL,
			      WM8958_DSP2_STOP);
		snd_soc_update_bits(codec, WM8958_DSP2_PROGRAM,
				    WM8958_DSP2_ENA, 0);
		snd_soc_update_bits(codec, WM8994_CLOCKING_1,
				    WM8958_DSP2CLK_ENA, 0);

		wm8994->dsp_active = -1;

		dev_dbg(codec->dev, "DSP stopped\n");
	}
}

int wm8958_aif_ev(struct snd_soc_dapm_widget *w,
		  struct snd_kcontrol *kcontrol, int event)
{
	struct snd_soc_codec *codec = w->codec;
	int i;

	switch (event) {
	case SND_SOC_DAPM_POST_PMU:
	case SND_SOC_DAPM_PRE_PMU:
		for (i = 0; i < 3; i++)
			wm8958_dsp_apply(codec, i, 1);
		break;
	case SND_SOC_DAPM_POST_PMD:
	case SND_SOC_DAPM_PRE_PMD:
		for (i = 0; i < 3; i++)
			wm8958_dsp_apply(codec, i, 0);
		break;
	}

	return 0;
}

/* Check if DSP2 is in use on another AIF */
static int wm8958_dsp2_busy(struct wm8994_priv *wm8994, int aif)
{
	int i;

	for (i = 0; i < ARRAY_SIZE(wm8994->mbc_ena); i++) {
		if (i == aif)
			continue;
		if (wm8994->mbc_ena[i] || wm8994->vss_ena[i] ||
		    wm8994->hpf1_ena[i] || wm8994->hpf2_ena[i])
			return 1;
	}

	return 0;
}

static int wm8958_put_mbc_enum(struct snd_kcontrol *kcontrol,
			       struct snd_ctl_elem_value *ucontrol)
{
	struct snd_soc_codec *codec = snd_kcontrol_chip(kcontrol);
	struct wm8994_priv *wm8994 = snd_soc_codec_get_drvdata(codec);
	struct wm8994_pdata *pdata = wm8994->pdata;
	int value = ucontrol->value.integer.value[0];
	int reg;

	/* Don't allow on the fly reconfiguration */
	reg = snd_soc_read(codec, WM8994_CLOCKING_1);
	if (reg < 0 || reg & WM8958_DSP2CLK_ENA)
		return -EBUSY;

	if (value >= pdata->num_mbc_cfgs)
		return -EINVAL;

	wm8994->mbc_cfg = value;

	return 0;
}

static int wm8958_get_mbc_enum(struct snd_kcontrol *kcontrol,
			       struct snd_ctl_elem_value *ucontrol)
{
	struct snd_soc_codec *codec = snd_kcontrol_chip(kcontrol);
	struct wm8994_priv *wm8994 = snd_soc_codec_get_drvdata(codec);

	ucontrol->value.enumerated.item[0] = wm8994->mbc_cfg;

	return 0;
}

static int wm8958_mbc_info(struct snd_kcontrol *kcontrol,
			   struct snd_ctl_elem_info *uinfo)
{
	uinfo->type = SNDRV_CTL_ELEM_TYPE_BOOLEAN;
	uinfo->count = 1;
	uinfo->value.integer.min = 0;
	uinfo->value.integer.max = 1;
	return 0;
}

static int wm8958_mbc_get(struct snd_kcontrol *kcontrol,
			  struct snd_ctl_elem_value *ucontrol)
{
	int mbc = kcontrol->private_value;
	struct snd_soc_codec *codec = snd_kcontrol_chip(kcontrol);
	struct wm8994_priv *wm8994 = snd_soc_codec_get_drvdata(codec);

	ucontrol->value.integer.value[0] = wm8994->mbc_ena[mbc];

	return 0;
}

static int wm8958_mbc_put(struct snd_kcontrol *kcontrol,
			  struct snd_ctl_elem_value *ucontrol)
{
	int mbc = kcontrol->private_value;
	struct snd_soc_codec *codec = snd_kcontrol_chip(kcontrol);
	struct wm8994_priv *wm8994 = snd_soc_codec_get_drvdata(codec);

	if (wm8994->mbc_ena[mbc] == ucontrol->value.integer.value[0])
		return 0;

	if (ucontrol->value.integer.value[0] > 1)
		return -EINVAL;

	if (wm8958_dsp2_busy(wm8994, mbc)) {
		dev_dbg(codec->dev, "DSP2 active on %d already\n", mbc);
		return -EBUSY;
	}

	if (wm8994->enh_eq_ena[mbc])
		return -EBUSY;

	wm8994->mbc_ena[mbc] = ucontrol->value.integer.value[0];

	wm8958_dsp_apply(codec, mbc, wm8994->mbc_ena[mbc]);

	return 0;
}

#define WM8958_MBC_SWITCH(xname, xval) {\
	.iface = SNDRV_CTL_ELEM_IFACE_MIXER, .name = (xname), \
	.access = SNDRV_CTL_ELEM_ACCESS_READWRITE,\
	.info = wm8958_mbc_info, \
	.get = wm8958_mbc_get, .put = wm8958_mbc_put, \
	.private_value = xval }

static int wm8958_put_vss_enum(struct snd_kcontrol *kcontrol,
			       struct snd_ctl_elem_value *ucontrol)
{
	struct snd_soc_codec *codec = snd_kcontrol_chip(kcontrol);
	struct wm8994_priv *wm8994 = snd_soc_codec_get_drvdata(codec);
	struct wm8994_pdata *pdata = wm8994->pdata;
	int value = ucontrol->value.integer.value[0];
	int reg;

	/* Don't allow on the fly reconfiguration */
	reg = snd_soc_read(codec, WM8994_CLOCKING_1);
	if (reg < 0 || reg & WM8958_DSP2CLK_ENA)
		return -EBUSY;

	if (value >= pdata->num_vss_cfgs)
		return -EINVAL;

	wm8994->vss_cfg = value;

	return 0;
}

static int wm8958_get_vss_enum(struct snd_kcontrol *kcontrol,
			       struct snd_ctl_elem_value *ucontrol)
{
	struct snd_soc_codec *codec = snd_kcontrol_chip(kcontrol);
	struct wm8994_priv *wm8994 = snd_soc_codec_get_drvdata(codec);

	ucontrol->value.enumerated.item[0] = wm8994->vss_cfg;

	return 0;
}

static int wm8958_put_vss_hpf_enum(struct snd_kcontrol *kcontrol,
				   struct snd_ctl_elem_value *ucontrol)
{
	struct snd_soc_codec *codec = snd_kcontrol_chip(kcontrol);
	struct wm8994_priv *wm8994 = snd_soc_codec_get_drvdata(codec);
	struct wm8994_pdata *pdata = wm8994->pdata;
	int value = ucontrol->value.integer.value[0];
	int reg;

	/* Don't allow on the fly reconfiguration */
	reg = snd_soc_read(codec, WM8994_CLOCKING_1);
	if (reg < 0 || reg & WM8958_DSP2CLK_ENA)
		return -EBUSY;

	if (value >= pdata->num_vss_hpf_cfgs)
		return -EINVAL;

	wm8994->vss_hpf_cfg = value;

	return 0;
}

static int wm8958_get_vss_hpf_enum(struct snd_kcontrol *kcontrol,
				   struct snd_ctl_elem_value *ucontrol)
{
	struct snd_soc_codec *codec = snd_kcontrol_chip(kcontrol);
	struct wm8994_priv *wm8994 = snd_soc_codec_get_drvdata(codec);

	ucontrol->value.enumerated.item[0] = wm8994->vss_hpf_cfg;

	return 0;
}

static int wm8958_vss_info(struct snd_kcontrol *kcontrol,
			   struct snd_ctl_elem_info *uinfo)
{
	uinfo->type = SNDRV_CTL_ELEM_TYPE_BOOLEAN;
	uinfo->count = 1;
	uinfo->value.integer.min = 0;
	uinfo->value.integer.max = 1;
	return 0;
}

static int wm8958_vss_get(struct snd_kcontrol *kcontrol,
			  struct snd_ctl_elem_value *ucontrol)
{
	int vss = kcontrol->private_value;
	struct snd_soc_codec *codec = snd_kcontrol_chip(kcontrol);
	struct wm8994_priv *wm8994 = snd_soc_codec_get_drvdata(codec);

	ucontrol->value.integer.value[0] = wm8994->vss_ena[vss];

	return 0;
}

static int wm8958_vss_put(struct snd_kcontrol *kcontrol,
			  struct snd_ctl_elem_value *ucontrol)
{
	int vss = kcontrol->private_value;
	struct snd_soc_codec *codec = snd_kcontrol_chip(kcontrol);
	struct wm8994_priv *wm8994 = snd_soc_codec_get_drvdata(codec);

	if (wm8994->vss_ena[vss] == ucontrol->value.integer.value[0])
		return 0;

	if (ucontrol->value.integer.value[0] > 1)
		return -EINVAL;

	if (!wm8994->mbc_vss)
		return -ENODEV;

	if (wm8958_dsp2_busy(wm8994, vss)) {
		dev_dbg(codec->dev, "DSP2 active on %d already\n", vss);
		return -EBUSY;
	}

	if (wm8994->enh_eq_ena[vss])
		return -EBUSY;

	wm8994->vss_ena[vss] = ucontrol->value.integer.value[0];

	wm8958_dsp_apply(codec, vss, wm8994->vss_ena[vss]);

	return 0;
}


#define WM8958_VSS_SWITCH(xname, xval) {\
	.iface = SNDRV_CTL_ELEM_IFACE_MIXER, .name = (xname), \
	.access = SNDRV_CTL_ELEM_ACCESS_READWRITE,\
	.info = wm8958_vss_info, \
	.get = wm8958_vss_get, .put = wm8958_vss_put, \
	.private_value = xval }

static int wm8958_hpf_info(struct snd_kcontrol *kcontrol,
			   struct snd_ctl_elem_info *uinfo)
{
	uinfo->type = SNDRV_CTL_ELEM_TYPE_BOOLEAN;
	uinfo->count = 1;
	uinfo->value.integer.min = 0;
	uinfo->value.integer.max = 1;
	return 0;
}

static int wm8958_hpf_get(struct snd_kcontrol *kcontrol,
			  struct snd_ctl_elem_value *ucontrol)
{
	int hpf = kcontrol->private_value;
	struct snd_soc_codec *codec = snd_kcontrol_chip(kcontrol);
	struct wm8994_priv *wm8994 = snd_soc_codec_get_drvdata(codec);

	if (hpf < 3)
		ucontrol->value.integer.value[0] = wm8994->hpf1_ena[hpf % 3];
	else
		ucontrol->value.integer.value[0] = wm8994->hpf2_ena[hpf % 3];

	return 0;
}

static int wm8958_hpf_put(struct snd_kcontrol *kcontrol,
			  struct snd_ctl_elem_value *ucontrol)
{
	int hpf = kcontrol->private_value;
	struct snd_soc_codec *codec = snd_kcontrol_chip(kcontrol);
	struct wm8994_priv *wm8994 = snd_soc_codec_get_drvdata(codec);

	if (hpf < 3) {
		if (wm8994->hpf1_ena[hpf % 3] ==
		    ucontrol->value.integer.value[0])
			return 0;
	} else {
		if (wm8994->hpf2_ena[hpf % 3] ==
		    ucontrol->value.integer.value[0])
			return 0;
	}

	if (ucontrol->value.integer.value[0] > 1)
		return -EINVAL;

	if (!wm8994->mbc_vss)
		return -ENODEV;

	if (wm8958_dsp2_busy(wm8994, hpf % 3)) {
		dev_dbg(codec->dev, "DSP2 active on %d already\n", hpf);
		return -EBUSY;
	}

	if (wm8994->enh_eq_ena[hpf % 3])
		return -EBUSY;

	if (hpf < 3)
		wm8994->hpf1_ena[hpf % 3] = ucontrol->value.integer.value[0];
	else
		wm8994->hpf2_ena[hpf % 3] = ucontrol->value.integer.value[0];

	wm8958_dsp_apply(codec, hpf % 3, ucontrol->value.integer.value[0]);

	return 0;
}

#define WM8958_HPF_SWITCH(xname, xval) {\
	.iface = SNDRV_CTL_ELEM_IFACE_MIXER, .name = (xname), \
	.access = SNDRV_CTL_ELEM_ACCESS_READWRITE,\
	.info = wm8958_hpf_info, \
	.get = wm8958_hpf_get, .put = wm8958_hpf_put, \
	.private_value = xval }

static int wm8958_put_enh_eq_enum(struct snd_kcontrol *kcontrol,
				  struct snd_ctl_elem_value *ucontrol)
{
	struct snd_soc_codec *codec = snd_kcontrol_chip(kcontrol);
	struct wm8994_priv *wm8994 = snd_soc_codec_get_drvdata(codec);
	struct wm8994_pdata *pdata = wm8994->pdata;
	int value = ucontrol->value.integer.value[0];
	int reg;

	/* Don't allow on the fly reconfiguration */
	reg = snd_soc_read(codec, WM8994_CLOCKING_1);
	if (reg < 0 || reg & WM8958_DSP2CLK_ENA)
		return -EBUSY;

	if (value >= pdata->num_enh_eq_cfgs)
		return -EINVAL;

	wm8994->enh_eq_cfg = value;

	return 0;
}

static int wm8958_get_enh_eq_enum(struct snd_kcontrol *kcontrol,
				  struct snd_ctl_elem_value *ucontrol)
{
	struct snd_soc_codec *codec = snd_kcontrol_chip(kcontrol);
	struct wm8994_priv *wm8994 = snd_soc_codec_get_drvdata(codec);

	ucontrol->value.enumerated.item[0] = wm8994->enh_eq_cfg;

	return 0;
}

static int wm8958_enh_eq_info(struct snd_kcontrol *kcontrol,
			   struct snd_ctl_elem_info *uinfo)
{
	uinfo->type = SNDRV_CTL_ELEM_TYPE_BOOLEAN;
	uinfo->count = 1;
	uinfo->value.integer.min = 0;
	uinfo->value.integer.max = 1;
	return 0;
}

static int wm8958_enh_eq_get(struct snd_kcontrol *kcontrol,
			  struct snd_ctl_elem_value *ucontrol)
{
	int eq = kcontrol->private_value;
	struct snd_soc_codec *codec = snd_kcontrol_chip(kcontrol);
	struct wm8994_priv *wm8994 = snd_soc_codec_get_drvdata(codec);

	ucontrol->value.integer.value[0] = wm8994->enh_eq_ena[eq];

	return 0;
}

static int wm8958_enh_eq_put(struct snd_kcontrol *kcontrol,
			  struct snd_ctl_elem_value *ucontrol)
{
	int eq = kcontrol->private_value;
	struct snd_soc_codec *codec = snd_kcontrol_chip(kcontrol);
	struct wm8994_priv *wm8994 = snd_soc_codec_get_drvdata(codec);

	if (wm8994->enh_eq_ena[eq] == ucontrol->value.integer.value[0])
		return 0;

	if (ucontrol->value.integer.value[0] > 1)
		return -EINVAL;

	if (!wm8994->enh_eq)
		return -ENODEV;

	if (wm8958_dsp2_busy(wm8994, eq)) {
		dev_dbg(codec->dev, "DSP2 active on %d already\n", eq);
		return -EBUSY;
	}

	if (wm8994->mbc_ena[eq] || wm8994->vss_ena[eq] ||
	    wm8994->hpf1_ena[eq] || wm8994->hpf2_ena[eq])
		return -EBUSY;

	wm8994->enh_eq_ena[eq] = ucontrol->value.integer.value[0];

	wm8958_dsp_apply(codec, eq, ucontrol->value.integer.value[0]);

	return 0;
}

#define WM8958_ENH_EQ_SWITCH(xname, xval) {\
	.iface = SNDRV_CTL_ELEM_IFACE_MIXER, .name = (xname), \
	.access = SNDRV_CTL_ELEM_ACCESS_READWRITE,\
	.info = wm8958_enh_eq_info, \
	.get = wm8958_enh_eq_get, .put = wm8958_enh_eq_put, \
	.private_value = xval }

static const struct snd_kcontrol_new wm8958_mbc_snd_controls[] = {
WM8958_MBC_SWITCH("AIF1DAC1 MBC Switch", 0),
WM8958_MBC_SWITCH("AIF1DAC2 MBC Switch", 1),
WM8958_MBC_SWITCH("AIF2DAC MBC Switch", 2),
};

static const struct snd_kcontrol_new wm8958_vss_snd_controls[] = {
WM8958_VSS_SWITCH("AIF1DAC1 VSS Switch", 0),
WM8958_VSS_SWITCH("AIF1DAC2 VSS Switch", 1),
WM8958_VSS_SWITCH("AIF2DAC VSS Switch", 2),
WM8958_HPF_SWITCH("AIF1DAC1 HPF1 Switch", 0),
WM8958_HPF_SWITCH("AIF1DAC2 HPF1 Switch", 1),
WM8958_HPF_SWITCH("AIF2DAC HPF1 Switch", 2),
WM8958_HPF_SWITCH("AIF1DAC1 HPF2 Switch", 3),
WM8958_HPF_SWITCH("AIF1DAC2 HPF2 Switch", 4),
WM8958_HPF_SWITCH("AIF2DAC HPF2 Switch", 5),
};

static const struct snd_kcontrol_new wm8958_enh_eq_snd_controls[] = {
WM8958_ENH_EQ_SWITCH("AIF1DAC1 Enhanced EQ Switch", 0),
WM8958_ENH_EQ_SWITCH("AIF1DAC2 Enhanced EQ Switch", 1),
WM8958_ENH_EQ_SWITCH("AIF2DAC Enhanced EQ Switch", 2),
};

static void wm8958_enh_eq_loaded(const struct firmware *fw, void *context)
{
	struct snd_soc_codec *codec = context;
	struct wm8994_priv *wm8994 = snd_soc_codec_get_drvdata(codec);

	if (fw && (wm8958_dsp2_fw(codec, "ENH_EQ", fw, true) == 0)) {
		mutex_lock(&codec->mutex);
		wm8994->enh_eq = fw;
		mutex_unlock(&codec->mutex);
	}
}

static void wm8958_mbc_vss_loaded(const struct firmware *fw, void *context)
{
	struct snd_soc_codec *codec = context;
	struct wm8994_priv *wm8994 = snd_soc_codec_get_drvdata(codec);

	if (fw && (wm8958_dsp2_fw(codec, "MBC+VSS", fw, true) == 0)) {
		mutex_lock(&codec->mutex);
		wm8994->mbc_vss = fw;
		mutex_unlock(&codec->mutex);
	}

	/* We can't have more than one request outstanding at once so
	 * we daisy chain.
	 */
	request_firmware_nowait(THIS_MODULE, FW_ACTION_HOTPLUG,
				"wm8958_enh_eq.wfw", codec->dev, GFP_KERNEL,
				codec, wm8958_enh_eq_loaded);
}

static void wm8958_mbc_loaded(const struct firmware *fw, void *context)
{
	struct snd_soc_codec *codec = context;
	struct wm8994_priv *wm8994 = snd_soc_codec_get_drvdata(codec);

	if (wm8958_dsp2_fw(codec, "MBC", fw, true) != 0)
		return;

	mutex_lock(&codec->mutex);
	wm8994->mbc = fw;
	mutex_unlock(&codec->mutex);

	/* We can't have more than one request outstanding at once so
	 * we daisy chain.
	 */
	request_firmware_nowait(THIS_MODULE, FW_ACTION_HOTPLUG,
				"wm8958_mbc_vss.wfw", codec->dev, GFP_KERNEL,
				codec, wm8958_mbc_vss_loaded);
}

void wm8958_dsp2_init(struct snd_soc_codec *codec)
{
	struct wm8994_priv *wm8994 = snd_soc_codec_get_drvdata(codec);
	struct wm8994_pdata *pdata = wm8994->pdata;
	int ret, i;

	wm8994->dsp_active = -1;

	snd_soc_add_controls(codec, wm8958_mbc_snd_controls,
			     ARRAY_SIZE(wm8958_mbc_snd_controls));
	snd_soc_add_controls(codec, wm8958_vss_snd_controls,
			     ARRAY_SIZE(wm8958_vss_snd_controls));
	snd_soc_add_controls(codec, wm8958_enh_eq_snd_controls,
			     ARRAY_SIZE(wm8958_enh_eq_snd_controls));


	/* We don't *require* firmware and don't want to delay boot */
	request_firmware_nowait(THIS_MODULE, FW_ACTION_HOTPLUG,
				"wm8958_mbc.wfw", codec->dev, GFP_KERNEL,
				codec, wm8958_mbc_loaded);

	if (!pdata)
		return;

	if (pdata->num_mbc_cfgs) {
		struct snd_kcontrol_new control[] = {
			SOC_ENUM_EXT("MBC Mode", wm8994->mbc_enum,
				     wm8958_get_mbc_enum, wm8958_put_mbc_enum),
		};

		/* We need an array of texts for the enum API */
		wm8994->mbc_texts = kmalloc(sizeof(char *)
					    * pdata->num_mbc_cfgs, GFP_KERNEL);
		if (!wm8994->mbc_texts) {
			dev_err(wm8994->codec->dev,
				"Failed to allocate %d MBC config texts\n",
				pdata->num_mbc_cfgs);
			return;
		}

		for (i = 0; i < pdata->num_mbc_cfgs; i++)
			wm8994->mbc_texts[i] = pdata->mbc_cfgs[i].name;

		wm8994->mbc_enum.max = pdata->num_mbc_cfgs;
		wm8994->mbc_enum.texts = wm8994->mbc_texts;

		ret = snd_soc_add_controls(wm8994->codec, control, 1);
		if (ret != 0)
			dev_err(wm8994->codec->dev,
				"Failed to add MBC mode controls: %d\n", ret);
	}

	if (pdata->num_vss_cfgs) {
		struct snd_kcontrol_new control[] = {
			SOC_ENUM_EXT("VSS Mode", wm8994->vss_enum,
				     wm8958_get_vss_enum, wm8958_put_vss_enum),
		};

		/* We need an array of texts for the enum API */
		wm8994->vss_texts = kmalloc(sizeof(char *)
					    * pdata->num_vss_cfgs, GFP_KERNEL);
		if (!wm8994->vss_texts) {
			dev_err(wm8994->codec->dev,
				"Failed to allocate %d VSS config texts\n",
				pdata->num_vss_cfgs);
			return;
		}

		for (i = 0; i < pdata->num_vss_cfgs; i++)
			wm8994->vss_texts[i] = pdata->vss_cfgs[i].name;

		wm8994->vss_enum.max = pdata->num_vss_cfgs;
		wm8994->vss_enum.texts = wm8994->vss_texts;

		ret = snd_soc_add_controls(wm8994->codec, control, 1);
		if (ret != 0)
			dev_err(wm8994->codec->dev,
				"Failed to add VSS mode controls: %d\n", ret);
	}

	if (pdata->num_vss_hpf_cfgs) {
		struct snd_kcontrol_new control[] = {
			SOC_ENUM_EXT("VSS HPF Mode", wm8994->vss_hpf_enum,
				     wm8958_get_vss_hpf_enum,
				     wm8958_put_vss_hpf_enum),
		};

		/* We need an array of texts for the enum API */
		wm8994->vss_hpf_texts = kmalloc(sizeof(char *)
						* pdata->num_vss_hpf_cfgs, GFP_KERNEL);
		if (!wm8994->vss_hpf_texts) {
			dev_err(wm8994->codec->dev,
				"Failed to allocate %d VSS HPF config texts\n",
				pdata->num_vss_hpf_cfgs);
			return;
		}

		for (i = 0; i < pdata->num_vss_hpf_cfgs; i++)
			wm8994->vss_hpf_texts[i] = pdata->vss_hpf_cfgs[i].name;

		wm8994->vss_hpf_enum.max = pdata->num_vss_hpf_cfgs;
		wm8994->vss_hpf_enum.texts = wm8994->vss_hpf_texts;

		ret = snd_soc_add_controls(wm8994->codec, control, 1);
		if (ret != 0)
			dev_err(wm8994->codec->dev,
				"Failed to add VSS HPFmode controls: %d\n",
				ret);
	}

	if (pdata->num_enh_eq_cfgs) {
		struct snd_kcontrol_new control[] = {
			SOC_ENUM_EXT("Enhanced EQ Mode", wm8994->enh_eq_enum,
				     wm8958_get_enh_eq_enum,
				     wm8958_put_enh_eq_enum),
		};

		/* We need an array of texts for the enum API */
		wm8994->enh_eq_texts = kmalloc(sizeof(char *)
						* pdata->num_enh_eq_cfgs, GFP_KERNEL);
		if (!wm8994->enh_eq_texts) {
			dev_err(wm8994->codec->dev,
				"Failed to allocate %d enhanced EQ config texts\n",
				pdata->num_enh_eq_cfgs);
			return;
		}

		for (i = 0; i < pdata->num_enh_eq_cfgs; i++)
			wm8994->enh_eq_texts[i] = pdata->enh_eq_cfgs[i].name;

		wm8994->enh_eq_enum.max = pdata->num_enh_eq_cfgs;
		wm8994->enh_eq_enum.texts = wm8994->enh_eq_texts;

		ret = snd_soc_add_controls(wm8994->codec, control, 1);
		if (ret != 0)
			dev_err(wm8994->codec->dev,
				"Failed to add enhanced EQ controls: %d\n",
				ret);
	}
}<|MERGE_RESOLUTION|>--- conflicted
+++ resolved
@@ -55,11 +55,7 @@
 		return 0;
 
 	if (fw->size < 32) {
-<<<<<<< HEAD
-		dev_err(codec->dev, "%s: firmware too short (%d bytes)\n",
-=======
 		dev_err(codec->dev, "%s: firmware too short (%zd bytes)\n",
->>>>>>> c16fa4f2
 			name, fw->size);
 		goto err;
 	}
