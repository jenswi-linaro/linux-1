/* SPDX-License-Identifier: GPL-2.0 */
#ifndef BLK_INTERNAL_H
#define BLK_INTERNAL_H

#include <linux/blk-crypto.h>
#include <linux/memblock.h>	/* for max_pfn/max_low_pfn */
#include <linux/sched/sysctl.h>
#include <linux/timekeeping.h>
#include <xen/xen.h>
#include "blk-crypto-internal.h"

struct elevator_type;

/* Max future timer expiry for timeouts */
#define BLK_MAX_TIMEOUT		(5 * HZ)

extern struct dentry *blk_debugfs_root;

struct blk_flush_queue {
	spinlock_t		mq_flush_lock;
	unsigned int		flush_pending_idx:1;
	unsigned int		flush_running_idx:1;
	blk_status_t 		rq_status;
	unsigned long		flush_pending_since;
	struct list_head	flush_queue[2];
	unsigned long		flush_data_in_flight;
	struct request		*flush_rq;
};

bool is_flush_rq(struct request *req);

struct blk_flush_queue *blk_alloc_flush_queue(int node, int cmd_size,
					      gfp_t flags);
void blk_free_flush_queue(struct blk_flush_queue *q);

void blk_freeze_queue(struct request_queue *q);
void __blk_mq_unfreeze_queue(struct request_queue *q, bool force_atomic);
void blk_queue_start_drain(struct request_queue *q);
int __bio_queue_enter(struct request_queue *q, struct bio *bio);
void submit_bio_noacct_nocheck(struct bio *bio);

static inline bool blk_try_enter_queue(struct request_queue *q, bool pm)
{
	rcu_read_lock();
	if (!percpu_ref_tryget_live_rcu(&q->q_usage_counter))
		goto fail;

	/*
	 * The code that increments the pm_only counter must ensure that the
	 * counter is globally visible before the queue is unfrozen.
	 */
	if (blk_queue_pm_only(q) &&
	    (!pm || queue_rpm_status(q) == RPM_SUSPENDED))
		goto fail_put;

	rcu_read_unlock();
	return true;

fail_put:
	blk_queue_exit(q);
fail:
	rcu_read_unlock();
	return false;
}

static inline int bio_queue_enter(struct bio *bio)
{
	struct request_queue *q = bdev_get_queue(bio->bi_bdev);

	if (blk_try_enter_queue(q, false))
		return 0;
	return __bio_queue_enter(q, bio);
}

static inline void blk_wait_io(struct completion *done)
{
	/* Prevent hang_check timer from firing at us during very long I/O */
	unsigned long timeout = sysctl_hung_task_timeout_secs * HZ / 2;

	if (timeout)
		while (!wait_for_completion_io_timeout(done, timeout))
			;
	else
		wait_for_completion_io(done);
}

#define BIO_INLINE_VECS 4
struct bio_vec *bvec_alloc(mempool_t *pool, unsigned short *nr_vecs,
		gfp_t gfp_mask);
void bvec_free(mempool_t *pool, struct bio_vec *bv, unsigned short nr_vecs);

bool bvec_try_merge_hw_page(struct request_queue *q, struct bio_vec *bv,
		struct page *page, unsigned len, unsigned offset,
		bool *same_page);

static inline bool biovec_phys_mergeable(struct request_queue *q,
		struct bio_vec *vec1, struct bio_vec *vec2)
{
	unsigned long mask = queue_segment_boundary(q);
	phys_addr_t addr1 = page_to_phys(vec1->bv_page) + vec1->bv_offset;
	phys_addr_t addr2 = page_to_phys(vec2->bv_page) + vec2->bv_offset;

	/*
	 * Merging adjacent physical pages may not work correctly under KMSAN
	 * if their metadata pages aren't adjacent. Just disable merging.
	 */
	if (IS_ENABLED(CONFIG_KMSAN))
		return false;

	if (addr1 + vec1->bv_len != addr2)
		return false;
	if (xen_domain() && !xen_biovec_phys_mergeable(vec1, vec2->bv_page))
		return false;
	if ((addr1 | mask) != ((addr2 + vec2->bv_len - 1) | mask))
		return false;
	return true;
}

static inline bool __bvec_gap_to_prev(const struct queue_limits *lim,
		struct bio_vec *bprv, unsigned int offset)
{
	return (offset & lim->virt_boundary_mask) ||
		((bprv->bv_offset + bprv->bv_len) & lim->virt_boundary_mask);
}

/*
 * Check if adding a bio_vec after bprv with offset would create a gap in
 * the SG list. Most drivers don't care about this, but some do.
 */
static inline bool bvec_gap_to_prev(const struct queue_limits *lim,
		struct bio_vec *bprv, unsigned int offset)
{
	if (!lim->virt_boundary_mask)
		return false;
	return __bvec_gap_to_prev(lim, bprv, offset);
}

static inline bool rq_mergeable(struct request *rq)
{
	if (blk_rq_is_passthrough(rq))
		return false;

	if (req_op(rq) == REQ_OP_FLUSH)
		return false;

	if (req_op(rq) == REQ_OP_WRITE_ZEROES)
		return false;

	if (req_op(rq) == REQ_OP_ZONE_APPEND)
		return false;

	if (rq->cmd_flags & REQ_NOMERGE_FLAGS)
		return false;
	if (rq->rq_flags & RQF_NOMERGE_FLAGS)
		return false;

	return true;
}

/*
 * There are two different ways to handle DISCARD merges:
 *  1) If max_discard_segments > 1, the driver treats every bio as a range and
 *     send the bios to controller together. The ranges don't need to be
 *     contiguous.
 *  2) Otherwise, the request will be normal read/write requests.  The ranges
 *     need to be contiguous.
 */
static inline bool blk_discard_mergable(struct request *req)
{
	if (req_op(req) == REQ_OP_DISCARD &&
	    queue_max_discard_segments(req->q) > 1)
		return true;
	return false;
}

static inline unsigned int blk_rq_get_max_segments(struct request *rq)
{
	if (req_op(rq) == REQ_OP_DISCARD)
		return queue_max_discard_segments(rq->q);
	return queue_max_segments(rq->q);
}

static inline unsigned int blk_queue_get_max_sectors(struct request_queue *q,
						     enum req_op op)
{
	if (unlikely(op == REQ_OP_DISCARD || op == REQ_OP_SECURE_ERASE))
		return min(q->limits.max_discard_sectors,
			   UINT_MAX >> SECTOR_SHIFT);

	if (unlikely(op == REQ_OP_WRITE_ZEROES))
		return q->limits.max_write_zeroes_sectors;

	return q->limits.max_sectors;
}

#ifdef CONFIG_BLK_DEV_INTEGRITY
void blk_flush_integrity(void);
bool __bio_integrity_endio(struct bio *);
void bio_integrity_free(struct bio *bio);
static inline bool bio_integrity_endio(struct bio *bio)
{
	if (bio_integrity(bio))
		return __bio_integrity_endio(bio);
	return true;
}

bool blk_integrity_merge_rq(struct request_queue *, struct request *,
		struct request *);
bool blk_integrity_merge_bio(struct request_queue *, struct request *,
		struct bio *);

static inline bool integrity_req_gap_back_merge(struct request *req,
		struct bio *next)
{
	struct bio_integrity_payload *bip = bio_integrity(req->bio);
	struct bio_integrity_payload *bip_next = bio_integrity(next);

	return bvec_gap_to_prev(&req->q->limits,
				&bip->bip_vec[bip->bip_vcnt - 1],
				bip_next->bip_vec[0].bv_offset);
}

static inline bool integrity_req_gap_front_merge(struct request *req,
		struct bio *bio)
{
	struct bio_integrity_payload *bip = bio_integrity(bio);
	struct bio_integrity_payload *bip_next = bio_integrity(req->bio);

	return bvec_gap_to_prev(&req->q->limits,
				&bip->bip_vec[bip->bip_vcnt - 1],
				bip_next->bip_vec[0].bv_offset);
}

extern const struct attribute_group blk_integrity_attr_group;
#else /* CONFIG_BLK_DEV_INTEGRITY */
static inline bool blk_integrity_merge_rq(struct request_queue *rq,
		struct request *r1, struct request *r2)
{
	return true;
}
static inline bool blk_integrity_merge_bio(struct request_queue *rq,
		struct request *r, struct bio *b)
{
	return true;
}
static inline bool integrity_req_gap_back_merge(struct request *req,
		struct bio *next)
{
	return false;
}
static inline bool integrity_req_gap_front_merge(struct request *req,
		struct bio *bio)
{
	return false;
}

static inline void blk_flush_integrity(void)
{
}
static inline bool bio_integrity_endio(struct bio *bio)
{
	return true;
}
static inline void bio_integrity_free(struct bio *bio)
{
}
#endif /* CONFIG_BLK_DEV_INTEGRITY */

unsigned long blk_rq_timeout(unsigned long timeout);
void blk_add_timer(struct request *req);

bool blk_attempt_plug_merge(struct request_queue *q, struct bio *bio,
		unsigned int nr_segs);
bool blk_bio_list_merge(struct request_queue *q, struct list_head *list,
			struct bio *bio, unsigned int nr_segs);

/*
 * Plug flush limits
 */
#define BLK_MAX_REQUEST_COUNT	32
#define BLK_PLUG_FLUSH_SIZE	(128 * 1024)

/*
 * Internal elevator interface
 */
#define ELV_ON_HASH(rq) ((rq)->rq_flags & RQF_HASHED)

bool blk_insert_flush(struct request *rq);

int elevator_switch(struct request_queue *q, struct elevator_type *new_e);
void elevator_disable(struct request_queue *q);
void elevator_exit(struct request_queue *q);
int elv_register_queue(struct request_queue *q, bool uevent);
void elv_unregister_queue(struct request_queue *q);

ssize_t part_size_show(struct device *dev, struct device_attribute *attr,
		char *buf);
ssize_t part_stat_show(struct device *dev, struct device_attribute *attr,
		char *buf);
ssize_t part_inflight_show(struct device *dev, struct device_attribute *attr,
		char *buf);
ssize_t part_fail_show(struct device *dev, struct device_attribute *attr,
		char *buf);
ssize_t part_fail_store(struct device *dev, struct device_attribute *attr,
		const char *buf, size_t count);
ssize_t part_timeout_show(struct device *, struct device_attribute *, char *);
ssize_t part_timeout_store(struct device *, struct device_attribute *,
				const char *, size_t);

static inline bool bio_may_exceed_limits(struct bio *bio,
					 const struct queue_limits *lim)
{
	switch (bio_op(bio)) {
	case REQ_OP_DISCARD:
	case REQ_OP_SECURE_ERASE:
	case REQ_OP_WRITE_ZEROES:
		return true; /* non-trivial splitting decisions */
	default:
		break;
	}

	/*
	 * All drivers must accept single-segments bios that are <= PAGE_SIZE.
	 * This is a quick and dirty check that relies on the fact that
	 * bi_io_vec[0] is always valid if a bio has data.  The check might
	 * lead to occasional false negatives when bios are cloned, but compared
	 * to the performance impact of cloned bios themselves the loop below
	 * doesn't matter anyway.
	 */
	return lim->chunk_sectors || bio->bi_vcnt != 1 ||
		bio->bi_io_vec->bv_len + bio->bi_io_vec->bv_offset > PAGE_SIZE;
}

struct bio *__bio_split_to_limits(struct bio *bio,
				  const struct queue_limits *lim,
				  unsigned int *nr_segs);
int ll_back_merge_fn(struct request *req, struct bio *bio,
		unsigned int nr_segs);
bool blk_attempt_req_merge(struct request_queue *q, struct request *rq,
				struct request *next);
unsigned int blk_recalc_rq_segments(struct request *rq);
void blk_rq_set_mixed_merge(struct request *rq);
bool blk_rq_merge_ok(struct request *rq, struct bio *bio);
enum elv_merge blk_try_merge(struct request *rq, struct bio *bio);

int blk_set_default_limits(struct queue_limits *lim);
int blk_dev_init(void);

/*
 * Contribute to IO statistics IFF:
 *
 *	a) it's attached to a gendisk, and
 *	b) the queue had IO stats enabled when this request was started
 */
static inline bool blk_do_io_stat(struct request *rq)
{
	return (rq->rq_flags & RQF_IO_STAT) && !blk_rq_is_passthrough(rq);
}

void update_io_ticks(struct block_device *part, unsigned long now, bool end);

static inline void req_set_nomerge(struct request_queue *q, struct request *req)
{
	req->cmd_flags |= REQ_NOMERGE;
	if (req == q->last_merge)
		q->last_merge = NULL;
}

/*
 * Internal io_context interface
 */
struct io_cq *ioc_find_get_icq(struct request_queue *q);
struct io_cq *ioc_lookup_icq(struct request_queue *q);
#ifdef CONFIG_BLK_ICQ
void ioc_clear_queue(struct request_queue *q);
#else
static inline void ioc_clear_queue(struct request_queue *q)
{
}
#endif /* CONFIG_BLK_ICQ */

#ifdef CONFIG_BLK_DEV_THROTTLING_LOW
extern ssize_t blk_throtl_sample_time_show(struct request_queue *q, char *page);
extern ssize_t blk_throtl_sample_time_store(struct request_queue *q,
	const char *page, size_t count);
extern void blk_throtl_bio_endio(struct bio *bio);
extern void blk_throtl_stat_add(struct request *rq, u64 time);
#else
static inline void blk_throtl_bio_endio(struct bio *bio) { }
static inline void blk_throtl_stat_add(struct request *rq, u64 time) { }
#endif

struct bio *__blk_queue_bounce(struct bio *bio, struct request_queue *q);

static inline bool blk_queue_may_bounce(struct request_queue *q)
{
	return IS_ENABLED(CONFIG_BOUNCE) &&
		q->limits.bounce == BLK_BOUNCE_HIGH &&
		max_low_pfn >= max_pfn;
}

static inline struct bio *blk_queue_bounce(struct bio *bio,
		struct request_queue *q)
{
	if (unlikely(blk_queue_may_bounce(q) && bio_has_data(bio)))
		return __blk_queue_bounce(bio, q);
	return bio;
}

#ifdef CONFIG_BLK_DEV_ZONED
void disk_free_zone_bitmaps(struct gendisk *disk);
int blkdev_report_zones_ioctl(struct block_device *bdev, unsigned int cmd,
		unsigned long arg);
int blkdev_zone_mgmt_ioctl(struct block_device *bdev, blk_mode_t mode,
		unsigned int cmd, unsigned long arg);
#else /* CONFIG_BLK_DEV_ZONED */
static inline void disk_free_zone_bitmaps(struct gendisk *disk) {}
static inline int blkdev_report_zones_ioctl(struct block_device *bdev,
		unsigned int cmd, unsigned long arg)
{
	return -ENOTTY;
}
static inline int blkdev_zone_mgmt_ioctl(struct block_device *bdev,
		blk_mode_t mode, unsigned int cmd, unsigned long arg)
{
	return -ENOTTY;
}
#endif /* CONFIG_BLK_DEV_ZONED */

struct block_device *bdev_alloc(struct gendisk *disk, u8 partno);
void bdev_add(struct block_device *bdev, dev_t dev);

int blk_alloc_ext_minor(void);
void blk_free_ext_minor(unsigned int minor);
#define ADDPART_FLAG_NONE	0
#define ADDPART_FLAG_RAID	1
#define ADDPART_FLAG_WHOLEDISK	2
int bdev_add_partition(struct gendisk *disk, int partno, sector_t start,
		sector_t length);
int bdev_del_partition(struct gendisk *disk, int partno);
int bdev_resize_partition(struct gendisk *disk, int partno, sector_t start,
		sector_t length);
void drop_partition(struct block_device *part);

void bdev_set_nr_sectors(struct block_device *bdev, sector_t sectors);

struct gendisk *__alloc_disk_node(struct request_queue *q, int node_id,
		struct lock_class_key *lkclass);

int bio_add_hw_page(struct request_queue *q, struct bio *bio,
		struct page *page, unsigned int len, unsigned int offset,
		unsigned int max_sectors, bool *same_page);

/*
 * Clean up a page appropriately, where the page may be pinned, may have a
 * ref taken on it or neither.
 */
static inline void bio_release_page(struct bio *bio, struct page *page)
{
	if (bio_flagged(bio, BIO_PAGE_PINNED))
		unpin_user_page(page);
}

struct request_queue *blk_alloc_queue(struct queue_limits *lim, int node_id);

int disk_scan_partitions(struct gendisk *disk, blk_mode_t mode);

int disk_alloc_events(struct gendisk *disk);
void disk_add_events(struct gendisk *disk);
void disk_del_events(struct gendisk *disk);
void disk_release_events(struct gendisk *disk);
void disk_block_events(struct gendisk *disk);
void disk_unblock_events(struct gendisk *disk);
void disk_flush_events(struct gendisk *disk, unsigned int mask);
extern struct device_attribute dev_attr_events;
extern struct device_attribute dev_attr_events_async;
extern struct device_attribute dev_attr_events_poll_msecs;

extern struct attribute_group blk_trace_attr_group;

blk_mode_t file_to_blk_mode(struct file *file);
int truncate_bdev_range(struct block_device *bdev, blk_mode_t mode,
		loff_t lstart, loff_t lend);
long blkdev_ioctl(struct file *file, unsigned cmd, unsigned long arg);
long compat_blkdev_ioctl(struct file *file, unsigned cmd, unsigned long arg);

extern const struct address_space_operations def_blk_aops;

int disk_register_independent_access_ranges(struct gendisk *disk);
void disk_unregister_independent_access_ranges(struct gendisk *disk);

#ifdef CONFIG_FAIL_MAKE_REQUEST
bool should_fail_request(struct block_device *part, unsigned int bytes);
#else /* CONFIG_FAIL_MAKE_REQUEST */
static inline bool should_fail_request(struct block_device *part,
					unsigned int bytes)
{
	return false;
}
#endif /* CONFIG_FAIL_MAKE_REQUEST */

/*
 * Optimized request reference counting. Ideally we'd make timeouts be more
 * clever, as that's the only reason we need references at all... But until
 * this happens, this is faster than using refcount_t. Also see:
 *
 * abc54d634334 ("io_uring: switch to atomic_t for io_kiocb reference count")
 */
#define req_ref_zero_or_close_to_overflow(req)	\
	((unsigned int) atomic_read(&(req->ref)) + 127u <= 127u)

static inline bool req_ref_inc_not_zero(struct request *req)
{
	return atomic_inc_not_zero(&req->ref);
}

static inline bool req_ref_put_and_test(struct request *req)
{
	WARN_ON_ONCE(req_ref_zero_or_close_to_overflow(req));
	return atomic_dec_and_test(&req->ref);
}

static inline void req_ref_set(struct request *req, int value)
{
	atomic_set(&req->ref, value);
}

static inline int req_ref_read(struct request *req)
{
	return atomic_read(&req->ref);
}

<<<<<<< HEAD
void bdev_release(struct file *bdev_file);
int bdev_open(struct block_device *bdev, blk_mode_t mode, void *holder,
	      const struct blk_holder_ops *hops, struct file *bdev_file);
int bdev_permission(dev_t dev, blk_mode_t mode, void *holder);
=======
static inline u64 blk_time_get_ns(void)
{
	struct blk_plug *plug = current->plug;

	if (!plug)
		return ktime_get_ns();

	/*
	 * 0 could very well be a valid time, but rather than flag "this is
	 * a valid timestamp" separately, just accept that we'll do an extra
	 * ktime_get_ns() if we just happen to get 0 as the current time.
	 */
	if (!plug->cur_ktime) {
		plug->cur_ktime = ktime_get_ns();
		current->flags |= PF_BLOCK_TS;
	}
	return plug->cur_ktime;
}

static inline ktime_t blk_time_get(void)
{
	return ns_to_ktime(blk_time_get_ns());
}

/*
 * From most significant bit:
 * 1 bit: reserved for other usage, see below
 * 12 bits: original size of bio
 * 51 bits: issue time of bio
 */
#define BIO_ISSUE_RES_BITS      1
#define BIO_ISSUE_SIZE_BITS     12
#define BIO_ISSUE_RES_SHIFT     (64 - BIO_ISSUE_RES_BITS)
#define BIO_ISSUE_SIZE_SHIFT    (BIO_ISSUE_RES_SHIFT - BIO_ISSUE_SIZE_BITS)
#define BIO_ISSUE_TIME_MASK     ((1ULL << BIO_ISSUE_SIZE_SHIFT) - 1)
#define BIO_ISSUE_SIZE_MASK     \
	(((1ULL << BIO_ISSUE_SIZE_BITS) - 1) << BIO_ISSUE_SIZE_SHIFT)
#define BIO_ISSUE_RES_MASK      (~((1ULL << BIO_ISSUE_RES_SHIFT) - 1))

/* Reserved bit for blk-throtl */
#define BIO_ISSUE_THROTL_SKIP_LATENCY (1ULL << 63)

static inline u64 __bio_issue_time(u64 time)
{
	return time & BIO_ISSUE_TIME_MASK;
}

static inline u64 bio_issue_time(struct bio_issue *issue)
{
	return __bio_issue_time(issue->value);
}

static inline sector_t bio_issue_size(struct bio_issue *issue)
{
	return ((issue->value & BIO_ISSUE_SIZE_MASK) >> BIO_ISSUE_SIZE_SHIFT);
}

static inline void bio_issue_init(struct bio_issue *issue,
				       sector_t size)
{
	size &= (1ULL << BIO_ISSUE_SIZE_BITS) - 1;
	issue->value = ((issue->value & BIO_ISSUE_RES_MASK) |
			(blk_time_get_ns() & BIO_ISSUE_TIME_MASK) |
			((u64)size << BIO_ISSUE_SIZE_SHIFT));
}

>>>>>>> 5205a4aa
#endif /* BLK_INTERNAL_H */<|MERGE_RESOLUTION|>--- conflicted
+++ resolved
@@ -530,12 +530,6 @@
 	return atomic_read(&req->ref);
 }
 
-<<<<<<< HEAD
-void bdev_release(struct file *bdev_file);
-int bdev_open(struct block_device *bdev, blk_mode_t mode, void *holder,
-	      const struct blk_holder_ops *hops, struct file *bdev_file);
-int bdev_permission(dev_t dev, blk_mode_t mode, void *holder);
-=======
 static inline u64 blk_time_get_ns(void)
 {
 	struct blk_plug *plug = current->plug;
@@ -602,5 +596,9 @@
 			((u64)size << BIO_ISSUE_SIZE_SHIFT));
 }
 
->>>>>>> 5205a4aa
+void bdev_release(struct file *bdev_file);
+int bdev_open(struct block_device *bdev, blk_mode_t mode, void *holder,
+	      const struct blk_holder_ops *hops, struct file *bdev_file);
+int bdev_permission(dev_t dev, blk_mode_t mode, void *holder);
+
 #endif /* BLK_INTERNAL_H */