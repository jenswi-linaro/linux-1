--- conflicted
+++ resolved
@@ -430,11 +430,7 @@
 		cpu_to_le32(iwl_read_prph(mvm->trans, DEVICE_SYSTEM_TIME_REG));
 
 	time_cmd.max_frags = TE_V2_FRAG_NONE;
-<<<<<<< HEAD
-	time_cmd.max_delay = cpu_to_le32(500);
-=======
 	time_cmd.max_delay = cpu_to_le32(max_delay);
->>>>>>> d8ec26d7
 	/* TODO: why do we need to interval = bi if it is not periodic? */
 	time_cmd.interval = cpu_to_le32(1);
 	time_cmd.duration = cpu_to_le32(duration);
