/*
 * drivers/net/phy/marvell.c
 *
 * Driver for Marvell PHYs
 *
 * Author: Andy Fleming
 *
 * Copyright (c) 2004 Freescale Semiconductor, Inc.
 *
 * Copyright (c) 2013 Michael Stapelberg <michael@stapelberg.de>
 *
 * This program is free software; you can redistribute  it and/or modify it
 * under  the terms of  the GNU General  Public License as published by the
 * Free Software Foundation;  either version 2 of the  License, or (at your
 * option) any later version.
 *
 */
#include <linux/kernel.h>
#include <linux/string.h>
#include <linux/ctype.h>
#include <linux/errno.h>
#include <linux/unistd.h>
#include <linux/hwmon.h>
#include <linux/interrupt.h>
#include <linux/init.h>
#include <linux/delay.h>
#include <linux/netdevice.h>
#include <linux/etherdevice.h>
#include <linux/skbuff.h>
#include <linux/spinlock.h>
#include <linux/mm.h>
#include <linux/module.h>
#include <linux/mii.h>
#include <linux/ethtool.h>
#include <linux/phy.h>
#include <linux/marvell_phy.h>
#include <linux/of.h>

#include <linux/io.h>
#include <asm/irq.h>
#include <linux/uaccess.h>

#define MII_MARVELL_PHY_PAGE		22
#define MII_MARVELL_COPPER_PAGE		0x00
#define MII_MARVELL_FIBER_PAGE		0x01
#define MII_MARVELL_MSCR_PAGE		0x02
#define MII_MARVELL_LED_PAGE		0x03
#define MII_MARVELL_MISC_TEST_PAGE	0x06
#define MII_MARVELL_WOL_PAGE		0x11

#define MII_M1011_IEVENT		0x13
#define MII_M1011_IEVENT_CLEAR		0x0000

#define MII_M1011_IMASK			0x12
#define MII_M1011_IMASK_INIT		0x6400
#define MII_M1011_IMASK_CLEAR		0x0000

#define MII_M1011_PHY_SCR			0x10
#define MII_M1011_PHY_SCR_DOWNSHIFT_EN		BIT(11)
#define MII_M1011_PHY_SCR_DOWNSHIFT_SHIFT	12
#define MII_M1011_PHY_SRC_DOWNSHIFT_MASK	0x7800
#define MII_M1011_PHY_SCR_MDI			(0x0 << 5)
#define MII_M1011_PHY_SCR_MDI_X			(0x1 << 5)
#define MII_M1011_PHY_SCR_AUTO_CROSS		(0x3 << 5)

#define MII_M1111_PHY_LED_CONTROL	0x18
#define MII_M1111_PHY_LED_DIRECT	0x4100
#define MII_M1111_PHY_LED_COMBINE	0x411c
#define MII_M1111_PHY_EXT_CR		0x14
#define MII_M1111_RGMII_RX_DELAY	BIT(7)
#define MII_M1111_RGMII_TX_DELAY	BIT(1)
#define MII_M1111_PHY_EXT_SR		0x1b

#define MII_M1111_HWCFG_MODE_MASK		0xf
#define MII_M1111_HWCFG_MODE_FIBER_RGMII	0x3
#define MII_M1111_HWCFG_MODE_SGMII_NO_CLK	0x4
#define MII_M1111_HWCFG_MODE_RTBI		0x7
#define MII_M1111_HWCFG_MODE_COPPER_RTBI	0x9
#define MII_M1111_HWCFG_MODE_COPPER_RGMII	0xb
#define MII_M1111_HWCFG_FIBER_COPPER_RES	BIT(13)
#define MII_M1111_HWCFG_FIBER_COPPER_AUTO	BIT(15)

#define MII_88E1121_PHY_MSCR_REG	21
#define MII_88E1121_PHY_MSCR_RX_DELAY	BIT(5)
#define MII_88E1121_PHY_MSCR_TX_DELAY	BIT(4)
#define MII_88E1121_PHY_MSCR_DELAY_MASK	(~(BIT(5) | BIT(4)))

#define MII_88E1121_MISC_TEST				0x1a
#define MII_88E1510_MISC_TEST_TEMP_THRESHOLD_MASK	0x1f00
#define MII_88E1510_MISC_TEST_TEMP_THRESHOLD_SHIFT	8
#define MII_88E1510_MISC_TEST_TEMP_IRQ_EN		BIT(7)
#define MII_88E1510_MISC_TEST_TEMP_IRQ			BIT(6)
#define MII_88E1121_MISC_TEST_TEMP_SENSOR_EN		BIT(5)
#define MII_88E1121_MISC_TEST_TEMP_MASK			0x1f

#define MII_88E1510_TEMP_SENSOR		0x1b
#define MII_88E1510_TEMP_SENSOR_MASK	0xff

#define MII_88E1318S_PHY_MSCR1_REG	16
#define MII_88E1318S_PHY_MSCR1_PAD_ODD	BIT(6)

/* Copper Specific Interrupt Enable Register */
#define MII_88E1318S_PHY_CSIER				0x12
/* WOL Event Interrupt Enable */
#define MII_88E1318S_PHY_CSIER_WOL_EIE			BIT(7)

/* LED Timer Control Register */
#define MII_88E1318S_PHY_LED_TCR			0x12
#define MII_88E1318S_PHY_LED_TCR_FORCE_INT		BIT(15)
#define MII_88E1318S_PHY_LED_TCR_INTn_ENABLE		BIT(7)
#define MII_88E1318S_PHY_LED_TCR_INT_ACTIVE_LOW		BIT(11)

/* Magic Packet MAC address registers */
#define MII_88E1318S_PHY_MAGIC_PACKET_WORD2		0x17
#define MII_88E1318S_PHY_MAGIC_PACKET_WORD1		0x18
#define MII_88E1318S_PHY_MAGIC_PACKET_WORD0		0x19

#define MII_88E1318S_PHY_WOL_CTRL				0x10
#define MII_88E1318S_PHY_WOL_CTRL_CLEAR_WOL_STATUS		BIT(12)
#define MII_88E1318S_PHY_WOL_CTRL_MAGIC_PACKET_MATCH_ENABLE	BIT(14)

#define MII_88E1121_PHY_LED_CTRL	16
#define MII_88E1121_PHY_LED_DEF		0x0030

#define MII_M1011_PHY_STATUS		0x11
#define MII_M1011_PHY_STATUS_1000	0x8000
#define MII_M1011_PHY_STATUS_100	0x4000
#define MII_M1011_PHY_STATUS_SPD_MASK	0xc000
#define MII_M1011_PHY_STATUS_FULLDUPLEX	0x2000
#define MII_M1011_PHY_STATUS_RESOLVED	0x0800
#define MII_M1011_PHY_STATUS_LINK	0x0400

#define MII_88E3016_PHY_SPEC_CTRL	0x10
#define MII_88E3016_DISABLE_SCRAMBLER	0x0200
#define MII_88E3016_AUTO_MDIX_CROSSOVER	0x0030

#define MII_88E1510_GEN_CTRL_REG_1		0x14
#define MII_88E1510_GEN_CTRL_REG_1_MODE_MASK	0x7
#define MII_88E1510_GEN_CTRL_REG_1_MODE_SGMII	0x1	/* SGMII to copper */
#define MII_88E1510_GEN_CTRL_REG_1_RESET	0x8000	/* Soft reset */

#define LPA_FIBER_1000HALF	0x40
#define LPA_FIBER_1000FULL	0x20

#define LPA_PAUSE_FIBER		0x180
#define LPA_PAUSE_ASYM_FIBER	0x100

#define ADVERTISE_FIBER_1000HALF	0x40
#define ADVERTISE_FIBER_1000FULL	0x20

#define ADVERTISE_PAUSE_FIBER		0x180
#define ADVERTISE_PAUSE_ASYM_FIBER	0x100

#define REGISTER_LINK_STATUS	0x400
#define NB_FIBER_STATS	1

MODULE_DESCRIPTION("Marvell PHY driver");
MODULE_AUTHOR("Andy Fleming");
MODULE_LICENSE("GPL");

struct marvell_hw_stat {
	const char *string;
	u8 page;
	u8 reg;
	u8 bits;
};

static struct marvell_hw_stat marvell_hw_stats[] = {
	{ "phy_receive_errors_copper", 0, 21, 16},
	{ "phy_idle_errors", 0, 10, 8 },
	{ "phy_receive_errors_fiber", 1, 21, 16},
};

struct marvell_priv {
	u64 stats[ARRAY_SIZE(marvell_hw_stats)];
	char *hwmon_name;
	struct device *hwmon_dev;
};

static int marvell_get_page(struct phy_device *phydev)
{
	return phy_read(phydev, MII_MARVELL_PHY_PAGE);
}

static int marvell_set_page(struct phy_device *phydev, int page)
{
	return phy_write(phydev, MII_MARVELL_PHY_PAGE, page);
}

static int marvell_get_set_page(struct phy_device *phydev, int page)
{
	int oldpage = marvell_get_page(phydev);

	if (oldpage < 0)
		return oldpage;

	if (page != oldpage)
		return marvell_set_page(phydev, page);

	return 0;
}

static int marvell_ack_interrupt(struct phy_device *phydev)
{
	int err;

	/* Clear the interrupts by reading the reg */
	err = phy_read(phydev, MII_M1011_IEVENT);

	if (err < 0)
		return err;

	return 0;
}

static int marvell_config_intr(struct phy_device *phydev)
{
	int err;

	if (phydev->interrupts == PHY_INTERRUPT_ENABLED)
		err = phy_write(phydev, MII_M1011_IMASK,
				MII_M1011_IMASK_INIT);
	else
		err = phy_write(phydev, MII_M1011_IMASK,
				MII_M1011_IMASK_CLEAR);

	return err;
}

static int marvell_set_polarity(struct phy_device *phydev, int polarity)
{
	int reg;
	int err;
	int val;

	/* get the current settings */
	reg = phy_read(phydev, MII_M1011_PHY_SCR);
	if (reg < 0)
		return reg;

	val = reg;
	val &= ~MII_M1011_PHY_SCR_AUTO_CROSS;
	switch (polarity) {
	case ETH_TP_MDI:
		val |= MII_M1011_PHY_SCR_MDI;
		break;
	case ETH_TP_MDI_X:
		val |= MII_M1011_PHY_SCR_MDI_X;
		break;
	case ETH_TP_MDI_AUTO:
	case ETH_TP_MDI_INVALID:
	default:
		val |= MII_M1011_PHY_SCR_AUTO_CROSS;
		break;
	}

	if (val != reg) {
		/* Set the new polarity value in the register */
		err = phy_write(phydev, MII_M1011_PHY_SCR, val);
		if (err)
			return err;
	}

	return 0;
}

static int marvell_set_downshift(struct phy_device *phydev, bool enable,
				 u8 retries)
{
	int reg;

	reg = phy_read(phydev, MII_M1011_PHY_SCR);
	if (reg < 0)
		return reg;

	reg &= MII_M1011_PHY_SRC_DOWNSHIFT_MASK;
	reg |= ((retries - 1) << MII_M1011_PHY_SCR_DOWNSHIFT_SHIFT);
	if (enable)
		reg |= MII_M1011_PHY_SCR_DOWNSHIFT_EN;

	return phy_write(phydev, MII_M1011_PHY_SCR, reg);
}

static int marvell_config_aneg(struct phy_device *phydev)
{
	int err;

	err = marvell_set_polarity(phydev, phydev->mdix_ctrl);
	if (err < 0)
		return err;

	err = phy_write(phydev, MII_M1111_PHY_LED_CONTROL,
			MII_M1111_PHY_LED_DIRECT);
	if (err < 0)
		return err;

	err = genphy_config_aneg(phydev);
	if (err < 0)
		return err;

	if (phydev->autoneg != AUTONEG_ENABLE) {
		/* A write to speed/duplex bits (that is performed by
		 * genphy_config_aneg() call above) must be followed by
		 * a software reset. Otherwise, the write has no effect.
		 */
		err = genphy_soft_reset(phydev);
		if (err < 0)
			return err;
	}

	return 0;
}

static int m88e1101_config_aneg(struct phy_device *phydev)
{
	int err;

	/* This Marvell PHY has an errata which requires
	 * that certain registers get written in order
	 * to restart autonegotiation
	 */
	err = genphy_soft_reset(phydev);
	if (err < 0)
		return err;

	err = phy_write(phydev, 0x1d, 0x1f);
	if (err < 0)
		return err;

	err = phy_write(phydev, 0x1e, 0x200c);
	if (err < 0)
		return err;

	err = phy_write(phydev, 0x1d, 0x5);
	if (err < 0)
		return err;

	err = phy_write(phydev, 0x1e, 0);
	if (err < 0)
		return err;

	err = phy_write(phydev, 0x1e, 0x100);
	if (err < 0)
		return err;

	return marvell_config_aneg(phydev);
}

static int m88e1111_config_aneg(struct phy_device *phydev)
{
	int err;

	/* The Marvell PHY has an errata which requires
	 * that certain registers get written in order
	 * to restart autonegotiation
	 */
	err = genphy_soft_reset(phydev);

	err = marvell_set_polarity(phydev, phydev->mdix_ctrl);
	if (err < 0)
		return err;

	err = phy_write(phydev, MII_M1111_PHY_LED_CONTROL,
			MII_M1111_PHY_LED_DIRECT);
	if (err < 0)
		return err;

	err = genphy_config_aneg(phydev);
	if (err < 0)
		return err;

	if (phydev->autoneg != AUTONEG_ENABLE) {
		/* A write to speed/duplex bits (that is performed by
		 * genphy_config_aneg() call above) must be followed by
		 * a software reset. Otherwise, the write has no effect.
		 */
		err = genphy_soft_reset(phydev);
		if (err < 0)
			return err;
	}

	return 0;
}

#ifdef CONFIG_OF_MDIO
/* Set and/or override some configuration registers based on the
 * marvell,reg-init property stored in the of_node for the phydev.
 *
 * marvell,reg-init = <reg-page reg mask value>,...;
 *
 * There may be one or more sets of <reg-page reg mask value>:
 *
 * reg-page: which register bank to use.
 * reg: the register.
 * mask: if non-zero, ANDed with existing register value.
 * value: ORed with the masked value and written to the regiser.
 *
 */
static int marvell_of_reg_init(struct phy_device *phydev)
{
	const __be32 *paddr;
	int len, i, saved_page, current_page, ret;

	if (!phydev->mdio.dev.of_node)
		return 0;

	paddr = of_get_property(phydev->mdio.dev.of_node,
				"marvell,reg-init", &len);
	if (!paddr || len < (4 * sizeof(*paddr)))
		return 0;

	saved_page = marvell_get_page(phydev);
	if (saved_page < 0)
		return saved_page;
	current_page = saved_page;

	ret = 0;
	len /= sizeof(*paddr);
	for (i = 0; i < len - 3; i += 4) {
		u16 page = be32_to_cpup(paddr + i);
		u16 reg = be32_to_cpup(paddr + i + 1);
		u16 mask = be32_to_cpup(paddr + i + 2);
		u16 val_bits = be32_to_cpup(paddr + i + 3);
		int val;

		if (page != current_page) {
			current_page = page;
			ret = marvell_set_page(phydev, page);
			if (ret < 0)
				goto err;
		}

		val = 0;
		if (mask) {
			val = phy_read(phydev, reg);
			if (val < 0) {
				ret = val;
				goto err;
			}
			val &= mask;
		}
		val |= val_bits;

		ret = phy_write(phydev, reg, val);
		if (ret < 0)
			goto err;
	}
err:
	if (current_page != saved_page) {
		i = marvell_set_page(phydev, saved_page);
		if (ret == 0)
			ret = i;
	}
	return ret;
}
#else
static int marvell_of_reg_init(struct phy_device *phydev)
{
	return 0;
}
#endif /* CONFIG_OF_MDIO */

static int m88e1121_config_aneg_rgmii_delays(struct phy_device *phydev)
{
	int err, oldpage, mscr;

	oldpage = marvell_get_set_page(phydev, MII_MARVELL_MSCR_PAGE);
	if (oldpage < 0)
		return oldpage;

	mscr = phy_read(phydev, MII_88E1121_PHY_MSCR_REG);
	if (mscr < 0) {
		err = mscr;
		goto out;
	}

	mscr &= MII_88E1121_PHY_MSCR_DELAY_MASK;

	if (phydev->interface == PHY_INTERFACE_MODE_RGMII_ID)
		mscr |= (MII_88E1121_PHY_MSCR_RX_DELAY |
			 MII_88E1121_PHY_MSCR_TX_DELAY);
	else if (phydev->interface == PHY_INTERFACE_MODE_RGMII_RXID)
		mscr |= MII_88E1121_PHY_MSCR_RX_DELAY;
	else if (phydev->interface == PHY_INTERFACE_MODE_RGMII_TXID)
		mscr |= MII_88E1121_PHY_MSCR_TX_DELAY;

	err = phy_write(phydev, MII_88E1121_PHY_MSCR_REG, mscr);

out:
	marvell_set_page(phydev, oldpage);

	return err;
}

static int m88e1121_config_aneg(struct phy_device *phydev)
{
	int err = 0;

	if (phy_interface_is_rgmii(phydev)) {
		err = m88e1121_config_aneg_rgmii_delays(phydev);
		if (err)
			return err;
	}

	err = genphy_soft_reset(phydev);
	if (err < 0)
		return err;

	err = marvell_set_polarity(phydev, phydev->mdix_ctrl);
	if (err < 0)
		return err;

	return genphy_config_aneg(phydev);
}

static int m88e1318_config_aneg(struct phy_device *phydev)
{
	int err, oldpage, mscr;

	oldpage = marvell_get_set_page(phydev, MII_MARVELL_MSCR_PAGE);
	if (oldpage < 0)
		return oldpage;

	mscr = phy_read(phydev, MII_88E1318S_PHY_MSCR1_REG);
	mscr |= MII_88E1318S_PHY_MSCR1_PAD_ODD;

	err = phy_write(phydev, MII_88E1318S_PHY_MSCR1_REG, mscr);
	if (err < 0)
		return err;

	err = marvell_set_page(phydev, oldpage);
	if (err < 0)
		return err;

	return m88e1121_config_aneg(phydev);
}

/**
 * ethtool_adv_to_fiber_adv_t
 * @ethadv: the ethtool advertisement settings
 *
 * A small helper function that translates ethtool advertisement
 * settings to phy autonegotiation advertisements for the
 * MII_ADV register for fiber link.
 */
static inline u32 ethtool_adv_to_fiber_adv_t(u32 ethadv)
{
	u32 result = 0;

	if (ethadv & ADVERTISED_1000baseT_Half)
		result |= ADVERTISE_FIBER_1000HALF;
	if (ethadv & ADVERTISED_1000baseT_Full)
		result |= ADVERTISE_FIBER_1000FULL;

	if ((ethadv & ADVERTISE_PAUSE_ASYM) && (ethadv & ADVERTISE_PAUSE_CAP))
		result |= LPA_PAUSE_ASYM_FIBER;
	else if (ethadv & ADVERTISE_PAUSE_CAP)
		result |= (ADVERTISE_PAUSE_FIBER
			   & (~ADVERTISE_PAUSE_ASYM_FIBER));

	return result;
}

/**
 * marvell_config_aneg_fiber - restart auto-negotiation or write BMCR
 * @phydev: target phy_device struct
 *
 * Description: If auto-negotiation is enabled, we configure the
 *   advertising, and then restart auto-negotiation.  If it is not
 *   enabled, then we write the BMCR. Adapted for fiber link in
 *   some Marvell's devices.
 */
static int marvell_config_aneg_fiber(struct phy_device *phydev)
{
	int changed = 0;
	int err;
	int adv, oldadv;
	u32 advertise;

	if (phydev->autoneg != AUTONEG_ENABLE)
		return genphy_setup_forced(phydev);

	/* Only allow advertising what this PHY supports */
	phydev->advertising &= phydev->supported;
	advertise = phydev->advertising;

	/* Setup fiber advertisement */
	adv = phy_read(phydev, MII_ADVERTISE);
	if (adv < 0)
		return adv;

	oldadv = adv;
	adv &= ~(ADVERTISE_FIBER_1000HALF | ADVERTISE_FIBER_1000FULL
		| LPA_PAUSE_FIBER);
	adv |= ethtool_adv_to_fiber_adv_t(advertise);

	if (adv != oldadv) {
		err = phy_write(phydev, MII_ADVERTISE, adv);
		if (err < 0)
			return err;

		changed = 1;
	}

	if (changed == 0) {
		/* Advertisement hasn't changed, but maybe aneg was never on to
		 * begin with?	Or maybe phy was isolated?
		 */
		int ctl = phy_read(phydev, MII_BMCR);

		if (ctl < 0)
			return ctl;

		if (!(ctl & BMCR_ANENABLE) || (ctl & BMCR_ISOLATE))
			changed = 1; /* do restart aneg */
	}

	/* Only restart aneg if we are advertising something different
	 * than we were before.
	 */
	if (changed > 0)
		changed = genphy_restart_aneg(phydev);

	return changed;
}

static int m88e1510_config_aneg(struct phy_device *phydev)
{
	int err;

	err = marvell_set_page(phydev, MII_MARVELL_COPPER_PAGE);
	if (err < 0)
		goto error;

	/* Configure the copper link first */
	err = m88e1318_config_aneg(phydev);
	if (err < 0)
		goto error;

	/* Do not touch the fiber page if we're in copper->sgmii mode */
	if (phydev->interface == PHY_INTERFACE_MODE_SGMII)
		return 0;

	/* Then the fiber link */
	err = marvell_set_page(phydev, MII_MARVELL_FIBER_PAGE);
	if (err < 0)
		goto error;

	err = marvell_config_aneg_fiber(phydev);
	if (err < 0)
		goto error;

	return marvell_set_page(phydev, MII_MARVELL_COPPER_PAGE);

error:
	marvell_set_page(phydev, MII_MARVELL_COPPER_PAGE);
	return err;
}

static int marvell_config_init(struct phy_device *phydev)
{
	/* Set registers from marvell,reg-init DT property */
	return marvell_of_reg_init(phydev);
}

static int m88e1116r_config_init(struct phy_device *phydev)
{
	int err;

	err = genphy_soft_reset(phydev);
	if (err < 0)
		return err;

	mdelay(500);

	err = marvell_set_page(phydev, MII_MARVELL_COPPER_PAGE);
	if (err < 0)
		return err;

	err = marvell_set_polarity(phydev, phydev->mdix_ctrl);
	if (err < 0)
		return err;

	err = marvell_set_downshift(phydev, true, 8);
	if (err < 0)
		return err;

	if (phy_interface_is_rgmii(phydev)) {
		err = m88e1121_config_aneg_rgmii_delays(phydev);
		if (err < 0)
			return err;
	}

	err = genphy_soft_reset(phydev);
	if (err < 0)
		return err;

	return marvell_config_init(phydev);
}

static int m88e3016_config_init(struct phy_device *phydev)
{
	int reg;

	/* Enable Scrambler and Auto-Crossover */
	reg = phy_read(phydev, MII_88E3016_PHY_SPEC_CTRL);
	if (reg < 0)
		return reg;

	reg &= ~MII_88E3016_DISABLE_SCRAMBLER;
	reg |= MII_88E3016_AUTO_MDIX_CROSSOVER;

	reg = phy_write(phydev, MII_88E3016_PHY_SPEC_CTRL, reg);
	if (reg < 0)
		return reg;

	return marvell_config_init(phydev);
}

static int m88e1111_config_init_hwcfg_mode(struct phy_device *phydev,
					   u16 mode,
					   int fibre_copper_auto)
{
	int temp;

	temp = phy_read(phydev, MII_M1111_PHY_EXT_SR);
	if (temp < 0)
		return temp;

	temp &= ~(MII_M1111_HWCFG_MODE_MASK |
		  MII_M1111_HWCFG_FIBER_COPPER_AUTO |
		  MII_M1111_HWCFG_FIBER_COPPER_RES);
	temp |= mode;

	if (fibre_copper_auto)
		temp |= MII_M1111_HWCFG_FIBER_COPPER_AUTO;

	return phy_write(phydev, MII_M1111_PHY_EXT_SR, temp);
}

static int m88e1111_config_init_rgmii_delays(struct phy_device *phydev)
{
	int temp;

	temp = phy_read(phydev, MII_M1111_PHY_EXT_CR);
	if (temp < 0)
		return temp;

	if (phydev->interface == PHY_INTERFACE_MODE_RGMII_ID) {
		temp |= (MII_M1111_RGMII_RX_DELAY | MII_M1111_RGMII_TX_DELAY);
	} else if (phydev->interface == PHY_INTERFACE_MODE_RGMII_RXID) {
		temp &= ~MII_M1111_RGMII_TX_DELAY;
		temp |= MII_M1111_RGMII_RX_DELAY;
	} else if (phydev->interface == PHY_INTERFACE_MODE_RGMII_TXID) {
		temp &= ~MII_M1111_RGMII_RX_DELAY;
		temp |= MII_M1111_RGMII_TX_DELAY;
	}

	return phy_write(phydev, MII_M1111_PHY_EXT_CR, temp);
}

static int m88e1111_config_init_rgmii(struct phy_device *phydev)
{
	int temp;
	int err;

	err = m88e1111_config_init_rgmii_delays(phydev);
	if (err < 0)
		return err;

	temp = phy_read(phydev, MII_M1111_PHY_EXT_SR);
	if (temp < 0)
		return temp;

	temp &= ~(MII_M1111_HWCFG_MODE_MASK);

	if (temp & MII_M1111_HWCFG_FIBER_COPPER_RES)
		temp |= MII_M1111_HWCFG_MODE_FIBER_RGMII;
	else
		temp |= MII_M1111_HWCFG_MODE_COPPER_RGMII;

	return phy_write(phydev, MII_M1111_PHY_EXT_SR, temp);
}

static int m88e1111_config_init_sgmii(struct phy_device *phydev)
{
	int err;

	err = m88e1111_config_init_hwcfg_mode(
		phydev,
		MII_M1111_HWCFG_MODE_SGMII_NO_CLK,
		MII_M1111_HWCFG_FIBER_COPPER_AUTO);
	if (err < 0)
		return err;

	/* make sure copper is selected */
	return marvell_set_page(phydev, MII_MARVELL_COPPER_PAGE);
}

static int m88e1111_config_init_rtbi(struct phy_device *phydev)
{
	int err;

	err = m88e1111_config_init_rgmii_delays(phydev);
	if (err)
		return err;

	err = m88e1111_config_init_hwcfg_mode(
		phydev,
		MII_M1111_HWCFG_MODE_RTBI,
		MII_M1111_HWCFG_FIBER_COPPER_AUTO);
	if (err < 0)
		return err;

	/* soft reset */
	err = genphy_soft_reset(phydev);
	if (err < 0)
		return err;

	return m88e1111_config_init_hwcfg_mode(
		phydev,
		MII_M1111_HWCFG_MODE_RTBI,
		MII_M1111_HWCFG_FIBER_COPPER_AUTO);
}

static int m88e1111_config_init(struct phy_device *phydev)
{
	int err;

	if (phy_interface_is_rgmii(phydev)) {
		err = m88e1111_config_init_rgmii(phydev);
		if (err)
			return err;
	}

	if (phydev->interface == PHY_INTERFACE_MODE_SGMII) {
		err = m88e1111_config_init_sgmii(phydev);
		if (err < 0)
			return err;
	}

	if (phydev->interface == PHY_INTERFACE_MODE_RTBI) {
		err = m88e1111_config_init_rtbi(phydev);
		if (err < 0)
			return err;
	}

	err = marvell_of_reg_init(phydev);
	if (err < 0)
		return err;

	return genphy_soft_reset(phydev);
}

static int m88e1121_config_init(struct phy_device *phydev)
{
	int err, oldpage;

	oldpage = marvell_get_set_page(phydev, MII_MARVELL_LED_PAGE);
	if (oldpage < 0)
		return oldpage;

	/* Default PHY LED config: LED[0] .. Link, LED[1] .. Activity */
	err = phy_write(phydev, MII_88E1121_PHY_LED_CTRL,
			MII_88E1121_PHY_LED_DEF);
	if (err < 0)
		return err;

	marvell_set_page(phydev, oldpage);

	/* Set marvell,reg-init configuration from device tree */
	return marvell_config_init(phydev);
}

static int m88e1510_config_init(struct phy_device *phydev)
{
	int err;
	int temp;

	/* SGMII-to-Copper mode initialization */
	if (phydev->interface == PHY_INTERFACE_MODE_SGMII) {
		u32 pause;

		/* Select page 18 */
		err = marvell_set_page(phydev, 18);
		if (err < 0)
			return err;

		/* In reg 20, write MODE[2:0] = 0x1 (SGMII to Copper) */
		temp = phy_read(phydev, MII_88E1510_GEN_CTRL_REG_1);
		temp &= ~MII_88E1510_GEN_CTRL_REG_1_MODE_MASK;
		temp |= MII_88E1510_GEN_CTRL_REG_1_MODE_SGMII;
		err = phy_write(phydev, MII_88E1510_GEN_CTRL_REG_1, temp);
		if (err < 0)
			return err;

		/* PHY reset is necessary after changing MODE[2:0] */
		temp |= MII_88E1510_GEN_CTRL_REG_1_RESET;
		err = phy_write(phydev, MII_88E1510_GEN_CTRL_REG_1, temp);
		if (err < 0)
			return err;

		/* Reset page selection */
		err = marvell_set_page(phydev, MII_MARVELL_COPPER_PAGE);
		if (err < 0)
			return err;

		/* There appears to be a bug in the 88e1512 when used in
		 * SGMII to copper mode, where the AN advertisment register
		 * clears the pause bits each time a negotiation occurs.
		 * This means we can never be truely sure what was advertised,
		 * so disable Pause support.
		 */
		pause = SUPPORTED_Pause | SUPPORTED_Asym_Pause;
		phydev->supported &= ~pause;
		phydev->advertising &= ~pause;
	}

	return m88e1121_config_init(phydev);
}

static int m88e1118_config_aneg(struct phy_device *phydev)
{
	int err;

	err = genphy_soft_reset(phydev);
	if (err < 0)
		return err;

	err = marvell_set_polarity(phydev, phydev->mdix_ctrl);
	if (err < 0)
		return err;

	err = genphy_config_aneg(phydev);
	return 0;
}

static int m88e1118_config_init(struct phy_device *phydev)
{
	int err;

	/* Change address */
	err = marvell_set_page(phydev, MII_MARVELL_MSCR_PAGE);
	if (err < 0)
		return err;

	/* Enable 1000 Mbit */
	err = phy_write(phydev, 0x15, 0x1070);
	if (err < 0)
		return err;

	/* Change address */
	err = marvell_set_page(phydev, MII_MARVELL_LED_PAGE);
	if (err < 0)
		return err;

	/* Adjust LED Control */
	if (phydev->dev_flags & MARVELL_PHY_M1118_DNS323_LEDS)
		err = phy_write(phydev, 0x10, 0x1100);
	else
		err = phy_write(phydev, 0x10, 0x021e);
	if (err < 0)
		return err;

	err = marvell_of_reg_init(phydev);
	if (err < 0)
		return err;

	/* Reset address */
	err = marvell_set_page(phydev, MII_MARVELL_COPPER_PAGE);
	if (err < 0)
		return err;

	return genphy_soft_reset(phydev);
}

static int m88e1149_config_init(struct phy_device *phydev)
{
	int err;

	/* Change address */
	err = marvell_set_page(phydev, MII_MARVELL_MSCR_PAGE);
	if (err < 0)
		return err;

	/* Enable 1000 Mbit */
	err = phy_write(phydev, 0x15, 0x1048);
	if (err < 0)
		return err;

	err = marvell_of_reg_init(phydev);
	if (err < 0)
		return err;

	/* Reset address */
	err = marvell_set_page(phydev, MII_MARVELL_COPPER_PAGE);
	if (err < 0)
		return err;

	return genphy_soft_reset(phydev);
}

static int m88e1145_config_init_rgmii(struct phy_device *phydev)
{
	int temp;
	int err;

	err = m88e1111_config_init_rgmii_delays(phydev);
	if (err < 0)
		return err;

	if (phydev->dev_flags & MARVELL_PHY_M1145_FLAGS_RESISTANCE) {
		err = phy_write(phydev, 0x1d, 0x0012);
		if (err < 0)
			return err;

		temp = phy_read(phydev, 0x1e);
		if (temp < 0)
			return temp;

		temp &= 0xf03f;
		temp |= 2 << 9;	/* 36 ohm */
		temp |= 2 << 6;	/* 39 ohm */

		err = phy_write(phydev, 0x1e, temp);
		if (err < 0)
			return err;

		err = phy_write(phydev, 0x1d, 0x3);
		if (err < 0)
			return err;

		err = phy_write(phydev, 0x1e, 0x8000);
	}
	return err;
}

static int m88e1145_config_init_sgmii(struct phy_device *phydev)
{
	return m88e1111_config_init_hwcfg_mode(
		phydev, MII_M1111_HWCFG_MODE_SGMII_NO_CLK,
		MII_M1111_HWCFG_FIBER_COPPER_AUTO);
}

static int m88e1145_config_init(struct phy_device *phydev)
{
	int err;

	/* Take care of errata E0 & E1 */
	err = phy_write(phydev, 0x1d, 0x001b);
	if (err < 0)
		return err;

	err = phy_write(phydev, 0x1e, 0x418f);
	if (err < 0)
		return err;

	err = phy_write(phydev, 0x1d, 0x0016);
	if (err < 0)
		return err;

	err = phy_write(phydev, 0x1e, 0xa2da);
	if (err < 0)
		return err;

	if (phydev->interface == PHY_INTERFACE_MODE_RGMII_ID) {
		err = m88e1145_config_init_rgmii(phydev);
		if (err < 0)
			return err;
	}

	if (phydev->interface == PHY_INTERFACE_MODE_SGMII) {
		err = m88e1145_config_init_sgmii(phydev);
		if (err < 0)
			return err;
	}

	err = marvell_of_reg_init(phydev);
	if (err < 0)
		return err;

	return 0;
}

/**
 * fiber_lpa_to_ethtool_lpa_t
 * @lpa: value of the MII_LPA register for fiber link
 *
 * A small helper function that translates MII_LPA
 * bits to ethtool LP advertisement settings.
 */
static u32 fiber_lpa_to_ethtool_lpa_t(u32 lpa)
{
	u32 result = 0;

	if (lpa & LPA_FIBER_1000HALF)
		result |= ADVERTISED_1000baseT_Half;
	if (lpa & LPA_FIBER_1000FULL)
		result |= ADVERTISED_1000baseT_Full;

	return result;
}

/**
 * marvell_update_link - update link status in real time in @phydev
 * @phydev: target phy_device struct
 *
 * Description: Update the value in phydev->link to reflect the
 *   current link value.
 */
static int marvell_update_link(struct phy_device *phydev, int fiber)
{
	int status;

	/* Use the generic register for copper link, or specific
	 * register for fiber case
	 */
	if (fiber) {
		status = phy_read(phydev, MII_M1011_PHY_STATUS);
		if (status < 0)
			return status;

		if ((status & REGISTER_LINK_STATUS) == 0)
			phydev->link = 0;
		else
			phydev->link = 1;
	} else {
		return genphy_update_link(phydev);
	}

	return 0;
}

static int marvell_read_status_page_an(struct phy_device *phydev,
				       int fiber)
{
	int status;
	int lpa;
	int lpagb;

	status = phy_read(phydev, MII_M1011_PHY_STATUS);
	if (status < 0)
		return status;

	lpa = phy_read(phydev, MII_LPA);
	if (lpa < 0)
		return lpa;

	lpagb = phy_read(phydev, MII_STAT1000);
	if (lpagb < 0)
		return lpagb;

	if (status & MII_M1011_PHY_STATUS_FULLDUPLEX)
		phydev->duplex = DUPLEX_FULL;
	else
		phydev->duplex = DUPLEX_HALF;

	status = status & MII_M1011_PHY_STATUS_SPD_MASK;
	phydev->pause = 0;
	phydev->asym_pause = 0;

	switch (status) {
	case MII_M1011_PHY_STATUS_1000:
		phydev->speed = SPEED_1000;
		break;

	case MII_M1011_PHY_STATUS_100:
		phydev->speed = SPEED_100;
		break;

	default:
		phydev->speed = SPEED_10;
		break;
	}

	if (!fiber) {
		phydev->lp_advertising =
			mii_stat1000_to_ethtool_lpa_t(lpagb) |
			mii_lpa_to_ethtool_lpa_t(lpa);

		if (phydev->duplex == DUPLEX_FULL) {
			phydev->pause = lpa & LPA_PAUSE_CAP ? 1 : 0;
			phydev->asym_pause = lpa & LPA_PAUSE_ASYM ? 1 : 0;
		}
	} else {
		/* The fiber link is only 1000M capable */
		phydev->lp_advertising = fiber_lpa_to_ethtool_lpa_t(lpa);

		if (phydev->duplex == DUPLEX_FULL) {
			if (!(lpa & LPA_PAUSE_FIBER)) {
				phydev->pause = 0;
				phydev->asym_pause = 0;
			} else if ((lpa & LPA_PAUSE_ASYM_FIBER)) {
				phydev->pause = 1;
				phydev->asym_pause = 1;
			} else {
				phydev->pause = 1;
				phydev->asym_pause = 0;
			}
		}
	}
	return 0;
}

static int marvell_read_status_page_fixed(struct phy_device *phydev)
{
	int bmcr = phy_read(phydev, MII_BMCR);

	if (bmcr < 0)
		return bmcr;

	if (bmcr & BMCR_FULLDPLX)
		phydev->duplex = DUPLEX_FULL;
	else
		phydev->duplex = DUPLEX_HALF;

	if (bmcr & BMCR_SPEED1000)
		phydev->speed = SPEED_1000;
	else if (bmcr & BMCR_SPEED100)
		phydev->speed = SPEED_100;
	else
		phydev->speed = SPEED_10;

	phydev->pause = 0;
	phydev->asym_pause = 0;
	phydev->lp_advertising = 0;

	return 0;
}

/* marvell_read_status_page
 *
 * Description:
 *   Check the link, then figure out the current state
 *   by comparing what we advertise with what the link partner
 *   advertises.  Start by checking the gigabit possibilities,
 *   then move on to 10/100.
 */
static int marvell_read_status_page(struct phy_device *phydev, int page)
{
	int fiber;
	int err;

	/* Detect and update the link, but return if there
	 * was an error
	 */
	if (page == MII_MARVELL_FIBER_PAGE)
		fiber = 1;
	else
		fiber = 0;

	err = marvell_update_link(phydev, fiber);
	if (err)
		return err;

	if (phydev->autoneg == AUTONEG_ENABLE)
		err = marvell_read_status_page_an(phydev, fiber);
	else
		err = marvell_read_status_page_fixed(phydev);

	return err;
}

/* marvell_read_status
 *
 * Some Marvell's phys have two modes: fiber and copper.
 * Both need status checked.
 * Description:
 *   First, check the fiber link and status.
 *   If the fiber link is down, check the copper link and status which
 *   will be the default value if both link are down.
 */
static int marvell_read_status(struct phy_device *phydev)
{
	int err;

	/* Check the fiber mode first */
	if (phydev->supported & SUPPORTED_FIBRE &&
	    phydev->interface != PHY_INTERFACE_MODE_SGMII) {
		err = marvell_set_page(phydev, MII_MARVELL_FIBER_PAGE);
		if (err < 0)
			goto error;

		err = marvell_read_status_page(phydev, MII_MARVELL_FIBER_PAGE);
		if (err < 0)
			goto error;

		/* If the fiber link is up, it is the selected and
		 * used link. In this case, we need to stay in the
		 * fiber page. Please to be careful about that, avoid
		 * to restore Copper page in other functions which
		 * could break the behaviour for some fiber phy like
		 * 88E1512.
		 */
		if (phydev->link)
			return 0;

		/* If fiber link is down, check and save copper mode state */
		err = marvell_set_page(phydev, MII_MARVELL_COPPER_PAGE);
		if (err < 0)
			goto error;
	}

	return marvell_read_status_page(phydev, MII_MARVELL_COPPER_PAGE);

error:
	marvell_set_page(phydev, MII_MARVELL_COPPER_PAGE);
	return err;
}

/* marvell_suspend
 *
 * Some Marvell's phys have two modes: fiber and copper.
 * Both need to be suspended
 */
static int marvell_suspend(struct phy_device *phydev)
{
	int err;

	/* Suspend the fiber mode first */
	if (!(phydev->supported & SUPPORTED_FIBRE)) {
		err = marvell_set_page(phydev, MII_MARVELL_FIBER_PAGE);
		if (err < 0)
			goto error;

		/* With the page set, use the generic suspend */
		err = genphy_suspend(phydev);
		if (err < 0)
			goto error;

		/* Then, the copper link */
		err = marvell_set_page(phydev, MII_MARVELL_COPPER_PAGE);
		if (err < 0)
			goto error;
	}

	/* With the page set, use the generic suspend */
	return genphy_suspend(phydev);

error:
	marvell_set_page(phydev, MII_MARVELL_COPPER_PAGE);
	return err;
}

/* marvell_resume
 *
 * Some Marvell's phys have two modes: fiber and copper.
 * Both need to be resumed
 */
static int marvell_resume(struct phy_device *phydev)
{
	int err;

	/* Resume the fiber mode first */
	if (!(phydev->supported & SUPPORTED_FIBRE)) {
		err = marvell_set_page(phydev, MII_MARVELL_FIBER_PAGE);
		if (err < 0)
			goto error;

		/* With the page set, use the generic resume */
		err = genphy_resume(phydev);
		if (err < 0)
			goto error;

		/* Then, the copper link */
		err = marvell_set_page(phydev, MII_MARVELL_COPPER_PAGE);
		if (err < 0)
			goto error;
	}

	/* With the page set, use the generic resume */
	return genphy_resume(phydev);

error:
	marvell_set_page(phydev, MII_MARVELL_COPPER_PAGE);
	return err;
}

static int marvell_aneg_done(struct phy_device *phydev)
{
	int retval = phy_read(phydev, MII_M1011_PHY_STATUS);

	return (retval < 0) ? retval : (retval & MII_M1011_PHY_STATUS_RESOLVED);
}

static int m88e1121_did_interrupt(struct phy_device *phydev)
{
	int imask;

	imask = phy_read(phydev, MII_M1011_IEVENT);

	if (imask & MII_M1011_IMASK_INIT)
		return 1;

	return 0;
}

static void m88e1318_get_wol(struct phy_device *phydev,
			     struct ethtool_wolinfo *wol)
{
	wol->supported = WAKE_MAGIC;
	wol->wolopts = 0;

	if (marvell_set_page(phydev, MII_MARVELL_WOL_PAGE) < 0)
		return;

	if (phy_read(phydev, MII_88E1318S_PHY_WOL_CTRL) &
	    MII_88E1318S_PHY_WOL_CTRL_MAGIC_PACKET_MATCH_ENABLE)
		wol->wolopts |= WAKE_MAGIC;

	if (marvell_set_page(phydev, MII_MARVELL_COPPER_PAGE) < 0)
		return;
}

static int m88e1318_set_wol(struct phy_device *phydev,
			    struct ethtool_wolinfo *wol)
{
	int err, oldpage, temp;

	oldpage = marvell_get_page(phydev);

	if (wol->wolopts & WAKE_MAGIC) {
		/* Explicitly switch to page 0x00, just to be sure */
		err = marvell_set_page(phydev, MII_MARVELL_COPPER_PAGE);
		if (err < 0)
			return err;

		/* Enable the WOL interrupt */
		temp = phy_read(phydev, MII_88E1318S_PHY_CSIER);
		temp |= MII_88E1318S_PHY_CSIER_WOL_EIE;
		err = phy_write(phydev, MII_88E1318S_PHY_CSIER, temp);
		if (err < 0)
			return err;

		err = marvell_set_page(phydev, MII_MARVELL_LED_PAGE);
		if (err < 0)
			return err;

		/* Setup LED[2] as interrupt pin (active low) */
		temp = phy_read(phydev, MII_88E1318S_PHY_LED_TCR);
		temp &= ~MII_88E1318S_PHY_LED_TCR_FORCE_INT;
		temp |= MII_88E1318S_PHY_LED_TCR_INTn_ENABLE;
		temp |= MII_88E1318S_PHY_LED_TCR_INT_ACTIVE_LOW;
		err = phy_write(phydev, MII_88E1318S_PHY_LED_TCR, temp);
		if (err < 0)
			return err;

		err = marvell_set_page(phydev, MII_MARVELL_WOL_PAGE);
		if (err < 0)
			return err;

		/* Store the device address for the magic packet */
		err = phy_write(phydev, MII_88E1318S_PHY_MAGIC_PACKET_WORD2,
				((phydev->attached_dev->dev_addr[5] << 8) |
				 phydev->attached_dev->dev_addr[4]));
		if (err < 0)
			return err;
		err = phy_write(phydev, MII_88E1318S_PHY_MAGIC_PACKET_WORD1,
				((phydev->attached_dev->dev_addr[3] << 8) |
				 phydev->attached_dev->dev_addr[2]));
		if (err < 0)
			return err;
		err = phy_write(phydev, MII_88E1318S_PHY_MAGIC_PACKET_WORD0,
				((phydev->attached_dev->dev_addr[1] << 8) |
				 phydev->attached_dev->dev_addr[0]));
		if (err < 0)
			return err;

		/* Clear WOL status and enable magic packet matching */
		temp = phy_read(phydev, MII_88E1318S_PHY_WOL_CTRL);
		temp |= MII_88E1318S_PHY_WOL_CTRL_CLEAR_WOL_STATUS;
		temp |= MII_88E1318S_PHY_WOL_CTRL_MAGIC_PACKET_MATCH_ENABLE;
		err = phy_write(phydev, MII_88E1318S_PHY_WOL_CTRL, temp);
		if (err < 0)
			return err;
	} else {
		err = marvell_set_page(phydev, MII_MARVELL_WOL_PAGE);
		if (err < 0)
			return err;

		/* Clear WOL status and disable magic packet matching */
		temp = phy_read(phydev, MII_88E1318S_PHY_WOL_CTRL);
		temp |= MII_88E1318S_PHY_WOL_CTRL_CLEAR_WOL_STATUS;
		temp &= ~MII_88E1318S_PHY_WOL_CTRL_MAGIC_PACKET_MATCH_ENABLE;
		err = phy_write(phydev, MII_88E1318S_PHY_WOL_CTRL, temp);
		if (err < 0)
			return err;
	}

	err = marvell_set_page(phydev, oldpage);
	if (err < 0)
		return err;

	return 0;
}

static int marvell_get_sset_count(struct phy_device *phydev)
{
	if (phydev->supported & SUPPORTED_FIBRE)
		return ARRAY_SIZE(marvell_hw_stats);
	else
		return ARRAY_SIZE(marvell_hw_stats) - NB_FIBER_STATS;
}

static void marvell_get_strings(struct phy_device *phydev, u8 *data)
{
	int i;

	for (i = 0; i < ARRAY_SIZE(marvell_hw_stats); i++) {
		memcpy(data + i * ETH_GSTRING_LEN,
		       marvell_hw_stats[i].string, ETH_GSTRING_LEN);
	}
}

#ifndef UINT64_MAX
#define UINT64_MAX		(u64)(~((u64)0))
#endif
static u64 marvell_get_stat(struct phy_device *phydev, int i)
{
	struct marvell_hw_stat stat = marvell_hw_stats[i];
	struct marvell_priv *priv = phydev->priv;
	int oldpage, val;
	u64 ret;

	oldpage = marvell_get_set_page(phydev, stat.page);
	if (oldpage < 0)
		return UINT64_MAX;

	val = phy_read(phydev, stat.reg);
	if (val < 0) {
		ret = UINT64_MAX;
	} else {
		val = val & ((1 << stat.bits) - 1);
		priv->stats[i] += val;
		ret = priv->stats[i];
	}

	marvell_set_page(phydev, oldpage);

	return ret;
}

static void marvell_get_stats(struct phy_device *phydev,
			      struct ethtool_stats *stats, u64 *data)
{
	int i;

	for (i = 0; i < ARRAY_SIZE(marvell_hw_stats); i++)
		data[i] = marvell_get_stat(phydev, i);
}

#ifdef CONFIG_HWMON
static int m88e1121_get_temp(struct phy_device *phydev, long *temp)
{
	int oldpage;
	int ret;
	int val;

	*temp = 0;

	mutex_lock(&phydev->lock);

	oldpage = marvell_get_set_page(phydev, MII_MARVELL_MISC_TEST_PAGE);
	if (oldpage < 0) {
		mutex_unlock(&phydev->lock);
		return oldpage;
	}

	/* Enable temperature sensor */
	ret = phy_read(phydev, MII_88E1121_MISC_TEST);
	if (ret < 0)
		goto error;

	ret = phy_write(phydev, MII_88E1121_MISC_TEST,
			ret | MII_88E1121_MISC_TEST_TEMP_SENSOR_EN);
	if (ret < 0)
		goto error;

	/* Wait for temperature to stabilize */
	usleep_range(10000, 12000);

	val = phy_read(phydev, MII_88E1121_MISC_TEST);
	if (val < 0) {
		ret = val;
		goto error;
	}

	/* Disable temperature sensor */
	ret = phy_write(phydev, MII_88E1121_MISC_TEST,
			ret & ~MII_88E1121_MISC_TEST_TEMP_SENSOR_EN);
	if (ret < 0)
		goto error;

	*temp = ((val & MII_88E1121_MISC_TEST_TEMP_MASK) - 5) * 5000;

error:
	marvell_set_page(phydev, oldpage);
	mutex_unlock(&phydev->lock);

	return ret;
}

static int m88e1121_hwmon_read(struct device *dev,
			       enum hwmon_sensor_types type,
			       u32 attr, int channel, long *temp)
{
	struct phy_device *phydev = dev_get_drvdata(dev);
	int err;

	switch (attr) {
	case hwmon_temp_input:
		err = m88e1121_get_temp(phydev, temp);
		break;
	default:
		return -EOPNOTSUPP;
	}

	return err;
}

static umode_t m88e1121_hwmon_is_visible(const void *data,
					 enum hwmon_sensor_types type,
					 u32 attr, int channel)
{
	if (type != hwmon_temp)
		return 0;

	switch (attr) {
	case hwmon_temp_input:
		return 0444;
	default:
		return 0;
	}
}

static u32 m88e1121_hwmon_chip_config[] = {
	HWMON_C_REGISTER_TZ,
	0
};

static const struct hwmon_channel_info m88e1121_hwmon_chip = {
	.type = hwmon_chip,
	.config = m88e1121_hwmon_chip_config,
};

static u32 m88e1121_hwmon_temp_config[] = {
	HWMON_T_INPUT,
	0
};

static const struct hwmon_channel_info m88e1121_hwmon_temp = {
	.type = hwmon_temp,
	.config = m88e1121_hwmon_temp_config,
};

static const struct hwmon_channel_info *m88e1121_hwmon_info[] = {
	&m88e1121_hwmon_chip,
	&m88e1121_hwmon_temp,
	NULL
};

static const struct hwmon_ops m88e1121_hwmon_hwmon_ops = {
	.is_visible = m88e1121_hwmon_is_visible,
	.read = m88e1121_hwmon_read,
};

static const struct hwmon_chip_info m88e1121_hwmon_chip_info = {
	.ops = &m88e1121_hwmon_hwmon_ops,
	.info = m88e1121_hwmon_info,
};

static int m88e1510_get_temp(struct phy_device *phydev, long *temp)
{
	int oldpage;
	int ret;

	*temp = 0;

	mutex_lock(&phydev->lock);

	oldpage = marvell_get_set_page(phydev, MII_MARVELL_MISC_TEST_PAGE);
	if (oldpage < 0) {
		mutex_unlock(&phydev->lock);
		return oldpage;
	}

	ret = phy_read(phydev, MII_88E1510_TEMP_SENSOR);
	if (ret < 0)
		goto error;

	*temp = ((ret & MII_88E1510_TEMP_SENSOR_MASK) - 25) * 1000;

error:
	marvell_set_page(phydev, oldpage);
	mutex_unlock(&phydev->lock);

	return ret;
}

static int m88e1510_get_temp_critical(struct phy_device *phydev, long *temp)
{
	int oldpage;
	int ret;

	*temp = 0;

	mutex_lock(&phydev->lock);

	oldpage = marvell_get_set_page(phydev, MII_MARVELL_MISC_TEST_PAGE);
	if (oldpage < 0) {
		mutex_unlock(&phydev->lock);
		return oldpage;
	}

	ret = phy_read(phydev, MII_88E1121_MISC_TEST);
	if (ret < 0)
		goto error;

	*temp = (((ret & MII_88E1510_MISC_TEST_TEMP_THRESHOLD_MASK) >>
		  MII_88E1510_MISC_TEST_TEMP_THRESHOLD_SHIFT) * 5) - 25;
	/* convert to mC */
	*temp *= 1000;

error:
	marvell_set_page(phydev, oldpage);
	mutex_unlock(&phydev->lock);

	return ret;
}

static int m88e1510_set_temp_critical(struct phy_device *phydev, long temp)
{
	int oldpage;
	int ret;

	mutex_lock(&phydev->lock);

	oldpage = marvell_get_set_page(phydev, MII_MARVELL_MISC_TEST_PAGE);
	if (oldpage < 0) {
		mutex_unlock(&phydev->lock);
		return oldpage;
	}

	ret = phy_read(phydev, MII_88E1121_MISC_TEST);
	if (ret < 0)
		goto error;

	temp = temp / 1000;
	temp = clamp_val(DIV_ROUND_CLOSEST(temp, 5) + 5, 0, 0x1f);
	ret = phy_write(phydev, MII_88E1121_MISC_TEST,
			(ret & ~MII_88E1510_MISC_TEST_TEMP_THRESHOLD_MASK) |
			(temp << MII_88E1510_MISC_TEST_TEMP_THRESHOLD_SHIFT));

error:
	marvell_set_page(phydev, oldpage);
	mutex_unlock(&phydev->lock);

	return ret;
}

static int m88e1510_get_temp_alarm(struct phy_device *phydev, long *alarm)
{
	int oldpage;
	int ret;

	*alarm = false;

	mutex_lock(&phydev->lock);

	oldpage = marvell_get_set_page(phydev, MII_MARVELL_MISC_TEST_PAGE);
	if (oldpage < 0) {
		mutex_unlock(&phydev->lock);
		return oldpage;
	}

	ret = phy_read(phydev, MII_88E1121_MISC_TEST);
	if (ret < 0)
		goto error;
	*alarm = !!(ret & MII_88E1510_MISC_TEST_TEMP_IRQ);

error:
	marvell_set_page(phydev, oldpage);
	mutex_unlock(&phydev->lock);

	return ret;
}

static int m88e1510_hwmon_read(struct device *dev,
			       enum hwmon_sensor_types type,
			       u32 attr, int channel, long *temp)
{
	struct phy_device *phydev = dev_get_drvdata(dev);
	int err;

	switch (attr) {
	case hwmon_temp_input:
		err = m88e1510_get_temp(phydev, temp);
		break;
	case hwmon_temp_crit:
		err = m88e1510_get_temp_critical(phydev, temp);
		break;
	case hwmon_temp_max_alarm:
		err = m88e1510_get_temp_alarm(phydev, temp);
		break;
	default:
		return -EOPNOTSUPP;
	}

	return err;
}

static int m88e1510_hwmon_write(struct device *dev,
				enum hwmon_sensor_types type,
				u32 attr, int channel, long temp)
{
	struct phy_device *phydev = dev_get_drvdata(dev);
	int err;

	switch (attr) {
	case hwmon_temp_crit:
		err = m88e1510_set_temp_critical(phydev, temp);
		break;
	default:
		return -EOPNOTSUPP;
	}
	return err;
}

static umode_t m88e1510_hwmon_is_visible(const void *data,
					 enum hwmon_sensor_types type,
					 u32 attr, int channel)
{
	if (type != hwmon_temp)
		return 0;

	switch (attr) {
	case hwmon_temp_input:
	case hwmon_temp_max_alarm:
		return 0444;
	case hwmon_temp_crit:
		return 0644;
	default:
		return 0;
	}
}

static u32 m88e1510_hwmon_temp_config[] = {
	HWMON_T_INPUT | HWMON_T_CRIT | HWMON_T_MAX_ALARM,
	0
};

static const struct hwmon_channel_info m88e1510_hwmon_temp = {
	.type = hwmon_temp,
	.config = m88e1510_hwmon_temp_config,
};

static const struct hwmon_channel_info *m88e1510_hwmon_info[] = {
	&m88e1121_hwmon_chip,
	&m88e1510_hwmon_temp,
	NULL
};

static const struct hwmon_ops m88e1510_hwmon_hwmon_ops = {
	.is_visible = m88e1510_hwmon_is_visible,
	.read = m88e1510_hwmon_read,
	.write = m88e1510_hwmon_write,
};

static const struct hwmon_chip_info m88e1510_hwmon_chip_info = {
	.ops = &m88e1510_hwmon_hwmon_ops,
	.info = m88e1510_hwmon_info,
};

static int marvell_hwmon_name(struct phy_device *phydev)
{
	struct marvell_priv *priv = phydev->priv;
	struct device *dev = &phydev->mdio.dev;
	const char *devname = dev_name(dev);
	size_t len = strlen(devname);
	int i, j;

	priv->hwmon_name = devm_kzalloc(dev, len, GFP_KERNEL);
	if (!priv->hwmon_name)
		return -ENOMEM;

	for (i = j = 0; i < len && devname[i]; i++) {
		if (isalnum(devname[i]))
			priv->hwmon_name[j++] = devname[i];
	}

	return 0;
}

static int marvell_hwmon_probe(struct phy_device *phydev,
			       const struct hwmon_chip_info *chip)
{
	struct marvell_priv *priv = phydev->priv;
	struct device *dev = &phydev->mdio.dev;
	int err;

	err = marvell_hwmon_name(phydev);
	if (err)
		return err;

	priv->hwmon_dev = devm_hwmon_device_register_with_info(
		dev, priv->hwmon_name, phydev, chip, NULL);

	return PTR_ERR_OR_ZERO(priv->hwmon_dev);
}

static int m88e1121_hwmon_probe(struct phy_device *phydev)
{
	return marvell_hwmon_probe(phydev, &m88e1121_hwmon_chip_info);
}

static int m88e1510_hwmon_probe(struct phy_device *phydev)
{
	return marvell_hwmon_probe(phydev, &m88e1510_hwmon_chip_info);
}
#else
static int m88e1121_hwmon_probe(struct phy_device *phydev)
{
	return 0;
}

static int m88e1510_hwmon_probe(struct phy_device *phydev)
{
	return 0;
}
#endif

static int marvell_probe(struct phy_device *phydev)
{
	struct marvell_priv *priv;

	priv = devm_kzalloc(&phydev->mdio.dev, sizeof(*priv), GFP_KERNEL);
	if (!priv)
		return -ENOMEM;

	phydev->priv = priv;

	return 0;
}

static int m88e1121_probe(struct phy_device *phydev)
{
	int err;

	err = marvell_probe(phydev);
	if (err)
		return err;

	return m88e1121_hwmon_probe(phydev);
}

static int m88e1510_probe(struct phy_device *phydev)
{
	int err;

	err = marvell_probe(phydev);
	if (err)
		return err;

	return m88e1510_hwmon_probe(phydev);
}

static struct phy_driver marvell_drivers[] = {
	{
		.phy_id = MARVELL_PHY_ID_88E1101,
		.phy_id_mask = MARVELL_PHY_ID_MASK,
		.name = "Marvell 88E1101",
		.features = PHY_GBIT_FEATURES,
		.flags = PHY_HAS_INTERRUPT,
		.probe = marvell_probe,
		.config_init = &marvell_config_init,
		.config_aneg = &m88e1101_config_aneg,
		.ack_interrupt = &marvell_ack_interrupt,
		.config_intr = &marvell_config_intr,
		.resume = &genphy_resume,
		.suspend = &genphy_suspend,
		.get_sset_count = marvell_get_sset_count,
		.get_strings = marvell_get_strings,
		.get_stats = marvell_get_stats,
	},
	{
		.phy_id = MARVELL_PHY_ID_88E1112,
		.phy_id_mask = MARVELL_PHY_ID_MASK,
		.name = "Marvell 88E1112",
		.features = PHY_GBIT_FEATURES,
		.flags = PHY_HAS_INTERRUPT,
		.probe = marvell_probe,
		.config_init = &m88e1111_config_init,
		.config_aneg = &marvell_config_aneg,
		.ack_interrupt = &marvell_ack_interrupt,
		.config_intr = &marvell_config_intr,
		.resume = &genphy_resume,
		.suspend = &genphy_suspend,
		.get_sset_count = marvell_get_sset_count,
		.get_strings = marvell_get_strings,
		.get_stats = marvell_get_stats,
	},
	{
		.phy_id = MARVELL_PHY_ID_88E1111,
		.phy_id_mask = MARVELL_PHY_ID_MASK,
		.name = "Marvell 88E1111",
		.features = PHY_GBIT_FEATURES,
		.flags = PHY_HAS_INTERRUPT,
		.probe = marvell_probe,
		.config_init = &m88e1111_config_init,
		.config_aneg = &m88e1111_config_aneg,
		.read_status = &marvell_read_status,
		.ack_interrupt = &marvell_ack_interrupt,
		.config_intr = &marvell_config_intr,
		.resume = &genphy_resume,
		.suspend = &genphy_suspend,
		.get_sset_count = marvell_get_sset_count,
		.get_strings = marvell_get_strings,
		.get_stats = marvell_get_stats,
	},
	{
		.phy_id = MARVELL_PHY_ID_88E1118,
		.phy_id_mask = MARVELL_PHY_ID_MASK,
		.name = "Marvell 88E1118",
		.features = PHY_GBIT_FEATURES,
		.flags = PHY_HAS_INTERRUPT,
		.probe = marvell_probe,
		.config_init = &m88e1118_config_init,
		.config_aneg = &m88e1118_config_aneg,
		.ack_interrupt = &marvell_ack_interrupt,
		.config_intr = &marvell_config_intr,
		.resume = &genphy_resume,
		.suspend = &genphy_suspend,
		.get_sset_count = marvell_get_sset_count,
		.get_strings = marvell_get_strings,
		.get_stats = marvell_get_stats,
	},
	{
		.phy_id = MARVELL_PHY_ID_88E1121R,
		.phy_id_mask = MARVELL_PHY_ID_MASK,
		.name = "Marvell 88E1121R",
		.features = PHY_GBIT_FEATURES,
		.flags = PHY_HAS_INTERRUPT,
		.probe = &m88e1121_probe,
		.config_init = &m88e1121_config_init,
		.config_aneg = &m88e1121_config_aneg,
		.read_status = &marvell_read_status,
		.ack_interrupt = &marvell_ack_interrupt,
		.config_intr = &marvell_config_intr,
		.did_interrupt = &m88e1121_did_interrupt,
		.resume = &genphy_resume,
		.suspend = &genphy_suspend,
		.get_sset_count = marvell_get_sset_count,
		.get_strings = marvell_get_strings,
		.get_stats = marvell_get_stats,
	},
	{
		.phy_id = MARVELL_PHY_ID_88E1318S,
		.phy_id_mask = MARVELL_PHY_ID_MASK,
		.name = "Marvell 88E1318S",
		.features = PHY_GBIT_FEATURES,
		.flags = PHY_HAS_INTERRUPT,
		.probe = marvell_probe,
		.config_init = &m88e1121_config_init,
		.config_aneg = &m88e1318_config_aneg,
		.read_status = &marvell_read_status,
		.ack_interrupt = &marvell_ack_interrupt,
		.config_intr = &marvell_config_intr,
		.did_interrupt = &m88e1121_did_interrupt,
		.get_wol = &m88e1318_get_wol,
		.set_wol = &m88e1318_set_wol,
		.resume = &genphy_resume,
		.suspend = &genphy_suspend,
		.get_sset_count = marvell_get_sset_count,
		.get_strings = marvell_get_strings,
		.get_stats = marvell_get_stats,
	},
	{
		.phy_id = MARVELL_PHY_ID_88E1145,
		.phy_id_mask = MARVELL_PHY_ID_MASK,
		.name = "Marvell 88E1145",
		.features = PHY_GBIT_FEATURES,
		.flags = PHY_HAS_INTERRUPT,
		.probe = marvell_probe,
		.config_init = &m88e1145_config_init,
<<<<<<< HEAD
		.config_aneg = &marvell_config_aneg,
=======
		.config_aneg = &m88e1101_config_aneg,
		.read_status = &genphy_read_status,
>>>>>>> ead68f21
		.ack_interrupt = &marvell_ack_interrupt,
		.config_intr = &marvell_config_intr,
		.resume = &genphy_resume,
		.suspend = &genphy_suspend,
		.get_sset_count = marvell_get_sset_count,
		.get_strings = marvell_get_strings,
		.get_stats = marvell_get_stats,
	},
	{
		.phy_id = MARVELL_PHY_ID_88E1149R,
		.phy_id_mask = MARVELL_PHY_ID_MASK,
		.name = "Marvell 88E1149R",
		.features = PHY_GBIT_FEATURES,
		.flags = PHY_HAS_INTERRUPT,
		.probe = marvell_probe,
		.config_init = &m88e1149_config_init,
		.config_aneg = &m88e1118_config_aneg,
		.ack_interrupt = &marvell_ack_interrupt,
		.config_intr = &marvell_config_intr,
		.resume = &genphy_resume,
		.suspend = &genphy_suspend,
		.get_sset_count = marvell_get_sset_count,
		.get_strings = marvell_get_strings,
		.get_stats = marvell_get_stats,
	},
	{
		.phy_id = MARVELL_PHY_ID_88E1240,
		.phy_id_mask = MARVELL_PHY_ID_MASK,
		.name = "Marvell 88E1240",
		.features = PHY_GBIT_FEATURES,
		.flags = PHY_HAS_INTERRUPT,
		.probe = marvell_probe,
		.config_init = &m88e1111_config_init,
		.config_aneg = &marvell_config_aneg,
		.ack_interrupt = &marvell_ack_interrupt,
		.config_intr = &marvell_config_intr,
		.resume = &genphy_resume,
		.suspend = &genphy_suspend,
		.get_sset_count = marvell_get_sset_count,
		.get_strings = marvell_get_strings,
		.get_stats = marvell_get_stats,
	},
	{
		.phy_id = MARVELL_PHY_ID_88E1116R,
		.phy_id_mask = MARVELL_PHY_ID_MASK,
		.name = "Marvell 88E1116R",
		.features = PHY_GBIT_FEATURES,
		.flags = PHY_HAS_INTERRUPT,
		.probe = marvell_probe,
		.config_init = &m88e1116r_config_init,
		.ack_interrupt = &marvell_ack_interrupt,
		.config_intr = &marvell_config_intr,
		.resume = &genphy_resume,
		.suspend = &genphy_suspend,
		.get_sset_count = marvell_get_sset_count,
		.get_strings = marvell_get_strings,
		.get_stats = marvell_get_stats,
	},
	{
		.phy_id = MARVELL_PHY_ID_88E1510,
		.phy_id_mask = MARVELL_PHY_ID_MASK,
		.name = "Marvell 88E1510",
		.features = PHY_GBIT_FEATURES | SUPPORTED_FIBRE,
		.flags = PHY_HAS_INTERRUPT,
		.probe = &m88e1510_probe,
		.config_init = &m88e1510_config_init,
		.config_aneg = &m88e1510_config_aneg,
		.read_status = &marvell_read_status,
		.ack_interrupt = &marvell_ack_interrupt,
		.config_intr = &marvell_config_intr,
		.did_interrupt = &m88e1121_did_interrupt,
		.get_wol = &m88e1318_get_wol,
		.set_wol = &m88e1318_set_wol,
		.resume = &marvell_resume,
		.suspend = &marvell_suspend,
		.get_sset_count = marvell_get_sset_count,
		.get_strings = marvell_get_strings,
		.get_stats = marvell_get_stats,
		.set_loopback = genphy_loopback,
	},
	{
		.phy_id = MARVELL_PHY_ID_88E1540,
		.phy_id_mask = MARVELL_PHY_ID_MASK,
		.name = "Marvell 88E1540",
		.features = PHY_GBIT_FEATURES,
		.flags = PHY_HAS_INTERRUPT,
		.probe = m88e1510_probe,
		.config_init = &marvell_config_init,
		.config_aneg = &m88e1510_config_aneg,
		.read_status = &marvell_read_status,
		.ack_interrupt = &marvell_ack_interrupt,
		.config_intr = &marvell_config_intr,
		.did_interrupt = &m88e1121_did_interrupt,
		.resume = &genphy_resume,
		.suspend = &genphy_suspend,
		.get_sset_count = marvell_get_sset_count,
		.get_strings = marvell_get_strings,
		.get_stats = marvell_get_stats,
	},
	{
		.phy_id = MARVELL_PHY_ID_88E1545,
		.phy_id_mask = MARVELL_PHY_ID_MASK,
		.name = "Marvell 88E1545",
		.probe = m88e1510_probe,
		.features = PHY_GBIT_FEATURES,
		.flags = PHY_HAS_INTERRUPT,
		.config_init = &marvell_config_init,
		.config_aneg = &m88e1510_config_aneg,
		.read_status = &marvell_read_status,
		.ack_interrupt = &marvell_ack_interrupt,
		.config_intr = &marvell_config_intr,
		.did_interrupt = &m88e1121_did_interrupt,
		.resume = &genphy_resume,
		.suspend = &genphy_suspend,
		.get_sset_count = marvell_get_sset_count,
		.get_strings = marvell_get_strings,
		.get_stats = marvell_get_stats,
	},
	{
		.phy_id = MARVELL_PHY_ID_88E3016,
		.phy_id_mask = MARVELL_PHY_ID_MASK,
		.name = "Marvell 88E3016",
		.features = PHY_BASIC_FEATURES,
		.flags = PHY_HAS_INTERRUPT,
		.probe = marvell_probe,
		.config_init = &m88e3016_config_init,
		.aneg_done = &marvell_aneg_done,
		.read_status = &marvell_read_status,
		.ack_interrupt = &marvell_ack_interrupt,
		.config_intr = &marvell_config_intr,
		.did_interrupt = &m88e1121_did_interrupt,
		.resume = &genphy_resume,
		.suspend = &genphy_suspend,
		.get_sset_count = marvell_get_sset_count,
		.get_strings = marvell_get_strings,
		.get_stats = marvell_get_stats,
	},
	{
		.phy_id = MARVELL_PHY_ID_88E6390,
		.phy_id_mask = MARVELL_PHY_ID_MASK,
		.name = "Marvell 88E6390",
		.features = PHY_GBIT_FEATURES,
		.flags = PHY_HAS_INTERRUPT,
		.probe = m88e1510_probe,
		.config_init = &marvell_config_init,
		.config_aneg = &m88e1510_config_aneg,
		.read_status = &marvell_read_status,
		.ack_interrupt = &marvell_ack_interrupt,
		.config_intr = &marvell_config_intr,
		.did_interrupt = &m88e1121_did_interrupt,
		.resume = &genphy_resume,
		.suspend = &genphy_suspend,
		.get_sset_count = marvell_get_sset_count,
		.get_strings = marvell_get_strings,
		.get_stats = marvell_get_stats,
	},
};

module_phy_driver(marvell_drivers);

static struct mdio_device_id __maybe_unused marvell_tbl[] = {
	{ MARVELL_PHY_ID_88E1101, MARVELL_PHY_ID_MASK },
	{ MARVELL_PHY_ID_88E1112, MARVELL_PHY_ID_MASK },
	{ MARVELL_PHY_ID_88E1111, MARVELL_PHY_ID_MASK },
	{ MARVELL_PHY_ID_88E1118, MARVELL_PHY_ID_MASK },
	{ MARVELL_PHY_ID_88E1121R, MARVELL_PHY_ID_MASK },
	{ MARVELL_PHY_ID_88E1145, MARVELL_PHY_ID_MASK },
	{ MARVELL_PHY_ID_88E1149R, MARVELL_PHY_ID_MASK },
	{ MARVELL_PHY_ID_88E1240, MARVELL_PHY_ID_MASK },
	{ MARVELL_PHY_ID_88E1318S, MARVELL_PHY_ID_MASK },
	{ MARVELL_PHY_ID_88E1116R, MARVELL_PHY_ID_MASK },
	{ MARVELL_PHY_ID_88E1510, MARVELL_PHY_ID_MASK },
	{ MARVELL_PHY_ID_88E1540, MARVELL_PHY_ID_MASK },
	{ MARVELL_PHY_ID_88E1545, MARVELL_PHY_ID_MASK },
	{ MARVELL_PHY_ID_88E3016, MARVELL_PHY_ID_MASK },
	{ MARVELL_PHY_ID_88E6390, MARVELL_PHY_ID_MASK },
	{ }
};

MODULE_DEVICE_TABLE(mdio, marvell_tbl);<|MERGE_RESOLUTION|>--- conflicted
+++ resolved
@@ -2082,12 +2082,8 @@
 		.flags = PHY_HAS_INTERRUPT,
 		.probe = marvell_probe,
 		.config_init = &m88e1145_config_init,
-<<<<<<< HEAD
-		.config_aneg = &marvell_config_aneg,
-=======
 		.config_aneg = &m88e1101_config_aneg,
 		.read_status = &genphy_read_status,
->>>>>>> ead68f21
 		.ack_interrupt = &marvell_ack_interrupt,
 		.config_intr = &marvell_config_intr,
 		.resume = &genphy_resume,
