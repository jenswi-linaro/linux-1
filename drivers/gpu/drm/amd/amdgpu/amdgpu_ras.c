/*
 * Copyright 2018 Advanced Micro Devices, Inc.
 *
 * Permission is hereby granted, free of charge, to any person obtaining a
 * copy of this software and associated documentation files (the "Software"),
 * to deal in the Software without restriction, including without limitation
 * the rights to use, copy, modify, merge, publish, distribute, sublicense,
 * and/or sell copies of the Software, and to permit persons to whom the
 * Software is furnished to do so, subject to the following conditions:
 *
 * The above copyright notice and this permission notice shall be included in
 * all copies or substantial portions of the Software.
 *
 * THE SOFTWARE IS PROVIDED "AS IS", WITHOUT WARRANTY OF ANY KIND, EXPRESS OR
 * IMPLIED, INCLUDING BUT NOT LIMITED TO THE WARRANTIES OF MERCHANTABILITY,
 * FITNESS FOR A PARTICULAR PURPOSE AND NONINFRINGEMENT.  IN NO EVENT SHALL
 * THE COPYRIGHT HOLDER(S) OR AUTHOR(S) BE LIABLE FOR ANY CLAIM, DAMAGES OR
 * OTHER LIABILITY, WHETHER IN AN ACTION OF CONTRACT, TORT OR OTHERWISE,
 * ARISING FROM, OUT OF OR IN CONNECTION WITH THE SOFTWARE OR THE USE OR
 * OTHER DEALINGS IN THE SOFTWARE.
 *
 *
 */
#include <linux/debugfs.h>
#include <linux/list.h>
#include <linux/module.h>
#include <linux/uaccess.h>
#include <linux/reboot.h>
#include <linux/syscalls.h>
#include <linux/pm_runtime.h>
#include <linux/list_sort.h>

#include "amdgpu.h"
#include "amdgpu_ras.h"
#include "amdgpu_atomfirmware.h"
#include "amdgpu_xgmi.h"
#include "ivsrcid/nbio/irqsrcs_nbif_7_4.h"
#include "nbio_v4_3.h"
#include "nbio_v7_9.h"
#include "atom.h"
#include "amdgpu_reset.h"
#include "amdgpu_psp.h"

#ifdef CONFIG_X86_MCE_AMD
#include <asm/mce.h>

static bool notifier_registered;
#endif
static const char *RAS_FS_NAME = "ras";

const char *ras_error_string[] = {
	"none",
	"parity",
	"single_correctable",
	"multi_uncorrectable",
	"poison",
};

const char *ras_block_string[] = {
	"umc",
	"sdma",
	"gfx",
	"mmhub",
	"athub",
	"pcie_bif",
	"hdp",
	"xgmi_wafl",
	"df",
	"smn",
	"sem",
	"mp0",
	"mp1",
	"fuse",
	"mca",
	"vcn",
	"jpeg",
	"ih",
	"mpio",
};

const char *ras_mca_block_string[] = {
	"mca_mp0",
	"mca_mp1",
	"mca_mpio",
	"mca_iohc",
};

struct amdgpu_ras_block_list {
	/* ras block link */
	struct list_head node;

	struct amdgpu_ras_block_object *ras_obj;
};

const char *get_ras_block_str(struct ras_common_if *ras_block)
{
	if (!ras_block)
		return "NULL";

	if (ras_block->block >= AMDGPU_RAS_BLOCK_COUNT ||
	    ras_block->block >= ARRAY_SIZE(ras_block_string))
		return "OUT OF RANGE";

	if (ras_block->block == AMDGPU_RAS_BLOCK__MCA)
		return ras_mca_block_string[ras_block->sub_block_index];

	return ras_block_string[ras_block->block];
}

#define ras_block_str(_BLOCK_) \
	(((_BLOCK_) < ARRAY_SIZE(ras_block_string)) ? ras_block_string[_BLOCK_] : "Out Of Range")

#define ras_err_str(i) (ras_error_string[ffs(i)])

#define RAS_DEFAULT_FLAGS (AMDGPU_RAS_FLAG_INIT_BY_VBIOS)

/* inject address is 52 bits */
#define	RAS_UMC_INJECT_ADDR_LIMIT	(0x1ULL << 52)

/* typical ECC bad page rate is 1 bad page per 100MB VRAM */
#define RAS_BAD_PAGE_COVER              (100 * 1024 * 1024ULL)

#define MAX_UMC_POISON_POLLING_TIME_ASYNC  100  //ms

<<<<<<< HEAD
=======
#define AMDGPU_RAS_RETIRE_PAGE_INTERVAL 100  //ms

>>>>>>> 0c383648
enum amdgpu_ras_retire_page_reservation {
	AMDGPU_RAS_RETIRE_PAGE_RESERVED,
	AMDGPU_RAS_RETIRE_PAGE_PENDING,
	AMDGPU_RAS_RETIRE_PAGE_FAULT,
};

atomic_t amdgpu_ras_in_intr = ATOMIC_INIT(0);

static bool amdgpu_ras_check_bad_page_unlock(struct amdgpu_ras *con,
				uint64_t addr);
static bool amdgpu_ras_check_bad_page(struct amdgpu_device *adev,
				uint64_t addr);
#ifdef CONFIG_X86_MCE_AMD
static void amdgpu_register_bad_pages_mca_notifier(struct amdgpu_device *adev);
struct mce_notifier_adev_list {
	struct amdgpu_device *devs[MAX_GPU_INSTANCE];
	int num_gpu;
};
static struct mce_notifier_adev_list mce_adev_list;
#endif

void amdgpu_ras_set_error_query_ready(struct amdgpu_device *adev, bool ready)
{
	if (adev && amdgpu_ras_get_context(adev))
		amdgpu_ras_get_context(adev)->error_query_ready = ready;
}

static bool amdgpu_ras_get_error_query_ready(struct amdgpu_device *adev)
{
	if (adev && amdgpu_ras_get_context(adev))
		return amdgpu_ras_get_context(adev)->error_query_ready;

	return false;
}

static int amdgpu_reserve_page_direct(struct amdgpu_device *adev, uint64_t address)
{
	struct ras_err_data err_data;
	struct eeprom_table_record err_rec;
	int ret;

	if ((address >= adev->gmc.mc_vram_size) ||
	    (address >= RAS_UMC_INJECT_ADDR_LIMIT)) {
		dev_warn(adev->dev,
		         "RAS WARN: input address 0x%llx is invalid.\n",
		         address);
		return -EINVAL;
	}

	if (amdgpu_ras_check_bad_page(adev, address)) {
		dev_warn(adev->dev,
			 "RAS WARN: 0x%llx has already been marked as bad page!\n",
			 address);
		return 0;
	}

	ret = amdgpu_ras_error_data_init(&err_data);
	if (ret)
		return ret;

	memset(&err_rec, 0x0, sizeof(struct eeprom_table_record));
	err_data.err_addr = &err_rec;
	amdgpu_umc_fill_error_record(&err_data, address, address, 0, 0);

	if (amdgpu_bad_page_threshold != 0) {
		amdgpu_ras_add_bad_pages(adev, err_data.err_addr,
					 err_data.err_addr_cnt);
		amdgpu_ras_save_bad_pages(adev, NULL);
	}

	amdgpu_ras_error_data_fini(&err_data);

	dev_warn(adev->dev, "WARNING: THIS IS ONLY FOR TEST PURPOSES AND WILL CORRUPT RAS EEPROM\n");
	dev_warn(adev->dev, "Clear EEPROM:\n");
	dev_warn(adev->dev, "    echo 1 > /sys/kernel/debug/dri/0/ras/ras_eeprom_reset\n");

	return 0;
}

static ssize_t amdgpu_ras_debugfs_read(struct file *f, char __user *buf,
					size_t size, loff_t *pos)
{
	struct ras_manager *obj = (struct ras_manager *)file_inode(f)->i_private;
	struct ras_query_if info = {
		.head = obj->head,
	};
	ssize_t s;
	char val[128];

	if (amdgpu_ras_query_error_status(obj->adev, &info))
		return -EINVAL;

	/* Hardware counter will be reset automatically after the query on Vega20 and Arcturus */
	if (amdgpu_ip_version(obj->adev, MP0_HWIP, 0) != IP_VERSION(11, 0, 2) &&
	    amdgpu_ip_version(obj->adev, MP0_HWIP, 0) != IP_VERSION(11, 0, 4)) {
		if (amdgpu_ras_reset_error_status(obj->adev, info.head.block))
			dev_warn(obj->adev->dev, "Failed to reset error counter and error status");
	}

	s = snprintf(val, sizeof(val), "%s: %lu\n%s: %lu\n",
			"ue", info.ue_count,
			"ce", info.ce_count);
	if (*pos >= s)
		return 0;

	s -= *pos;
	s = min_t(u64, s, size);


	if (copy_to_user(buf, &val[*pos], s))
		return -EINVAL;

	*pos += s;

	return s;
}

static const struct file_operations amdgpu_ras_debugfs_ops = {
	.owner = THIS_MODULE,
	.read = amdgpu_ras_debugfs_read,
	.write = NULL,
	.llseek = default_llseek
};

static int amdgpu_ras_find_block_id_by_name(const char *name, int *block_id)
{
	int i;

	for (i = 0; i < ARRAY_SIZE(ras_block_string); i++) {
		*block_id = i;
		if (strcmp(name, ras_block_string[i]) == 0)
			return 0;
	}
	return -EINVAL;
}

static int amdgpu_ras_debugfs_ctrl_parse_data(struct file *f,
		const char __user *buf, size_t size,
		loff_t *pos, struct ras_debug_if *data)
{
	ssize_t s = min_t(u64, 64, size);
	char str[65];
	char block_name[33];
	char err[9] = "ue";
	int op = -1;
	int block_id;
	uint32_t sub_block;
	u64 address, value;
	/* default value is 0 if the mask is not set by user */
	u32 instance_mask = 0;

	if (*pos)
		return -EINVAL;
	*pos = size;

	memset(str, 0, sizeof(str));
	memset(data, 0, sizeof(*data));

	if (copy_from_user(str, buf, s))
		return -EINVAL;

	if (sscanf(str, "disable %32s", block_name) == 1)
		op = 0;
	else if (sscanf(str, "enable %32s %8s", block_name, err) == 2)
		op = 1;
	else if (sscanf(str, "inject %32s %8s", block_name, err) == 2)
		op = 2;
	else if (strstr(str, "retire_page") != NULL)
		op = 3;
	else if (str[0] && str[1] && str[2] && str[3])
		/* ascii string, but commands are not matched. */
		return -EINVAL;

	if (op != -1) {
		if (op == 3) {
			if (sscanf(str, "%*s 0x%llx", &address) != 1 &&
			    sscanf(str, "%*s %llu", &address) != 1)
				return -EINVAL;

			data->op = op;
			data->inject.address = address;

			return 0;
		}

		if (amdgpu_ras_find_block_id_by_name(block_name, &block_id))
			return -EINVAL;

		data->head.block = block_id;
		/* only ue, ce and poison errors are supported */
		if (!memcmp("ue", err, 2))
			data->head.type = AMDGPU_RAS_ERROR__MULTI_UNCORRECTABLE;
		else if (!memcmp("ce", err, 2))
			data->head.type = AMDGPU_RAS_ERROR__SINGLE_CORRECTABLE;
		else if (!memcmp("poison", err, 6))
			data->head.type = AMDGPU_RAS_ERROR__POISON;
		else
			return -EINVAL;

		data->op = op;

		if (op == 2) {
			if (sscanf(str, "%*s %*s %*s 0x%x 0x%llx 0x%llx 0x%x",
				   &sub_block, &address, &value, &instance_mask) != 4 &&
			    sscanf(str, "%*s %*s %*s %u %llu %llu %u",
				   &sub_block, &address, &value, &instance_mask) != 4 &&
				sscanf(str, "%*s %*s %*s 0x%x 0x%llx 0x%llx",
				   &sub_block, &address, &value) != 3 &&
			    sscanf(str, "%*s %*s %*s %u %llu %llu",
				   &sub_block, &address, &value) != 3)
				return -EINVAL;
			data->head.sub_block_index = sub_block;
			data->inject.address = address;
			data->inject.value = value;
			data->inject.instance_mask = instance_mask;
		}
	} else {
		if (size < sizeof(*data))
			return -EINVAL;

		if (copy_from_user(data, buf, sizeof(*data)))
			return -EINVAL;
	}

	return 0;
}

static void amdgpu_ras_instance_mask_check(struct amdgpu_device *adev,
				struct ras_debug_if *data)
{
	int num_xcc = adev->gfx.xcc_mask ? NUM_XCC(adev->gfx.xcc_mask) : 1;
	uint32_t mask, inst_mask = data->inject.instance_mask;

	/* no need to set instance mask if there is only one instance */
	if (num_xcc <= 1 && inst_mask) {
		data->inject.instance_mask = 0;
		dev_dbg(adev->dev,
			"RAS inject mask(0x%x) isn't supported and force it to 0.\n",
			inst_mask);

		return;
	}

	switch (data->head.block) {
	case AMDGPU_RAS_BLOCK__GFX:
		mask = GENMASK(num_xcc - 1, 0);
		break;
	case AMDGPU_RAS_BLOCK__SDMA:
		mask = GENMASK(adev->sdma.num_instances - 1, 0);
		break;
	case AMDGPU_RAS_BLOCK__VCN:
	case AMDGPU_RAS_BLOCK__JPEG:
		mask = GENMASK(adev->vcn.num_vcn_inst - 1, 0);
		break;
	default:
		mask = inst_mask;
		break;
	}

	/* remove invalid bits in instance mask */
	data->inject.instance_mask &= mask;
	if (inst_mask != data->inject.instance_mask)
		dev_dbg(adev->dev,
			"Adjust RAS inject mask 0x%x to 0x%x\n",
			inst_mask, data->inject.instance_mask);
}

/**
 * DOC: AMDGPU RAS debugfs control interface
 *
 * The control interface accepts struct ras_debug_if which has two members.
 *
 * First member: ras_debug_if::head or ras_debug_if::inject.
 *
 * head is used to indicate which IP block will be under control.
 *
 * head has four members, they are block, type, sub_block_index, name.
 * block: which IP will be under control.
 * type: what kind of error will be enabled/disabled/injected.
 * sub_block_index: some IPs have subcomponets. say, GFX, sDMA.
 * name: the name of IP.
 *
 * inject has three more members than head, they are address, value and mask.
 * As their names indicate, inject operation will write the
 * value to the address.
 *
 * The second member: struct ras_debug_if::op.
 * It has three kinds of operations.
 *
 * - 0: disable RAS on the block. Take ::head as its data.
 * - 1: enable RAS on the block. Take ::head as its data.
 * - 2: inject errors on the block. Take ::inject as its data.
 *
 * How to use the interface?
 *
 * In a program
 *
 * Copy the struct ras_debug_if in your code and initialize it.
 * Write the struct to the control interface.
 *
 * From shell
 *
 * .. code-block:: bash
 *
 *	echo "disable <block>" > /sys/kernel/debug/dri/<N>/ras/ras_ctrl
 *	echo "enable  <block> <error>" > /sys/kernel/debug/dri/<N>/ras/ras_ctrl
 *	echo "inject  <block> <error> <sub-block> <address> <value> <mask>" > /sys/kernel/debug/dri/<N>/ras/ras_ctrl
 *
 * Where N, is the card which you want to affect.
 *
 * "disable" requires only the block.
 * "enable" requires the block and error type.
 * "inject" requires the block, error type, address, and value.
 *
 * The block is one of: umc, sdma, gfx, etc.
 *	see ras_block_string[] for details
 *
 * The error type is one of: ue, ce and poison where,
 *	ue is multi-uncorrectable
 *	ce is single-correctable
 *	poison is poison
 *
 * The sub-block is a the sub-block index, pass 0 if there is no sub-block.
 * The address and value are hexadecimal numbers, leading 0x is optional.
 * The mask means instance mask, is optional, default value is 0x1.
 *
 * For instance,
 *
 * .. code-block:: bash
 *
 *	echo inject umc ue 0x0 0x0 0x0 > /sys/kernel/debug/dri/0/ras/ras_ctrl
 *	echo inject umc ce 0 0 0 3 > /sys/kernel/debug/dri/0/ras/ras_ctrl
 *	echo disable umc > /sys/kernel/debug/dri/0/ras/ras_ctrl
 *
 * How to check the result of the operation?
 *
 * To check disable/enable, see "ras" features at,
 * /sys/class/drm/card[0/1/2...]/device/ras/features
 *
 * To check inject, see the corresponding error count at,
 * /sys/class/drm/card[0/1/2...]/device/ras/[gfx|sdma|umc|...]_err_count
 *
 * .. note::
 *	Operations are only allowed on blocks which are supported.
 *	Check the "ras" mask at /sys/module/amdgpu/parameters/ras_mask
 *	to see which blocks support RAS on a particular asic.
 *
 */
static ssize_t amdgpu_ras_debugfs_ctrl_write(struct file *f,
					     const char __user *buf,
					     size_t size, loff_t *pos)
{
	struct amdgpu_device *adev = (struct amdgpu_device *)file_inode(f)->i_private;
	struct ras_debug_if data;
	int ret = 0;

	if (!amdgpu_ras_get_error_query_ready(adev)) {
		dev_warn(adev->dev, "RAS WARN: error injection "
				"currently inaccessible\n");
		return size;
	}

	ret = amdgpu_ras_debugfs_ctrl_parse_data(f, buf, size, pos, &data);
	if (ret)
		return ret;

	if (data.op == 3) {
		ret = amdgpu_reserve_page_direct(adev, data.inject.address);
		if (!ret)
			return size;
		else
			return ret;
	}

	if (!amdgpu_ras_is_supported(adev, data.head.block))
		return -EINVAL;

	switch (data.op) {
	case 0:
		ret = amdgpu_ras_feature_enable(adev, &data.head, 0);
		break;
	case 1:
		ret = amdgpu_ras_feature_enable(adev, &data.head, 1);
		break;
	case 2:
		if ((data.inject.address >= adev->gmc.mc_vram_size &&
		    adev->gmc.mc_vram_size) ||
		    (data.inject.address >= RAS_UMC_INJECT_ADDR_LIMIT)) {
			dev_warn(adev->dev, "RAS WARN: input address "
					"0x%llx is invalid.",
					data.inject.address);
			ret = -EINVAL;
			break;
		}

		/* umc ce/ue error injection for a bad page is not allowed */
		if ((data.head.block == AMDGPU_RAS_BLOCK__UMC) &&
		    amdgpu_ras_check_bad_page(adev, data.inject.address)) {
			dev_warn(adev->dev, "RAS WARN: inject: 0x%llx has "
				 "already been marked as bad!\n",
				 data.inject.address);
			break;
		}

		amdgpu_ras_instance_mask_check(adev, &data);

		/* data.inject.address is offset instead of absolute gpu address */
		ret = amdgpu_ras_error_inject(adev, &data.inject);
		break;
	default:
		ret = -EINVAL;
		break;
	}

	if (ret)
		return ret;

	return size;
}

/**
 * DOC: AMDGPU RAS debugfs EEPROM table reset interface
 *
 * Some boards contain an EEPROM which is used to persistently store a list of
 * bad pages which experiences ECC errors in vram.  This interface provides
 * a way to reset the EEPROM, e.g., after testing error injection.
 *
 * Usage:
 *
 * .. code-block:: bash
 *
 *	echo 1 > ../ras/ras_eeprom_reset
 *
 * will reset EEPROM table to 0 entries.
 *
 */
static ssize_t amdgpu_ras_debugfs_eeprom_write(struct file *f,
					       const char __user *buf,
					       size_t size, loff_t *pos)
{
	struct amdgpu_device *adev =
		(struct amdgpu_device *)file_inode(f)->i_private;
	int ret;

	ret = amdgpu_ras_eeprom_reset_table(
		&(amdgpu_ras_get_context(adev)->eeprom_control));

	if (!ret) {
		/* Something was written to EEPROM.
		 */
		amdgpu_ras_get_context(adev)->flags = RAS_DEFAULT_FLAGS;
		return size;
	} else {
		return ret;
	}
}

static const struct file_operations amdgpu_ras_debugfs_ctrl_ops = {
	.owner = THIS_MODULE,
	.read = NULL,
	.write = amdgpu_ras_debugfs_ctrl_write,
	.llseek = default_llseek
};

static const struct file_operations amdgpu_ras_debugfs_eeprom_ops = {
	.owner = THIS_MODULE,
	.read = NULL,
	.write = amdgpu_ras_debugfs_eeprom_write,
	.llseek = default_llseek
};

/**
 * DOC: AMDGPU RAS sysfs Error Count Interface
 *
 * It allows the user to read the error count for each IP block on the gpu through
 * /sys/class/drm/card[0/1/2...]/device/ras/[gfx/sdma/...]_err_count
 *
 * It outputs the multiple lines which report the uncorrected (ue) and corrected
 * (ce) error counts.
 *
 * The format of one line is below,
 *
 * [ce|ue]: count
 *
 * Example:
 *
 * .. code-block:: bash
 *
 *	ue: 0
 *	ce: 1
 *
 */
static ssize_t amdgpu_ras_sysfs_read(struct device *dev,
		struct device_attribute *attr, char *buf)
{
	struct ras_manager *obj = container_of(attr, struct ras_manager, sysfs_attr);
	struct ras_query_if info = {
		.head = obj->head,
	};

	if (!amdgpu_ras_get_error_query_ready(obj->adev))
		return sysfs_emit(buf, "Query currently inaccessible\n");

	if (amdgpu_ras_query_error_status(obj->adev, &info))
		return -EINVAL;

	if (amdgpu_ip_version(obj->adev, MP0_HWIP, 0) != IP_VERSION(11, 0, 2) &&
	    amdgpu_ip_version(obj->adev, MP0_HWIP, 0) != IP_VERSION(11, 0, 4)) {
		if (amdgpu_ras_reset_error_status(obj->adev, info.head.block))
			dev_warn(obj->adev->dev, "Failed to reset error counter and error status");
	}

	if (info.head.block == AMDGPU_RAS_BLOCK__UMC)
		return sysfs_emit(buf, "%s: %lu\n%s: %lu\n%s: %lu\n", "ue", info.ue_count,
				"ce", info.ce_count, "de", info.de_count);
	else
		return sysfs_emit(buf, "%s: %lu\n%s: %lu\n", "ue", info.ue_count,
				"ce", info.ce_count);
}

/* obj begin */

#define get_obj(obj) do { (obj)->use++; } while (0)
#define alive_obj(obj) ((obj)->use)

static inline void put_obj(struct ras_manager *obj)
{
	if (obj && (--obj->use == 0)) {
		list_del(&obj->node);
		amdgpu_ras_error_data_fini(&obj->err_data);
	}

	if (obj && (obj->use < 0))
		DRM_ERROR("RAS ERROR: Unbalance obj(%s) use\n", get_ras_block_str(&obj->head));
}

/* make one obj and return it. */
static struct ras_manager *amdgpu_ras_create_obj(struct amdgpu_device *adev,
		struct ras_common_if *head)
{
	struct amdgpu_ras *con = amdgpu_ras_get_context(adev);
	struct ras_manager *obj;

	if (!adev->ras_enabled || !con)
		return NULL;

	if (head->block >= AMDGPU_RAS_BLOCK_COUNT)
		return NULL;

	if (head->block == AMDGPU_RAS_BLOCK__MCA) {
		if (head->sub_block_index >= AMDGPU_RAS_MCA_BLOCK__LAST)
			return NULL;

		obj = &con->objs[AMDGPU_RAS_BLOCK__LAST + head->sub_block_index];
	} else
		obj = &con->objs[head->block];

	/* already exist. return obj? */
	if (alive_obj(obj))
		return NULL;

	if (amdgpu_ras_error_data_init(&obj->err_data))
		return NULL;

	obj->head = *head;
	obj->adev = adev;
	list_add(&obj->node, &con->head);
	get_obj(obj);

	return obj;
}

/* return an obj equal to head, or the first when head is NULL */
struct ras_manager *amdgpu_ras_find_obj(struct amdgpu_device *adev,
		struct ras_common_if *head)
{
	struct amdgpu_ras *con = amdgpu_ras_get_context(adev);
	struct ras_manager *obj;
	int i;

	if (!adev->ras_enabled || !con)
		return NULL;

	if (head) {
		if (head->block >= AMDGPU_RAS_BLOCK_COUNT)
			return NULL;

		if (head->block == AMDGPU_RAS_BLOCK__MCA) {
			if (head->sub_block_index >= AMDGPU_RAS_MCA_BLOCK__LAST)
				return NULL;

			obj = &con->objs[AMDGPU_RAS_BLOCK__LAST + head->sub_block_index];
		} else
			obj = &con->objs[head->block];

		if (alive_obj(obj))
			return obj;
	} else {
		for (i = 0; i < AMDGPU_RAS_BLOCK_COUNT + AMDGPU_RAS_MCA_BLOCK_COUNT; i++) {
			obj = &con->objs[i];
			if (alive_obj(obj))
				return obj;
		}
	}

	return NULL;
}
/* obj end */

/* feature ctl begin */
static int amdgpu_ras_is_feature_allowed(struct amdgpu_device *adev,
					 struct ras_common_if *head)
{
	return adev->ras_hw_enabled & BIT(head->block);
}

static int amdgpu_ras_is_feature_enabled(struct amdgpu_device *adev,
		struct ras_common_if *head)
{
	struct amdgpu_ras *con = amdgpu_ras_get_context(adev);

	return con->features & BIT(head->block);
}

/*
 * if obj is not created, then create one.
 * set feature enable flag.
 */
static int __amdgpu_ras_feature_enable(struct amdgpu_device *adev,
		struct ras_common_if *head, int enable)
{
	struct amdgpu_ras *con = amdgpu_ras_get_context(adev);
	struct ras_manager *obj = amdgpu_ras_find_obj(adev, head);

	/* If hardware does not support ras, then do not create obj.
	 * But if hardware support ras, we can create the obj.
	 * Ras framework checks con->hw_supported to see if it need do
	 * corresponding initialization.
	 * IP checks con->support to see if it need disable ras.
	 */
	if (!amdgpu_ras_is_feature_allowed(adev, head))
		return 0;

	if (enable) {
		if (!obj) {
			obj = amdgpu_ras_create_obj(adev, head);
			if (!obj)
				return -EINVAL;
		} else {
			/* In case we create obj somewhere else */
			get_obj(obj);
		}
		con->features |= BIT(head->block);
	} else {
		if (obj && amdgpu_ras_is_feature_enabled(adev, head)) {
			con->features &= ~BIT(head->block);
			put_obj(obj);
		}
	}

	return 0;
}

/* wrapper of psp_ras_enable_features */
int amdgpu_ras_feature_enable(struct amdgpu_device *adev,
		struct ras_common_if *head, bool enable)
{
	struct amdgpu_ras *con = amdgpu_ras_get_context(adev);
	union ta_ras_cmd_input *info;
	int ret;

	if (!con)
		return -EINVAL;

	/* For non-gfx ip, do not enable ras feature if it is not allowed */
	/* For gfx ip, regardless of feature support status, */
	/* Force issue enable or disable ras feature commands */
	if (head->block != AMDGPU_RAS_BLOCK__GFX &&
	    !amdgpu_ras_is_feature_allowed(adev, head))
		return 0;

	/* Only enable gfx ras feature from host side */
	if (head->block == AMDGPU_RAS_BLOCK__GFX &&
	    !amdgpu_sriov_vf(adev) &&
	    !amdgpu_ras_intr_triggered()) {
		info = kzalloc(sizeof(union ta_ras_cmd_input), GFP_KERNEL);
		if (!info)
			return -ENOMEM;

		if (!enable) {
			info->disable_features = (struct ta_ras_disable_features_input) {
				.block_id =  amdgpu_ras_block_to_ta(head->block),
				.error_type = amdgpu_ras_error_to_ta(head->type),
			};
		} else {
			info->enable_features = (struct ta_ras_enable_features_input) {
				.block_id =  amdgpu_ras_block_to_ta(head->block),
				.error_type = amdgpu_ras_error_to_ta(head->type),
			};
		}

		ret = psp_ras_enable_features(&adev->psp, info, enable);
		if (ret) {
			dev_err(adev->dev, "ras %s %s failed poison:%d ret:%d\n",
				enable ? "enable":"disable",
				get_ras_block_str(head),
				amdgpu_ras_is_poison_mode_supported(adev), ret);
			kfree(info);
			return ret;
		}

		kfree(info);
	}

	/* setup the obj */
	__amdgpu_ras_feature_enable(adev, head, enable);

	return 0;
}

/* Only used in device probe stage and called only once. */
int amdgpu_ras_feature_enable_on_boot(struct amdgpu_device *adev,
		struct ras_common_if *head, bool enable)
{
	struct amdgpu_ras *con = amdgpu_ras_get_context(adev);
	int ret;

	if (!con)
		return -EINVAL;

	if (con->flags & AMDGPU_RAS_FLAG_INIT_BY_VBIOS) {
		if (enable) {
			/* There is no harm to issue a ras TA cmd regardless of
			 * the currecnt ras state.
			 * If current state == target state, it will do nothing
			 * But sometimes it requests driver to reset and repost
			 * with error code -EAGAIN.
			 */
			ret = amdgpu_ras_feature_enable(adev, head, 1);
			/* With old ras TA, we might fail to enable ras.
			 * Log it and just setup the object.
			 * TODO need remove this WA in the future.
			 */
			if (ret == -EINVAL) {
				ret = __amdgpu_ras_feature_enable(adev, head, 1);
				if (!ret)
					dev_info(adev->dev,
						"RAS INFO: %s setup object\n",
						get_ras_block_str(head));
			}
		} else {
			/* setup the object then issue a ras TA disable cmd.*/
			ret = __amdgpu_ras_feature_enable(adev, head, 1);
			if (ret)
				return ret;

			/* gfx block ras dsiable cmd must send to ras-ta */
			if (head->block == AMDGPU_RAS_BLOCK__GFX)
				con->features |= BIT(head->block);

			ret = amdgpu_ras_feature_enable(adev, head, 0);

			/* clean gfx block ras features flag */
			if (adev->ras_enabled && head->block == AMDGPU_RAS_BLOCK__GFX)
				con->features &= ~BIT(head->block);
		}
	} else
		ret = amdgpu_ras_feature_enable(adev, head, enable);

	return ret;
}

static int amdgpu_ras_disable_all_features(struct amdgpu_device *adev,
		bool bypass)
{
	struct amdgpu_ras *con = amdgpu_ras_get_context(adev);
	struct ras_manager *obj, *tmp;

	list_for_each_entry_safe(obj, tmp, &con->head, node) {
		/* bypass psp.
		 * aka just release the obj and corresponding flags
		 */
		if (bypass) {
			if (__amdgpu_ras_feature_enable(adev, &obj->head, 0))
				break;
		} else {
			if (amdgpu_ras_feature_enable(adev, &obj->head, 0))
				break;
		}
	}

	return con->features;
}

static int amdgpu_ras_enable_all_features(struct amdgpu_device *adev,
		bool bypass)
{
	struct amdgpu_ras *con = amdgpu_ras_get_context(adev);
	int i;
	const enum amdgpu_ras_error_type default_ras_type = AMDGPU_RAS_ERROR__NONE;

	for (i = 0; i < AMDGPU_RAS_BLOCK_COUNT; i++) {
		struct ras_common_if head = {
			.block = i,
			.type = default_ras_type,
			.sub_block_index = 0,
		};

		if (i == AMDGPU_RAS_BLOCK__MCA)
			continue;

		if (bypass) {
			/*
			 * bypass psp. vbios enable ras for us.
			 * so just create the obj
			 */
			if (__amdgpu_ras_feature_enable(adev, &head, 1))
				break;
		} else {
			if (amdgpu_ras_feature_enable(adev, &head, 1))
				break;
		}
	}

	for (i = 0; i < AMDGPU_RAS_MCA_BLOCK_COUNT; i++) {
		struct ras_common_if head = {
			.block = AMDGPU_RAS_BLOCK__MCA,
			.type = default_ras_type,
			.sub_block_index = i,
		};

		if (bypass) {
			/*
			 * bypass psp. vbios enable ras for us.
			 * so just create the obj
			 */
			if (__amdgpu_ras_feature_enable(adev, &head, 1))
				break;
		} else {
			if (amdgpu_ras_feature_enable(adev, &head, 1))
				break;
		}
	}

	return con->features;
}
/* feature ctl end */

static int amdgpu_ras_block_match_default(struct amdgpu_ras_block_object *block_obj,
		enum amdgpu_ras_block block)
{
	if (!block_obj)
		return -EINVAL;

	if (block_obj->ras_comm.block == block)
		return 0;

	return -EINVAL;
}

static struct amdgpu_ras_block_object *amdgpu_ras_get_ras_block(struct amdgpu_device *adev,
					enum amdgpu_ras_block block, uint32_t sub_block_index)
{
	struct amdgpu_ras_block_list *node, *tmp;
	struct amdgpu_ras_block_object *obj;

	if (block >= AMDGPU_RAS_BLOCK__LAST)
		return NULL;

	list_for_each_entry_safe(node, tmp, &adev->ras_list, node) {
		if (!node->ras_obj) {
			dev_warn(adev->dev, "Warning: abnormal ras list node.\n");
			continue;
		}

		obj = node->ras_obj;
		if (obj->ras_block_match) {
			if (obj->ras_block_match(obj, block, sub_block_index) == 0)
				return obj;
		} else {
			if (amdgpu_ras_block_match_default(obj, block) == 0)
				return obj;
		}
	}

	return NULL;
}

static void amdgpu_ras_get_ecc_info(struct amdgpu_device *adev, struct ras_err_data *err_data)
{
	struct amdgpu_ras *ras = amdgpu_ras_get_context(adev);
	int ret = 0;

	/*
	 * choosing right query method according to
	 * whether smu support query error information
	 */
	ret = amdgpu_dpm_get_ecc_info(adev, (void *)&(ras->umc_ecc));
	if (ret == -EOPNOTSUPP) {
		if (adev->umc.ras && adev->umc.ras->ras_block.hw_ops &&
			adev->umc.ras->ras_block.hw_ops->query_ras_error_count)
			adev->umc.ras->ras_block.hw_ops->query_ras_error_count(adev, err_data);

		/* umc query_ras_error_address is also responsible for clearing
		 * error status
		 */
		if (adev->umc.ras && adev->umc.ras->ras_block.hw_ops &&
		    adev->umc.ras->ras_block.hw_ops->query_ras_error_address)
			adev->umc.ras->ras_block.hw_ops->query_ras_error_address(adev, err_data);
	} else if (!ret) {
		if (adev->umc.ras &&
			adev->umc.ras->ecc_info_query_ras_error_count)
			adev->umc.ras->ecc_info_query_ras_error_count(adev, err_data);

		if (adev->umc.ras &&
			adev->umc.ras->ecc_info_query_ras_error_address)
			adev->umc.ras->ecc_info_query_ras_error_address(adev, err_data);
	}
}

static void amdgpu_ras_error_print_error_data(struct amdgpu_device *adev,
					      struct ras_manager *ras_mgr,
					      struct ras_err_data *err_data,
<<<<<<< HEAD
=======
					      struct ras_query_context *qctx,
>>>>>>> 0c383648
					      const char *blk_name,
					      bool is_ue,
					      bool is_de)
{
	struct amdgpu_smuio_mcm_config_info *mcm_info;
	struct ras_err_node *err_node;
	struct ras_err_info *err_info;
<<<<<<< HEAD
=======
	u64 event_id = qctx->event_id;
>>>>>>> 0c383648

	if (is_ue) {
		for_each_ras_error(err_node, err_data) {
			err_info = &err_node->err_info;
			mcm_info = &err_info->mcm_info;
			if (err_info->ue_count) {
<<<<<<< HEAD
				dev_info(adev->dev, "socket: %d, die: %d, "
					 "%lld new uncorrectable hardware errors detected in %s block\n",
					 mcm_info->socket_id,
					 mcm_info->die_id,
					 err_info->ue_count,
					 blk_name);
=======
				RAS_EVENT_LOG(adev, event_id, "socket: %d, die: %d, "
					      "%lld new uncorrectable hardware errors detected in %s block\n",
					      mcm_info->socket_id,
					      mcm_info->die_id,
					      err_info->ue_count,
					      blk_name);
>>>>>>> 0c383648
			}
		}

		for_each_ras_error(err_node, &ras_mgr->err_data) {
			err_info = &err_node->err_info;
			mcm_info = &err_info->mcm_info;
<<<<<<< HEAD
			dev_info(adev->dev, "socket: %d, die: %d, "
				 "%lld uncorrectable hardware errors detected in total in %s block\n",
				 mcm_info->socket_id, mcm_info->die_id, err_info->ue_count, blk_name);
=======
			RAS_EVENT_LOG(adev, event_id, "socket: %d, die: %d, "
				      "%lld uncorrectable hardware errors detected in total in %s block\n",
				      mcm_info->socket_id, mcm_info->die_id, err_info->ue_count, blk_name);
>>>>>>> 0c383648
		}

	} else {
		if (is_de) {
			for_each_ras_error(err_node, err_data) {
				err_info = &err_node->err_info;
				mcm_info = &err_info->mcm_info;
				if (err_info->de_count) {
<<<<<<< HEAD
					dev_info(adev->dev, "socket: %d, die: %d, "
						"%lld new deferred hardware errors detected in %s block\n",
						mcm_info->socket_id,
						mcm_info->die_id,
						err_info->de_count,
						blk_name);
=======
					RAS_EVENT_LOG(adev, event_id, "socket: %d, die: %d, "
						      "%lld new deferred hardware errors detected in %s block\n",
						      mcm_info->socket_id,
						      mcm_info->die_id,
						      err_info->de_count,
						      blk_name);
>>>>>>> 0c383648
				}
			}

			for_each_ras_error(err_node, &ras_mgr->err_data) {
				err_info = &err_node->err_info;
				mcm_info = &err_info->mcm_info;
<<<<<<< HEAD
				dev_info(adev->dev, "socket: %d, die: %d, "
					"%lld deferred hardware errors detected in total in %s block\n",
					mcm_info->socket_id, mcm_info->die_id,
					err_info->de_count, blk_name);
=======
				RAS_EVENT_LOG(adev, event_id, "socket: %d, die: %d, "
					      "%lld deferred hardware errors detected in total in %s block\n",
					      mcm_info->socket_id, mcm_info->die_id,
					      err_info->de_count, blk_name);
>>>>>>> 0c383648
			}
		} else {
			for_each_ras_error(err_node, err_data) {
				err_info = &err_node->err_info;
				mcm_info = &err_info->mcm_info;
				if (err_info->ce_count) {
<<<<<<< HEAD
					dev_info(adev->dev, "socket: %d, die: %d, "
						"%lld new correctable hardware errors detected in %s block\n",
						mcm_info->socket_id,
						mcm_info->die_id,
						err_info->ce_count,
						blk_name);
=======
					RAS_EVENT_LOG(adev, event_id, "socket: %d, die: %d, "
						      "%lld new correctable hardware errors detected in %s block\n",
						      mcm_info->socket_id,
						      mcm_info->die_id,
						      err_info->ce_count,
						      blk_name);
>>>>>>> 0c383648
				}
			}

			for_each_ras_error(err_node, &ras_mgr->err_data) {
				err_info = &err_node->err_info;
				mcm_info = &err_info->mcm_info;
<<<<<<< HEAD
				dev_info(adev->dev, "socket: %d, die: %d, "
					"%lld correctable hardware errors detected in total in %s block\n",
					mcm_info->socket_id, mcm_info->die_id,
					err_info->ce_count, blk_name);
=======
				RAS_EVENT_LOG(adev, event_id, "socket: %d, die: %d, "
					      "%lld correctable hardware errors detected in total in %s block\n",
					      mcm_info->socket_id, mcm_info->die_id,
					      err_info->ce_count, blk_name);
>>>>>>> 0c383648
			}
		}
	}
}

static inline bool err_data_has_source_info(struct ras_err_data *data)
{
	return !list_empty(&data->err_node_list);
}
<<<<<<< HEAD

static void amdgpu_ras_error_generate_report(struct amdgpu_device *adev,
					     struct ras_query_if *query_if,
					     struct ras_err_data *err_data)
{
	struct ras_manager *ras_mgr = amdgpu_ras_find_obj(adev, &query_if->head);
	const char *blk_name = get_ras_block_str(&query_if->head);

	if (err_data->ce_count) {
		if (err_data_has_source_info(err_data)) {
			amdgpu_ras_error_print_error_data(adev, ras_mgr, err_data,
							  blk_name, false, false);
=======

static void amdgpu_ras_error_generate_report(struct amdgpu_device *adev,
					     struct ras_query_if *query_if,
					     struct ras_err_data *err_data,
					     struct ras_query_context *qctx)
{
	struct ras_manager *ras_mgr = amdgpu_ras_find_obj(adev, &query_if->head);
	const char *blk_name = get_ras_block_str(&query_if->head);
	u64 event_id = qctx->event_id;

	if (err_data->ce_count) {
		if (err_data_has_source_info(err_data)) {
			amdgpu_ras_error_print_error_data(adev, ras_mgr, err_data, qctx,
							  blk_name, false, false);
		} else if (!adev->aid_mask &&
			   adev->smuio.funcs &&
			   adev->smuio.funcs->get_socket_id &&
			   adev->smuio.funcs->get_die_id) {
			RAS_EVENT_LOG(adev, event_id, "socket: %d, die: %d "
				      "%ld correctable hardware errors "
				      "detected in %s block\n",
				      adev->smuio.funcs->get_socket_id(adev),
				      adev->smuio.funcs->get_die_id(adev),
				      ras_mgr->err_data.ce_count,
				      blk_name);
		} else {
			RAS_EVENT_LOG(adev, event_id, "%ld correctable hardware errors "
				      "detected in %s block\n",
				      ras_mgr->err_data.ce_count,
				      blk_name);
		}
	}

	if (err_data->ue_count) {
		if (err_data_has_source_info(err_data)) {
			amdgpu_ras_error_print_error_data(adev, ras_mgr, err_data, qctx,
							  blk_name, true, false);
>>>>>>> 0c383648
		} else if (!adev->aid_mask &&
			   adev->smuio.funcs &&
			   adev->smuio.funcs->get_socket_id &&
			   adev->smuio.funcs->get_die_id) {
<<<<<<< HEAD
			dev_info(adev->dev, "socket: %d, die: %d "
				 "%ld correctable hardware errors "
				 "detected in %s block\n",
				 adev->smuio.funcs->get_socket_id(adev),
				 adev->smuio.funcs->get_die_id(adev),
				 ras_mgr->err_data.ce_count,
				 blk_name);
		} else {
			dev_info(adev->dev, "%ld correctable hardware errors "
				 "detected in %s block\n",
				 ras_mgr->err_data.ce_count,
				 blk_name);
		}
	}

	if (err_data->ue_count) {
		if (err_data_has_source_info(err_data)) {
			amdgpu_ras_error_print_error_data(adev, ras_mgr, err_data,
							  blk_name, true, false);
=======
			RAS_EVENT_LOG(adev, event_id, "socket: %d, die: %d "
				      "%ld uncorrectable hardware errors "
				      "detected in %s block\n",
				      adev->smuio.funcs->get_socket_id(adev),
				      adev->smuio.funcs->get_die_id(adev),
				      ras_mgr->err_data.ue_count,
				      blk_name);
		} else {
			RAS_EVENT_LOG(adev, event_id, "%ld uncorrectable hardware errors "
				      "detected in %s block\n",
				      ras_mgr->err_data.ue_count,
				      blk_name);
		}
	}

	if (err_data->de_count) {
		if (err_data_has_source_info(err_data)) {
			amdgpu_ras_error_print_error_data(adev, ras_mgr, err_data, qctx,
							  blk_name, false, true);
>>>>>>> 0c383648
		} else if (!adev->aid_mask &&
			   adev->smuio.funcs &&
			   adev->smuio.funcs->get_socket_id &&
			   adev->smuio.funcs->get_die_id) {
<<<<<<< HEAD
			dev_info(adev->dev, "socket: %d, die: %d "
				 "%ld uncorrectable hardware errors "
				 "detected in %s block\n",
				 adev->smuio.funcs->get_socket_id(adev),
				 adev->smuio.funcs->get_die_id(adev),
				 ras_mgr->err_data.ue_count,
				 blk_name);
		} else {
			dev_info(adev->dev, "%ld uncorrectable hardware errors "
				 "detected in %s block\n",
				 ras_mgr->err_data.ue_count,
				 blk_name);
		}
	}

	if (err_data->de_count) {
		if (err_data_has_source_info(err_data)) {
			amdgpu_ras_error_print_error_data(adev, ras_mgr, err_data,
							  blk_name, false, true);
		} else if (!adev->aid_mask &&
			   adev->smuio.funcs &&
			   adev->smuio.funcs->get_socket_id &&
			   adev->smuio.funcs->get_die_id) {
			dev_info(adev->dev, "socket: %d, die: %d "
				 "%ld deferred hardware errors "
				 "detected in %s block\n",
				 adev->smuio.funcs->get_socket_id(adev),
				 adev->smuio.funcs->get_die_id(adev),
				 ras_mgr->err_data.de_count,
				 blk_name);
		} else {
			dev_info(adev->dev, "%ld deferred hardware errors "
				 "detected in %s block\n",
				 ras_mgr->err_data.de_count,
				 blk_name);
=======
			RAS_EVENT_LOG(adev, event_id, "socket: %d, die: %d "
				      "%ld deferred hardware errors "
				      "detected in %s block\n",
				      adev->smuio.funcs->get_socket_id(adev),
				      adev->smuio.funcs->get_die_id(adev),
				      ras_mgr->err_data.de_count,
				      blk_name);
		} else {
			RAS_EVENT_LOG(adev, event_id, "%ld deferred hardware errors "
				      "detected in %s block\n",
				      ras_mgr->err_data.de_count,
				      blk_name);
>>>>>>> 0c383648
		}
	}
}

static void amdgpu_rasmgr_error_data_statistic_update(struct ras_manager *obj, struct ras_err_data *err_data)
{
	struct ras_err_node *err_node;
	struct ras_err_info *err_info;

	if (err_data_has_source_info(err_data)) {
		for_each_ras_error(err_node, err_data) {
			err_info = &err_node->err_info;
			amdgpu_ras_error_statistic_de_count(&obj->err_data,
					&err_info->mcm_info, NULL, err_info->de_count);
			amdgpu_ras_error_statistic_ce_count(&obj->err_data,
					&err_info->mcm_info, NULL, err_info->ce_count);
			amdgpu_ras_error_statistic_ue_count(&obj->err_data,
					&err_info->mcm_info, NULL, err_info->ue_count);
		}
	} else {
		/* for legacy asic path which doesn't has error source info */
		obj->err_data.ue_count += err_data->ue_count;
		obj->err_data.ce_count += err_data->ce_count;
		obj->err_data.de_count += err_data->de_count;
	}
}

static struct ras_manager *get_ras_manager(struct amdgpu_device *adev, enum amdgpu_ras_block blk)
{
	struct ras_common_if head;

	memset(&head, 0, sizeof(head));
	head.block = blk;

	return amdgpu_ras_find_obj(adev, &head);
}

int amdgpu_ras_bind_aca(struct amdgpu_device *adev, enum amdgpu_ras_block blk,
			const struct aca_info *aca_info, void *data)
{
	struct ras_manager *obj;

<<<<<<< HEAD
=======
	/* in resume phase, no need to create aca fs node */
	if (adev->in_suspend || amdgpu_in_reset(adev))
		return 0;

>>>>>>> 0c383648
	obj = get_ras_manager(adev, blk);
	if (!obj)
		return -EINVAL;

	return amdgpu_aca_add_handle(adev, &obj->aca_handle, ras_block_str(blk), aca_info, data);
}

int amdgpu_ras_unbind_aca(struct amdgpu_device *adev, enum amdgpu_ras_block blk)
{
	struct ras_manager *obj;

	obj = get_ras_manager(adev, blk);
	if (!obj)
		return -EINVAL;

	amdgpu_aca_remove_handle(&obj->aca_handle);

	return 0;
}

static int amdgpu_aca_log_ras_error_data(struct amdgpu_device *adev, enum amdgpu_ras_block blk,
<<<<<<< HEAD
					 enum aca_error_type type, struct ras_err_data *err_data)
=======
					 enum aca_error_type type, struct ras_err_data *err_data,
					 struct ras_query_context *qctx)
>>>>>>> 0c383648
{
	struct ras_manager *obj;

	obj = get_ras_manager(adev, blk);
	if (!obj)
		return -EINVAL;

<<<<<<< HEAD
	return amdgpu_aca_get_error_data(adev, &obj->aca_handle, type, err_data);
=======
	return amdgpu_aca_get_error_data(adev, &obj->aca_handle, type, err_data, qctx);
>>>>>>> 0c383648
}

ssize_t amdgpu_ras_aca_sysfs_read(struct device *dev, struct device_attribute *attr,
				  struct aca_handle *handle, char *buf, void *data)
{
	struct ras_manager *obj = container_of(handle, struct ras_manager, aca_handle);
	struct ras_query_if info = {
		.head = obj->head,
	};

	if (amdgpu_ras_query_error_status(obj->adev, &info))
		return -EINVAL;

<<<<<<< HEAD
	return sysfs_emit(buf, "%s: %lu\n%s: %lu\n", "ue", info.ue_count,
			  "ce", info.ce_count);
=======
	return sysfs_emit(buf, "%s: %lu\n%s: %lu\n%s: %lu\n", "ue", info.ue_count,
			  "ce", info.ce_count, "de", info.ue_count);
>>>>>>> 0c383648
}

static int amdgpu_ras_query_error_status_helper(struct amdgpu_device *adev,
						struct ras_query_if *info,
						struct ras_err_data *err_data,
<<<<<<< HEAD
=======
						struct ras_query_context *qctx,
>>>>>>> 0c383648
						unsigned int error_query_mode)
{
	enum amdgpu_ras_block blk = info ? info->head.block : AMDGPU_RAS_BLOCK_COUNT;
	struct amdgpu_ras_block_object *block_obj = NULL;
	int ret;

	if (blk == AMDGPU_RAS_BLOCK_COUNT)
		return -EINVAL;

	if (error_query_mode == AMDGPU_RAS_INVALID_ERROR_QUERY)
		return -EINVAL;

	if (error_query_mode == AMDGPU_RAS_DIRECT_ERROR_QUERY) {
		if (info->head.block == AMDGPU_RAS_BLOCK__UMC) {
			amdgpu_ras_get_ecc_info(adev, err_data);
		} else {
			block_obj = amdgpu_ras_get_ras_block(adev, info->head.block, 0);
			if (!block_obj || !block_obj->hw_ops) {
				dev_dbg_once(adev->dev, "%s doesn't config RAS function\n",
					     get_ras_block_str(&info->head));
				return -EINVAL;
			}

			if (block_obj->hw_ops->query_ras_error_count)
				block_obj->hw_ops->query_ras_error_count(adev, err_data);

			if ((info->head.block == AMDGPU_RAS_BLOCK__SDMA) ||
			    (info->head.block == AMDGPU_RAS_BLOCK__GFX) ||
			    (info->head.block == AMDGPU_RAS_BLOCK__MMHUB)) {
				if (block_obj->hw_ops->query_ras_error_status)
					block_obj->hw_ops->query_ras_error_status(adev);
			}
		}
	} else {
		if (amdgpu_aca_is_enabled(adev)) {
<<<<<<< HEAD
			ret = amdgpu_aca_log_ras_error_data(adev, blk, ACA_ERROR_TYPE_UE, err_data);
			if (ret)
				return ret;

			ret = amdgpu_aca_log_ras_error_data(adev, blk, ACA_ERROR_TYPE_CE, err_data);
=======
			ret = amdgpu_aca_log_ras_error_data(adev, blk, ACA_ERROR_TYPE_UE, err_data, qctx);
			if (ret)
				return ret;

			ret = amdgpu_aca_log_ras_error_data(adev, blk, ACA_ERROR_TYPE_CE, err_data, qctx);
			if (ret)
				return ret;

			ret = amdgpu_aca_log_ras_error_data(adev, blk, ACA_ERROR_TYPE_DEFERRED, err_data, qctx);
>>>>>>> 0c383648
			if (ret)
				return ret;
		} else {
			/* FIXME: add code to check return value later */
<<<<<<< HEAD
			amdgpu_mca_smu_log_ras_error(adev, blk, AMDGPU_MCA_ERROR_TYPE_UE, err_data);
			amdgpu_mca_smu_log_ras_error(adev, blk, AMDGPU_MCA_ERROR_TYPE_CE, err_data);
=======
			amdgpu_mca_smu_log_ras_error(adev, blk, AMDGPU_MCA_ERROR_TYPE_UE, err_data, qctx);
			amdgpu_mca_smu_log_ras_error(adev, blk, AMDGPU_MCA_ERROR_TYPE_CE, err_data, qctx);
>>>>>>> 0c383648
		}
	}

	return 0;
}

/* query/inject/cure begin */
int amdgpu_ras_query_error_status(struct amdgpu_device *adev, struct ras_query_if *info)
{
	struct ras_manager *obj = amdgpu_ras_find_obj(adev, &info->head);
	struct ras_err_data err_data;
<<<<<<< HEAD
=======
	struct ras_query_context qctx;
>>>>>>> 0c383648
	unsigned int error_query_mode;
	int ret;

	if (!obj)
		return -EINVAL;

	ret = amdgpu_ras_error_data_init(&err_data);
	if (ret)
		return ret;

	if (!amdgpu_ras_get_error_query_mode(adev, &error_query_mode))
		return -EINVAL;

<<<<<<< HEAD
	ret = amdgpu_ras_query_error_status_helper(adev, info,
						   &err_data,
=======
	memset(&qctx, 0, sizeof(qctx));
	qctx.event_id = amdgpu_ras_acquire_event_id(adev, amdgpu_ras_intr_triggered() ?
						   RAS_EVENT_TYPE_ISR : RAS_EVENT_TYPE_INVALID);
	ret = amdgpu_ras_query_error_status_helper(adev, info,
						   &err_data,
						   &qctx,
>>>>>>> 0c383648
						   error_query_mode);
	if (ret)
		goto out_fini_err_data;

	amdgpu_rasmgr_error_data_statistic_update(obj, &err_data);

	info->ue_count = obj->err_data.ue_count;
	info->ce_count = obj->err_data.ce_count;
	info->de_count = obj->err_data.de_count;

<<<<<<< HEAD
	amdgpu_ras_error_generate_report(adev, info, &err_data);
=======
	amdgpu_ras_error_generate_report(adev, info, &err_data, &qctx);
>>>>>>> 0c383648

out_fini_err_data:
	amdgpu_ras_error_data_fini(&err_data);

	return ret;
}

int amdgpu_ras_reset_error_count(struct amdgpu_device *adev,
		enum amdgpu_ras_block block)
{
	struct amdgpu_ras_block_object *block_obj = amdgpu_ras_get_ras_block(adev, block, 0);
	struct amdgpu_ras *ras = amdgpu_ras_get_context(adev);
	const struct amdgpu_mca_smu_funcs *mca_funcs = adev->mca.mca_funcs;
	const struct aca_smu_funcs *smu_funcs = adev->aca.smu_funcs;
	struct amdgpu_hive_info *hive;
	int hive_ras_recovery = 0;

	if (!block_obj || !block_obj->hw_ops) {
		dev_dbg_once(adev->dev, "%s doesn't config RAS function\n",
				ras_block_str(block));
		return -EOPNOTSUPP;
	}

	if (!amdgpu_ras_is_supported(adev, block) ||
	    !amdgpu_ras_get_aca_debug_mode(adev))
		return -EOPNOTSUPP;

	hive = amdgpu_get_xgmi_hive(adev);
	if (hive) {
		hive_ras_recovery = atomic_read(&hive->ras_recovery);
		amdgpu_put_xgmi_hive(hive);
	}

	/* skip ras error reset in gpu reset */
	if ((amdgpu_in_reset(adev) || atomic_read(&ras->in_recovery) ||
	    hive_ras_recovery) &&
	    ((smu_funcs && smu_funcs->set_debug_mode) ||
	     (mca_funcs && mca_funcs->mca_set_debug_mode)))
		return -EOPNOTSUPP;

	if (block_obj->hw_ops->reset_ras_error_count)
		block_obj->hw_ops->reset_ras_error_count(adev);

	return 0;
}

int amdgpu_ras_reset_error_status(struct amdgpu_device *adev,
		enum amdgpu_ras_block block)
{
	struct amdgpu_ras_block_object *block_obj = amdgpu_ras_get_ras_block(adev, block, 0);

	if (amdgpu_ras_reset_error_count(adev, block) == -EOPNOTSUPP)
		return 0;

	if ((block == AMDGPU_RAS_BLOCK__GFX) ||
	    (block == AMDGPU_RAS_BLOCK__MMHUB)) {
		if (block_obj->hw_ops->reset_ras_error_status)
			block_obj->hw_ops->reset_ras_error_status(adev);
	}

	return 0;
}

/* wrapper of psp_ras_trigger_error */
int amdgpu_ras_error_inject(struct amdgpu_device *adev,
		struct ras_inject_if *info)
{
	struct ras_manager *obj = amdgpu_ras_find_obj(adev, &info->head);
	struct ta_ras_trigger_error_input block_info = {
		.block_id =  amdgpu_ras_block_to_ta(info->head.block),
		.inject_error_type = amdgpu_ras_error_to_ta(info->head.type),
		.sub_block_index = info->head.sub_block_index,
		.address = info->address,
		.value = info->value,
	};
	int ret = -EINVAL;
	struct amdgpu_ras_block_object *block_obj = amdgpu_ras_get_ras_block(adev,
							info->head.block,
							info->head.sub_block_index);

	/* inject on guest isn't allowed, return success directly */
	if (amdgpu_sriov_vf(adev))
		return 0;

	if (!obj)
		return -EINVAL;

	if (!block_obj || !block_obj->hw_ops)	{
		dev_dbg_once(adev->dev, "%s doesn't config RAS function\n",
			     get_ras_block_str(&info->head));
		return -EINVAL;
	}

	/* Calculate XGMI relative offset */
	if (adev->gmc.xgmi.num_physical_nodes > 1 &&
	    info->head.block != AMDGPU_RAS_BLOCK__GFX) {
		block_info.address =
			amdgpu_xgmi_get_relative_phy_addr(adev,
							  block_info.address);
	}

	if (block_obj->hw_ops->ras_error_inject) {
		if (info->head.block == AMDGPU_RAS_BLOCK__GFX)
			ret = block_obj->hw_ops->ras_error_inject(adev, info, info->instance_mask);
		else /* Special ras_error_inject is defined (e.g: xgmi) */
			ret = block_obj->hw_ops->ras_error_inject(adev, &block_info,
						info->instance_mask);
	} else {
		/* default path */
		ret = psp_ras_trigger_error(&adev->psp, &block_info, info->instance_mask);
	}

	if (ret)
		dev_err(adev->dev, "ras inject %s failed %d\n",
			get_ras_block_str(&info->head), ret);

	return ret;
}

/**
 * amdgpu_ras_query_error_count_helper -- Get error counter for specific IP
 * @adev: pointer to AMD GPU device
 * @ce_count: pointer to an integer to be set to the count of correctible errors.
 * @ue_count: pointer to an integer to be set to the count of uncorrectible errors.
 * @query_info: pointer to ras_query_if
 *
 * Return 0 for query success or do nothing, otherwise return an error
 * on failures
 */
static int amdgpu_ras_query_error_count_helper(struct amdgpu_device *adev,
					       unsigned long *ce_count,
					       unsigned long *ue_count,
					       struct ras_query_if *query_info)
{
	int ret;

	if (!query_info)
		/* do nothing if query_info is not specified */
		return 0;

	ret = amdgpu_ras_query_error_status(adev, query_info);
	if (ret)
		return ret;

	*ce_count += query_info->ce_count;
	*ue_count += query_info->ue_count;

	/* some hardware/IP supports read to clear
	 * no need to explictly reset the err status after the query call */
	if (amdgpu_ip_version(adev, MP0_HWIP, 0) != IP_VERSION(11, 0, 2) &&
	    amdgpu_ip_version(adev, MP0_HWIP, 0) != IP_VERSION(11, 0, 4)) {
		if (amdgpu_ras_reset_error_status(adev, query_info->head.block))
			dev_warn(adev->dev,
				 "Failed to reset error counter and error status\n");
	}

	return 0;
}

/**
 * amdgpu_ras_query_error_count -- Get error counts of all IPs or specific IP
 * @adev: pointer to AMD GPU device
 * @ce_count: pointer to an integer to be set to the count of correctible errors.
 * @ue_count: pointer to an integer to be set to the count of uncorrectible
 * errors.
 * @query_info: pointer to ras_query_if if the query request is only for
 * specific ip block; if info is NULL, then the qurey request is for
 * all the ip blocks that support query ras error counters/status
 *
 * If set, @ce_count or @ue_count, count and return the corresponding
 * error counts in those integer pointers. Return 0 if the device
 * supports RAS. Return -EOPNOTSUPP if the device doesn't support RAS.
 */
int amdgpu_ras_query_error_count(struct amdgpu_device *adev,
				 unsigned long *ce_count,
				 unsigned long *ue_count,
				 struct ras_query_if *query_info)
{
	struct amdgpu_ras *con = amdgpu_ras_get_context(adev);
	struct ras_manager *obj;
	unsigned long ce, ue;
	int ret;

	if (!adev->ras_enabled || !con)
		return -EOPNOTSUPP;

	/* Don't count since no reporting.
	 */
	if (!ce_count && !ue_count)
		return 0;

	ce = 0;
	ue = 0;
	if (!query_info) {
		/* query all the ip blocks that support ras query interface */
		list_for_each_entry(obj, &con->head, node) {
			struct ras_query_if info = {
				.head = obj->head,
			};

			ret = amdgpu_ras_query_error_count_helper(adev, &ce, &ue, &info);
		}
	} else {
		/* query specific ip block */
		ret = amdgpu_ras_query_error_count_helper(adev, &ce, &ue, query_info);
	}

	if (ret)
		return ret;

	if (ce_count)
		*ce_count = ce;

	if (ue_count)
		*ue_count = ue;

	return 0;
}
/* query/inject/cure end */


/* sysfs begin */

static int amdgpu_ras_badpages_read(struct amdgpu_device *adev,
		struct ras_badpage **bps, unsigned int *count);

static char *amdgpu_ras_badpage_flags_str(unsigned int flags)
{
	switch (flags) {
	case AMDGPU_RAS_RETIRE_PAGE_RESERVED:
		return "R";
	case AMDGPU_RAS_RETIRE_PAGE_PENDING:
		return "P";
	case AMDGPU_RAS_RETIRE_PAGE_FAULT:
	default:
		return "F";
	}
}

/**
 * DOC: AMDGPU RAS sysfs gpu_vram_bad_pages Interface
 *
 * It allows user to read the bad pages of vram on the gpu through
 * /sys/class/drm/card[0/1/2...]/device/ras/gpu_vram_bad_pages
 *
 * It outputs multiple lines, and each line stands for one gpu page.
 *
 * The format of one line is below,
 * gpu pfn : gpu page size : flags
 *
 * gpu pfn and gpu page size are printed in hex format.
 * flags can be one of below character,
 *
 * R: reserved, this gpu page is reserved and not able to use.
 *
 * P: pending for reserve, this gpu page is marked as bad, will be reserved
 * in next window of page_reserve.
 *
 * F: unable to reserve. this gpu page can't be reserved due to some reasons.
 *
 * Examples:
 *
 * .. code-block:: bash
 *
 *	0x00000001 : 0x00001000 : R
 *	0x00000002 : 0x00001000 : P
 *
 */

static ssize_t amdgpu_ras_sysfs_badpages_read(struct file *f,
		struct kobject *kobj, struct bin_attribute *attr,
		char *buf, loff_t ppos, size_t count)
{
	struct amdgpu_ras *con =
		container_of(attr, struct amdgpu_ras, badpages_attr);
	struct amdgpu_device *adev = con->adev;
	const unsigned int element_size =
		sizeof("0xabcdabcd : 0x12345678 : R\n") - 1;
	unsigned int start = div64_ul(ppos + element_size - 1, element_size);
	unsigned int end = div64_ul(ppos + count - 1, element_size);
	ssize_t s = 0;
	struct ras_badpage *bps = NULL;
	unsigned int bps_count = 0;

	memset(buf, 0, count);

	if (amdgpu_ras_badpages_read(adev, &bps, &bps_count))
		return 0;

	for (; start < end && start < bps_count; start++)
		s += scnprintf(&buf[s], element_size + 1,
				"0x%08x : 0x%08x : %1s\n",
				bps[start].bp,
				bps[start].size,
				amdgpu_ras_badpage_flags_str(bps[start].flags));

	kfree(bps);

	return s;
}

static ssize_t amdgpu_ras_sysfs_features_read(struct device *dev,
		struct device_attribute *attr, char *buf)
{
	struct amdgpu_ras *con =
		container_of(attr, struct amdgpu_ras, features_attr);

	return sysfs_emit(buf, "feature mask: 0x%x\n", con->features);
}

static ssize_t amdgpu_ras_sysfs_version_show(struct device *dev,
		struct device_attribute *attr, char *buf)
{
	struct amdgpu_ras *con =
		container_of(attr, struct amdgpu_ras, version_attr);
	return sysfs_emit(buf, "table version: 0x%x\n", con->eeprom_control.tbl_hdr.version);
}

static ssize_t amdgpu_ras_sysfs_schema_show(struct device *dev,
		struct device_attribute *attr, char *buf)
{
	struct amdgpu_ras *con =
		container_of(attr, struct amdgpu_ras, schema_attr);
	return sysfs_emit(buf, "schema: 0x%x\n", con->schema);
}

static void amdgpu_ras_sysfs_remove_bad_page_node(struct amdgpu_device *adev)
{
	struct amdgpu_ras *con = amdgpu_ras_get_context(adev);

	if (adev->dev->kobj.sd)
		sysfs_remove_file_from_group(&adev->dev->kobj,
				&con->badpages_attr.attr,
				RAS_FS_NAME);
}

static int amdgpu_ras_sysfs_remove_dev_attr_node(struct amdgpu_device *adev)
{
	struct amdgpu_ras *con = amdgpu_ras_get_context(adev);
	struct attribute *attrs[] = {
		&con->features_attr.attr,
		&con->version_attr.attr,
		&con->schema_attr.attr,
		NULL
	};
	struct attribute_group group = {
		.name = RAS_FS_NAME,
		.attrs = attrs,
	};

	if (adev->dev->kobj.sd)
		sysfs_remove_group(&adev->dev->kobj, &group);

	return 0;
}

int amdgpu_ras_sysfs_create(struct amdgpu_device *adev,
		struct ras_common_if *head)
{
	struct ras_manager *obj = amdgpu_ras_find_obj(adev, head);

	if (!obj || obj->attr_inuse)
		return -EINVAL;

	get_obj(obj);

	snprintf(obj->fs_data.sysfs_name, sizeof(obj->fs_data.sysfs_name),
		"%s_err_count", head->name);

	obj->sysfs_attr = (struct device_attribute){
		.attr = {
			.name = obj->fs_data.sysfs_name,
			.mode = S_IRUGO,
		},
			.show = amdgpu_ras_sysfs_read,
	};
	sysfs_attr_init(&obj->sysfs_attr.attr);

	if (sysfs_add_file_to_group(&adev->dev->kobj,
				&obj->sysfs_attr.attr,
				RAS_FS_NAME)) {
		put_obj(obj);
		return -EINVAL;
	}

	obj->attr_inuse = 1;

	return 0;
}

int amdgpu_ras_sysfs_remove(struct amdgpu_device *adev,
		struct ras_common_if *head)
{
	struct ras_manager *obj = amdgpu_ras_find_obj(adev, head);

	if (!obj || !obj->attr_inuse)
		return -EINVAL;

	if (adev->dev->kobj.sd)
		sysfs_remove_file_from_group(&adev->dev->kobj,
				&obj->sysfs_attr.attr,
				RAS_FS_NAME);
	obj->attr_inuse = 0;
	put_obj(obj);

	return 0;
}

static int amdgpu_ras_sysfs_remove_all(struct amdgpu_device *adev)
{
	struct amdgpu_ras *con = amdgpu_ras_get_context(adev);
	struct ras_manager *obj, *tmp;

	list_for_each_entry_safe(obj, tmp, &con->head, node) {
		amdgpu_ras_sysfs_remove(adev, &obj->head);
	}

	if (amdgpu_bad_page_threshold != 0)
		amdgpu_ras_sysfs_remove_bad_page_node(adev);

	amdgpu_ras_sysfs_remove_dev_attr_node(adev);

	return 0;
}
/* sysfs end */

/**
 * DOC: AMDGPU RAS Reboot Behavior for Unrecoverable Errors
 *
 * Normally when there is an uncorrectable error, the driver will reset
 * the GPU to recover.  However, in the event of an unrecoverable error,
 * the driver provides an interface to reboot the system automatically
 * in that event.
 *
 * The following file in debugfs provides that interface:
 * /sys/kernel/debug/dri/[0/1/2...]/ras/auto_reboot
 *
 * Usage:
 *
 * .. code-block:: bash
 *
 *	echo true > .../ras/auto_reboot
 *
 */
/* debugfs begin */
static struct dentry *amdgpu_ras_debugfs_create_ctrl_node(struct amdgpu_device *adev)
{
	struct amdgpu_ras *con = amdgpu_ras_get_context(adev);
	struct amdgpu_ras_eeprom_control *eeprom = &con->eeprom_control;
	struct drm_minor  *minor = adev_to_drm(adev)->primary;
	struct dentry     *dir;

	dir = debugfs_create_dir(RAS_FS_NAME, minor->debugfs_root);
	debugfs_create_file("ras_ctrl", S_IWUGO | S_IRUGO, dir, adev,
			    &amdgpu_ras_debugfs_ctrl_ops);
	debugfs_create_file("ras_eeprom_reset", S_IWUGO | S_IRUGO, dir, adev,
			    &amdgpu_ras_debugfs_eeprom_ops);
	debugfs_create_u32("bad_page_cnt_threshold", 0444, dir,
			   &con->bad_page_cnt_threshold);
	debugfs_create_u32("ras_num_recs", 0444, dir, &eeprom->ras_num_recs);
	debugfs_create_x32("ras_hw_enabled", 0444, dir, &adev->ras_hw_enabled);
	debugfs_create_x32("ras_enabled", 0444, dir, &adev->ras_enabled);
	debugfs_create_file("ras_eeprom_size", S_IRUGO, dir, adev,
			    &amdgpu_ras_debugfs_eeprom_size_ops);
	con->de_ras_eeprom_table = debugfs_create_file("ras_eeprom_table",
						       S_IRUGO, dir, adev,
						       &amdgpu_ras_debugfs_eeprom_table_ops);
	amdgpu_ras_debugfs_set_ret_size(&con->eeprom_control);

	/*
	 * After one uncorrectable error happens, usually GPU recovery will
	 * be scheduled. But due to the known problem in GPU recovery failing
	 * to bring GPU back, below interface provides one direct way to
	 * user to reboot system automatically in such case within
	 * ERREVENT_ATHUB_INTERRUPT generated. Normal GPU recovery routine
	 * will never be called.
	 */
	debugfs_create_bool("auto_reboot", S_IWUGO | S_IRUGO, dir, &con->reboot);

	/*
	 * User could set this not to clean up hardware's error count register
	 * of RAS IPs during ras recovery.
	 */
	debugfs_create_bool("disable_ras_err_cnt_harvest", 0644, dir,
			    &con->disable_ras_err_cnt_harvest);
	return dir;
}

static void amdgpu_ras_debugfs_create(struct amdgpu_device *adev,
				      struct ras_fs_if *head,
				      struct dentry *dir)
{
	struct ras_manager *obj = amdgpu_ras_find_obj(adev, &head->head);

	if (!obj || !dir)
		return;

	get_obj(obj);

	memcpy(obj->fs_data.debugfs_name,
			head->debugfs_name,
			sizeof(obj->fs_data.debugfs_name));

	debugfs_create_file(obj->fs_data.debugfs_name, S_IWUGO | S_IRUGO, dir,
			    obj, &amdgpu_ras_debugfs_ops);
}

void amdgpu_ras_debugfs_create_all(struct amdgpu_device *adev)
{
	struct amdgpu_ras *con = amdgpu_ras_get_context(adev);
	struct dentry *dir;
	struct ras_manager *obj;
	struct ras_fs_if fs_info;

	/*
	 * it won't be called in resume path, no need to check
	 * suspend and gpu reset status
	 */
	if (!IS_ENABLED(CONFIG_DEBUG_FS) || !con)
		return;

	dir = amdgpu_ras_debugfs_create_ctrl_node(adev);

	list_for_each_entry(obj, &con->head, node) {
		if (amdgpu_ras_is_supported(adev, obj->head.block) &&
			(obj->attr_inuse == 1)) {
			sprintf(fs_info.debugfs_name, "%s_err_inject",
					get_ras_block_str(&obj->head));
			fs_info.head = obj->head;
			amdgpu_ras_debugfs_create(adev, &fs_info, dir);
		}
	}

	if (amdgpu_aca_is_enabled(adev))
		amdgpu_aca_smu_debugfs_init(adev, dir);
	else
		amdgpu_mca_smu_debugfs_init(adev, dir);
}

/* debugfs end */

/* ras fs */
static BIN_ATTR(gpu_vram_bad_pages, S_IRUGO,
		amdgpu_ras_sysfs_badpages_read, NULL, 0);
static DEVICE_ATTR(features, S_IRUGO,
		amdgpu_ras_sysfs_features_read, NULL);
static DEVICE_ATTR(version, 0444,
		amdgpu_ras_sysfs_version_show, NULL);
static DEVICE_ATTR(schema, 0444,
		amdgpu_ras_sysfs_schema_show, NULL);
static int amdgpu_ras_fs_init(struct amdgpu_device *adev)
{
	struct amdgpu_ras *con = amdgpu_ras_get_context(adev);
	struct attribute_group group = {
		.name = RAS_FS_NAME,
	};
	struct attribute *attrs[] = {
		&con->features_attr.attr,
		&con->version_attr.attr,
		&con->schema_attr.attr,
		NULL
	};
	struct bin_attribute *bin_attrs[] = {
		NULL,
		NULL,
	};
	int r;

	group.attrs = attrs;

	/* add features entry */
	con->features_attr = dev_attr_features;
	sysfs_attr_init(attrs[0]);

	/* add version entry */
	con->version_attr = dev_attr_version;
	sysfs_attr_init(attrs[1]);

	/* add schema entry */
	con->schema_attr = dev_attr_schema;
	sysfs_attr_init(attrs[2]);

	if (amdgpu_bad_page_threshold != 0) {
		/* add bad_page_features entry */
		bin_attr_gpu_vram_bad_pages.private = NULL;
		con->badpages_attr = bin_attr_gpu_vram_bad_pages;
		bin_attrs[0] = &con->badpages_attr;
		group.bin_attrs = bin_attrs;
		sysfs_bin_attr_init(bin_attrs[0]);
	}

	r = sysfs_create_group(&adev->dev->kobj, &group);
	if (r)
		dev_err(adev->dev, "Failed to create RAS sysfs group!");

	return 0;
}

static int amdgpu_ras_fs_fini(struct amdgpu_device *adev)
{
	struct amdgpu_ras *con = amdgpu_ras_get_context(adev);
	struct ras_manager *con_obj, *ip_obj, *tmp;

	if (IS_ENABLED(CONFIG_DEBUG_FS)) {
		list_for_each_entry_safe(con_obj, tmp, &con->head, node) {
			ip_obj = amdgpu_ras_find_obj(adev, &con_obj->head);
			if (ip_obj)
				put_obj(ip_obj);
		}
	}

	amdgpu_ras_sysfs_remove_all(adev);
	return 0;
}
/* ras fs end */

/* ih begin */

/* For the hardware that cannot enable bif ring for both ras_controller_irq
 * and ras_err_evnet_athub_irq ih cookies, the driver has to poll status
 * register to check whether the interrupt is triggered or not, and properly
 * ack the interrupt if it is there
 */
void amdgpu_ras_interrupt_fatal_error_handler(struct amdgpu_device *adev)
{
	/* Fatal error events are handled on host side */
	if (amdgpu_sriov_vf(adev))
		return;

	if (adev->nbio.ras &&
	    adev->nbio.ras->handle_ras_controller_intr_no_bifring)
		adev->nbio.ras->handle_ras_controller_intr_no_bifring(adev);

	if (adev->nbio.ras &&
	    adev->nbio.ras->handle_ras_err_event_athub_intr_no_bifring)
		adev->nbio.ras->handle_ras_err_event_athub_intr_no_bifring(adev);
}

static void amdgpu_ras_interrupt_poison_consumption_handler(struct ras_manager *obj,
				struct amdgpu_iv_entry *entry)
{
	bool poison_stat = false;
	struct amdgpu_device *adev = obj->adev;
	struct amdgpu_ras_block_object *block_obj =
		amdgpu_ras_get_ras_block(adev, obj->head.block, 0);

	if (!block_obj)
		return;

	/* both query_poison_status and handle_poison_consumption are optional,
	 * but at least one of them should be implemented if we need poison
	 * consumption handler
	 */
	if (block_obj->hw_ops && block_obj->hw_ops->query_poison_status) {
		poison_stat = block_obj->hw_ops->query_poison_status(adev);
		if (!poison_stat) {
			/* Not poison consumption interrupt, no need to handle it */
			dev_info(adev->dev, "No RAS poison status in %s poison IH.\n",
					block_obj->ras_comm.name);

			return;
		}
	}

<<<<<<< HEAD
	amdgpu_umc_poison_handler(adev, obj->head.block, false);
=======
	amdgpu_umc_poison_handler(adev, obj->head.block, 0);
>>>>>>> 0c383648

	if (block_obj->hw_ops && block_obj->hw_ops->handle_poison_consumption)
		poison_stat = block_obj->hw_ops->handle_poison_consumption(adev);

	/* gpu reset is fallback for failed and default cases */
	if (poison_stat) {
		dev_info(adev->dev, "GPU reset for %s RAS poison consumption is issued!\n",
				block_obj->ras_comm.name);
		amdgpu_ras_reset_gpu(adev);
	} else {
		amdgpu_gfx_poison_consumption_handler(adev, entry);
	}
}

static void amdgpu_ras_interrupt_poison_creation_handler(struct ras_manager *obj,
				struct amdgpu_iv_entry *entry)
{
	dev_info(obj->adev->dev,
		"Poison is created\n");
<<<<<<< HEAD
=======

	if (amdgpu_ip_version(obj->adev, UMC_HWIP, 0) >= IP_VERSION(12, 0, 0)) {
		struct amdgpu_ras *con = amdgpu_ras_get_context(obj->adev);

		amdgpu_ras_put_poison_req(obj->adev,
			AMDGPU_RAS_BLOCK__UMC, 0, NULL, NULL, false);

		atomic_inc(&con->page_retirement_req_cnt);

		wake_up(&con->page_retirement_wq);
	}
>>>>>>> 0c383648
}

static void amdgpu_ras_interrupt_umc_handler(struct ras_manager *obj,
				struct amdgpu_iv_entry *entry)
{
	struct ras_ih_data *data = &obj->ih_data;
	struct ras_err_data err_data;
	int ret;

	if (!data->cb)
		return;

	ret = amdgpu_ras_error_data_init(&err_data);
	if (ret)
		return;

	/* Let IP handle its data, maybe we need get the output
	 * from the callback to update the error type/count, etc
	 */
	ret = data->cb(obj->adev, &err_data, entry);
	/* ue will trigger an interrupt, and in that case
	 * we need do a reset to recovery the whole system.
	 * But leave IP do that recovery, here we just dispatch
	 * the error.
	 */
	if (ret == AMDGPU_RAS_SUCCESS) {
		/* these counts could be left as 0 if
		 * some blocks do not count error number
		 */
		obj->err_data.ue_count += err_data.ue_count;
		obj->err_data.ce_count += err_data.ce_count;
		obj->err_data.de_count += err_data.de_count;
	}

	amdgpu_ras_error_data_fini(&err_data);
}

static void amdgpu_ras_interrupt_handler(struct ras_manager *obj)
{
	struct ras_ih_data *data = &obj->ih_data;
	struct amdgpu_iv_entry entry;

	while (data->rptr != data->wptr) {
		rmb();
		memcpy(&entry, &data->ring[data->rptr],
				data->element_size);

		wmb();
		data->rptr = (data->aligned_element_size +
				data->rptr) % data->ring_size;

		if (amdgpu_ras_is_poison_mode_supported(obj->adev)) {
			if (obj->head.block == AMDGPU_RAS_BLOCK__UMC)
				amdgpu_ras_interrupt_poison_creation_handler(obj, &entry);
			else
				amdgpu_ras_interrupt_poison_consumption_handler(obj, &entry);
		} else {
			if (obj->head.block == AMDGPU_RAS_BLOCK__UMC)
				amdgpu_ras_interrupt_umc_handler(obj, &entry);
			else
				dev_warn(obj->adev->dev,
					"No RAS interrupt handler for non-UMC block with poison disabled.\n");
		}
	}
}

static void amdgpu_ras_interrupt_process_handler(struct work_struct *work)
{
	struct ras_ih_data *data =
		container_of(work, struct ras_ih_data, ih_work);
	struct ras_manager *obj =
		container_of(data, struct ras_manager, ih_data);

	amdgpu_ras_interrupt_handler(obj);
}

int amdgpu_ras_interrupt_dispatch(struct amdgpu_device *adev,
		struct ras_dispatch_if *info)
{
	struct ras_manager *obj = amdgpu_ras_find_obj(adev, &info->head);
	struct ras_ih_data *data = &obj->ih_data;

	if (!obj)
		return -EINVAL;

	if (data->inuse == 0)
		return 0;

	/* Might be overflow... */
	memcpy(&data->ring[data->wptr], info->entry,
			data->element_size);

	wmb();
	data->wptr = (data->aligned_element_size +
			data->wptr) % data->ring_size;

	schedule_work(&data->ih_work);

	return 0;
}

int amdgpu_ras_interrupt_remove_handler(struct amdgpu_device *adev,
		struct ras_common_if *head)
{
	struct ras_manager *obj = amdgpu_ras_find_obj(adev, head);
	struct ras_ih_data *data;

	if (!obj)
		return -EINVAL;

	data = &obj->ih_data;
	if (data->inuse == 0)
		return 0;

	cancel_work_sync(&data->ih_work);

	kfree(data->ring);
	memset(data, 0, sizeof(*data));
	put_obj(obj);

	return 0;
}

int amdgpu_ras_interrupt_add_handler(struct amdgpu_device *adev,
		struct ras_common_if *head)
{
	struct ras_manager *obj = amdgpu_ras_find_obj(adev, head);
	struct ras_ih_data *data;
	struct amdgpu_ras_block_object *ras_obj;

	if (!obj) {
		/* in case we registe the IH before enable ras feature */
		obj = amdgpu_ras_create_obj(adev, head);
		if (!obj)
			return -EINVAL;
	} else
		get_obj(obj);

	ras_obj = container_of(head, struct amdgpu_ras_block_object, ras_comm);

	data = &obj->ih_data;
	/* add the callback.etc */
	*data = (struct ras_ih_data) {
		.inuse = 0,
		.cb = ras_obj->ras_cb,
		.element_size = sizeof(struct amdgpu_iv_entry),
		.rptr = 0,
		.wptr = 0,
	};

	INIT_WORK(&data->ih_work, amdgpu_ras_interrupt_process_handler);

	data->aligned_element_size = ALIGN(data->element_size, 8);
	/* the ring can store 64 iv entries. */
	data->ring_size = 64 * data->aligned_element_size;
	data->ring = kmalloc(data->ring_size, GFP_KERNEL);
	if (!data->ring) {
		put_obj(obj);
		return -ENOMEM;
	}

	/* IH is ready */
	data->inuse = 1;

	return 0;
}

static int amdgpu_ras_interrupt_remove_all(struct amdgpu_device *adev)
{
	struct amdgpu_ras *con = amdgpu_ras_get_context(adev);
	struct ras_manager *obj, *tmp;

	list_for_each_entry_safe(obj, tmp, &con->head, node) {
		amdgpu_ras_interrupt_remove_handler(adev, &obj->head);
	}

	return 0;
}
/* ih end */

/* traversal all IPs except NBIO to query error counter */
static void amdgpu_ras_log_on_err_counter(struct amdgpu_device *adev)
{
	struct amdgpu_ras *con = amdgpu_ras_get_context(adev);
	struct ras_manager *obj;

	if (!adev->ras_enabled || !con)
		return;

	list_for_each_entry(obj, &con->head, node) {
		struct ras_query_if info = {
			.head = obj->head,
		};

		/*
		 * PCIE_BIF IP has one different isr by ras controller
		 * interrupt, the specific ras counter query will be
		 * done in that isr. So skip such block from common
		 * sync flood interrupt isr calling.
		 */
		if (info.head.block == AMDGPU_RAS_BLOCK__PCIE_BIF)
			continue;

		/*
		 * this is a workaround for aldebaran, skip send msg to
		 * smu to get ecc_info table due to smu handle get ecc
		 * info table failed temporarily.
		 * should be removed until smu fix handle ecc_info table.
		 */
		if ((info.head.block == AMDGPU_RAS_BLOCK__UMC) &&
		    (amdgpu_ip_version(adev, MP1_HWIP, 0) ==
		     IP_VERSION(13, 0, 2)))
			continue;

		amdgpu_ras_query_error_status(adev, &info);

		if (amdgpu_ip_version(adev, MP0_HWIP, 0) !=
			    IP_VERSION(11, 0, 2) &&
		    amdgpu_ip_version(adev, MP0_HWIP, 0) !=
			    IP_VERSION(11, 0, 4) &&
		    amdgpu_ip_version(adev, MP0_HWIP, 0) !=
			    IP_VERSION(13, 0, 0)) {
			if (amdgpu_ras_reset_error_status(adev, info.head.block))
				dev_warn(adev->dev, "Failed to reset error counter and error status");
		}
	}
}

/* Parse RdRspStatus and WrRspStatus */
static void amdgpu_ras_error_status_query(struct amdgpu_device *adev,
					  struct ras_query_if *info)
{
	struct amdgpu_ras_block_object *block_obj;
	/*
	 * Only two block need to query read/write
	 * RspStatus at current state
	 */
	if ((info->head.block != AMDGPU_RAS_BLOCK__GFX) &&
		(info->head.block != AMDGPU_RAS_BLOCK__MMHUB))
		return;

	block_obj = amdgpu_ras_get_ras_block(adev,
					info->head.block,
					info->head.sub_block_index);

	if (!block_obj || !block_obj->hw_ops) {
		dev_dbg_once(adev->dev, "%s doesn't config RAS function\n",
			     get_ras_block_str(&info->head));
		return;
	}

	if (block_obj->hw_ops->query_ras_error_status)
		block_obj->hw_ops->query_ras_error_status(adev);

}

static void amdgpu_ras_query_err_status(struct amdgpu_device *adev)
{
	struct amdgpu_ras *con = amdgpu_ras_get_context(adev);
	struct ras_manager *obj;

	if (!adev->ras_enabled || !con)
		return;

	list_for_each_entry(obj, &con->head, node) {
		struct ras_query_if info = {
			.head = obj->head,
		};

		amdgpu_ras_error_status_query(adev, &info);
	}
}

/* recovery begin */

/* return 0 on success.
 * caller need free bps.
 */
static int amdgpu_ras_badpages_read(struct amdgpu_device *adev,
		struct ras_badpage **bps, unsigned int *count)
{
	struct amdgpu_ras *con = amdgpu_ras_get_context(adev);
	struct ras_err_handler_data *data;
	int i = 0;
	int ret = 0, status;

	if (!con || !con->eh_data || !bps || !count)
		return -EINVAL;

	mutex_lock(&con->recovery_lock);
	data = con->eh_data;
	if (!data || data->count == 0) {
		*bps = NULL;
		ret = -EINVAL;
		goto out;
	}

	*bps = kmalloc(sizeof(struct ras_badpage) * data->count, GFP_KERNEL);
	if (!*bps) {
		ret = -ENOMEM;
		goto out;
	}

	for (; i < data->count; i++) {
		(*bps)[i] = (struct ras_badpage){
			.bp = data->bps[i].retired_page,
			.size = AMDGPU_GPU_PAGE_SIZE,
			.flags = AMDGPU_RAS_RETIRE_PAGE_RESERVED,
		};
		status = amdgpu_vram_mgr_query_page_status(&adev->mman.vram_mgr,
				data->bps[i].retired_page << AMDGPU_GPU_PAGE_SHIFT);
		if (status == -EBUSY)
			(*bps)[i].flags = AMDGPU_RAS_RETIRE_PAGE_PENDING;
		else if (status == -ENOENT)
			(*bps)[i].flags = AMDGPU_RAS_RETIRE_PAGE_FAULT;
	}

	*count = data->count;
out:
	mutex_unlock(&con->recovery_lock);
	return ret;
}

static void amdgpu_ras_set_fed_all(struct amdgpu_device *adev,
				   struct amdgpu_hive_info *hive, bool status)
{
	struct amdgpu_device *tmp_adev;

	if (hive) {
		list_for_each_entry(tmp_adev, &hive->device_list, gmc.xgmi.head)
			amdgpu_ras_set_fed(tmp_adev, status);
	} else {
		amdgpu_ras_set_fed(adev, status);
	}
}

static void amdgpu_ras_do_recovery(struct work_struct *work)
{
	struct amdgpu_ras *ras =
		container_of(work, struct amdgpu_ras, recovery_work);
	struct amdgpu_device *remote_adev = NULL;
	struct amdgpu_device *adev = ras->adev;
	struct list_head device_list, *device_list_handle =  NULL;
	struct amdgpu_hive_info *hive = amdgpu_get_xgmi_hive(adev);
<<<<<<< HEAD

	if (hive)
		atomic_set(&hive->ras_recovery, 1);
=======

	if (hive) {
		atomic_set(&hive->ras_recovery, 1);

		/* If any device which is part of the hive received RAS fatal
		 * error interrupt, set fatal error status on all. This
		 * condition will need a recovery, and flag will be cleared
		 * as part of recovery.
		 */
		list_for_each_entry(remote_adev, &hive->device_list,
				    gmc.xgmi.head)
			if (amdgpu_ras_get_fed_status(remote_adev)) {
				amdgpu_ras_set_fed_all(adev, hive, true);
				break;
			}
	}
>>>>>>> 0c383648
	if (!ras->disable_ras_err_cnt_harvest) {

		/* Build list of devices to query RAS related errors */
		if  (hive && adev->gmc.xgmi.num_physical_nodes > 1) {
			device_list_handle = &hive->device_list;
		} else {
			INIT_LIST_HEAD(&device_list);
			list_add_tail(&adev->gmc.xgmi.head, &device_list);
			device_list_handle = &device_list;
		}

		list_for_each_entry(remote_adev,
				device_list_handle, gmc.xgmi.head) {
			amdgpu_ras_query_err_status(remote_adev);
			amdgpu_ras_log_on_err_counter(remote_adev);
		}

	}

	if (amdgpu_device_should_recover_gpu(ras->adev)) {
		struct amdgpu_reset_context reset_context;
		memset(&reset_context, 0, sizeof(reset_context));

		reset_context.method = AMD_RESET_METHOD_NONE;
		reset_context.reset_req_dev = adev;

		/* Perform full reset in fatal error mode */
		if (!amdgpu_ras_is_poison_mode_supported(ras->adev))
			set_bit(AMDGPU_NEED_FULL_RESET, &reset_context.flags);
		else {
			clear_bit(AMDGPU_NEED_FULL_RESET, &reset_context.flags);

			if (ras->gpu_reset_flags & AMDGPU_RAS_GPU_RESET_MODE2_RESET) {
				ras->gpu_reset_flags &= ~AMDGPU_RAS_GPU_RESET_MODE2_RESET;
				reset_context.method = AMD_RESET_METHOD_MODE2;
			}

			/* Fatal error occurs in poison mode, mode1 reset is used to
			 * recover gpu.
			 */
			if (ras->gpu_reset_flags & AMDGPU_RAS_GPU_RESET_MODE1_RESET) {
				ras->gpu_reset_flags &= ~AMDGPU_RAS_GPU_RESET_MODE1_RESET;
				set_bit(AMDGPU_NEED_FULL_RESET, &reset_context.flags);

<<<<<<< HEAD
				/* For any RAS error that needs a full reset to
				 * recover, set the fatal error status
				 */
				if (hive) {
					list_for_each_entry(remote_adev,
							    &hive->device_list,
							    gmc.xgmi.head)
						amdgpu_ras_set_fed(remote_adev,
								   true);
				} else {
					amdgpu_ras_set_fed(adev, true);
				}
=======
>>>>>>> 0c383648
				psp_fatal_error_recovery_quirk(&adev->psp);
			}
		}

		amdgpu_device_gpu_recover(ras->adev, NULL, &reset_context);
	}
	atomic_set(&ras->in_recovery, 0);
	if (hive) {
		atomic_set(&hive->ras_recovery, 0);
		amdgpu_put_xgmi_hive(hive);
	}
}

/* alloc/realloc bps array */
static int amdgpu_ras_realloc_eh_data_space(struct amdgpu_device *adev,
		struct ras_err_handler_data *data, int pages)
{
	unsigned int old_space = data->count + data->space_left;
	unsigned int new_space = old_space + pages;
	unsigned int align_space = ALIGN(new_space, 512);
	void *bps = kmalloc(align_space * sizeof(*data->bps), GFP_KERNEL);

	if (!bps) {
		return -ENOMEM;
	}

	if (data->bps) {
		memcpy(bps, data->bps,
				data->count * sizeof(*data->bps));
		kfree(data->bps);
	}

	data->bps = bps;
	data->space_left += align_space - old_space;
	return 0;
}

/* it deal with vram only. */
int amdgpu_ras_add_bad_pages(struct amdgpu_device *adev,
		struct eeprom_table_record *bps, int pages)
{
	struct amdgpu_ras *con = amdgpu_ras_get_context(adev);
	struct ras_err_handler_data *data;
	int ret = 0;
	uint32_t i;

	if (!con || !con->eh_data || !bps || pages <= 0)
		return 0;

	mutex_lock(&con->recovery_lock);
	data = con->eh_data;
	if (!data)
		goto out;

	for (i = 0; i < pages; i++) {
		if (amdgpu_ras_check_bad_page_unlock(con,
			bps[i].retired_page << AMDGPU_GPU_PAGE_SHIFT))
			continue;

		if (!data->space_left &&
			amdgpu_ras_realloc_eh_data_space(adev, data, 256)) {
			ret = -ENOMEM;
			goto out;
		}

		amdgpu_ras_reserve_page(adev, bps[i].retired_page);

		memcpy(&data->bps[data->count], &bps[i], sizeof(*data->bps));
		data->count++;
		data->space_left--;
	}
out:
	mutex_unlock(&con->recovery_lock);

	return ret;
}

/*
 * write error record array to eeprom, the function should be
 * protected by recovery_lock
 * new_cnt: new added UE count, excluding reserved bad pages, can be NULL
 */
int amdgpu_ras_save_bad_pages(struct amdgpu_device *adev,
		unsigned long *new_cnt)
{
	struct amdgpu_ras *con = amdgpu_ras_get_context(adev);
	struct ras_err_handler_data *data;
	struct amdgpu_ras_eeprom_control *control;
	int save_count;

	if (!con || !con->eh_data) {
		if (new_cnt)
			*new_cnt = 0;

		return 0;
	}

	mutex_lock(&con->recovery_lock);
	control = &con->eeprom_control;
	data = con->eh_data;
	save_count = data->count - control->ras_num_recs;
	mutex_unlock(&con->recovery_lock);

	if (new_cnt)
		*new_cnt = save_count / adev->umc.retire_unit;

	/* only new entries are saved */
	if (save_count > 0) {
		if (amdgpu_ras_eeprom_append(control,
					     &data->bps[control->ras_num_recs],
					     save_count)) {
			dev_err(adev->dev, "Failed to save EEPROM table data!");
			return -EIO;
		}

		dev_info(adev->dev, "Saved %d pages to EEPROM table.\n", save_count);
	}

	return 0;
}

/*
 * read error record array in eeprom and reserve enough space for
 * storing new bad pages
 */
static int amdgpu_ras_load_bad_pages(struct amdgpu_device *adev)
{
	struct amdgpu_ras_eeprom_control *control =
		&adev->psp.ras_context.ras->eeprom_control;
	struct eeprom_table_record *bps;
	int ret;

	/* no bad page record, skip eeprom access */
	if (control->ras_num_recs == 0 || amdgpu_bad_page_threshold == 0)
		return 0;

	bps = kcalloc(control->ras_num_recs, sizeof(*bps), GFP_KERNEL);
	if (!bps)
		return -ENOMEM;

	ret = amdgpu_ras_eeprom_read(control, bps, control->ras_num_recs);
	if (ret)
		dev_err(adev->dev, "Failed to load EEPROM table records!");
	else
		ret = amdgpu_ras_add_bad_pages(adev, bps, control->ras_num_recs);

	kfree(bps);
	return ret;
}

static bool amdgpu_ras_check_bad_page_unlock(struct amdgpu_ras *con,
				uint64_t addr)
{
	struct ras_err_handler_data *data = con->eh_data;
	int i;

	addr >>= AMDGPU_GPU_PAGE_SHIFT;
	for (i = 0; i < data->count; i++)
		if (addr == data->bps[i].retired_page)
			return true;

	return false;
}

/*
 * check if an address belongs to bad page
 *
 * Note: this check is only for umc block
 */
static bool amdgpu_ras_check_bad_page(struct amdgpu_device *adev,
				uint64_t addr)
{
	struct amdgpu_ras *con = amdgpu_ras_get_context(adev);
	bool ret = false;

	if (!con || !con->eh_data)
		return ret;

	mutex_lock(&con->recovery_lock);
	ret = amdgpu_ras_check_bad_page_unlock(con, addr);
	mutex_unlock(&con->recovery_lock);
	return ret;
}

static void amdgpu_ras_validate_threshold(struct amdgpu_device *adev,
					  uint32_t max_count)
{
	struct amdgpu_ras *con = amdgpu_ras_get_context(adev);

	/*
	 * Justification of value bad_page_cnt_threshold in ras structure
	 *
	 * Generally, 0 <= amdgpu_bad_page_threshold <= max record length
	 * in eeprom or amdgpu_bad_page_threshold == -2, introduce two
	 * scenarios accordingly.
	 *
	 * Bad page retirement enablement:
	 *    - If amdgpu_bad_page_threshold = -2,
	 *      bad_page_cnt_threshold = typical value by formula.
	 *
	 *    - When the value from user is 0 < amdgpu_bad_page_threshold <
	 *      max record length in eeprom, use it directly.
	 *
	 * Bad page retirement disablement:
	 *    - If amdgpu_bad_page_threshold = 0, bad page retirement
	 *      functionality is disabled, and bad_page_cnt_threshold will
	 *      take no effect.
	 */

	if (amdgpu_bad_page_threshold < 0) {
		u64 val = adev->gmc.mc_vram_size;

		do_div(val, RAS_BAD_PAGE_COVER);
		con->bad_page_cnt_threshold = min(lower_32_bits(val),
						  max_count);
	} else {
		con->bad_page_cnt_threshold = min_t(int, max_count,
						    amdgpu_bad_page_threshold);
	}
}

<<<<<<< HEAD
static int amdgpu_ras_page_retirement_thread(void *param)
{
	struct amdgpu_device *adev = (struct amdgpu_device *)param;
	struct amdgpu_ras *con = amdgpu_ras_get_context(adev);

	while (!kthread_should_stop()) {

		wait_event_interruptible(con->page_retirement_wq,
				kthread_should_stop() ||
				atomic_read(&con->page_retirement_req_cnt));

		if (kthread_should_stop())
			break;

		dev_info(adev->dev, "Start processing page retirement. request:%d\n",
			atomic_read(&con->page_retirement_req_cnt));

		atomic_dec(&con->page_retirement_req_cnt);

		amdgpu_umc_bad_page_polling_timeout(adev,
				false, MAX_UMC_POISON_POLLING_TIME_ASYNC);
	}

	return 0;
}

int amdgpu_ras_recovery_init(struct amdgpu_device *adev)
=======
int amdgpu_ras_put_poison_req(struct amdgpu_device *adev,
		enum amdgpu_ras_block block, uint16_t pasid,
		pasid_notify pasid_fn, void *data, uint32_t reset)
>>>>>>> 0c383648
{
	int ret = 0;
	struct ras_poison_msg poison_msg;
	struct amdgpu_ras *con = amdgpu_ras_get_context(adev);

	memset(&poison_msg, 0, sizeof(poison_msg));
	poison_msg.block = block;
	poison_msg.pasid = pasid;
	poison_msg.reset = reset;
	poison_msg.pasid_fn = pasid_fn;
	poison_msg.data = data;

	ret = kfifo_put(&con->poison_fifo, poison_msg);
	if (!ret) {
		dev_err(adev->dev, "Poison message fifo is full!\n");
		return -ENOSPC;
	}

	return 0;
}

static int amdgpu_ras_get_poison_req(struct amdgpu_device *adev,
		struct ras_poison_msg *poison_msg)
{
	struct amdgpu_ras *con = amdgpu_ras_get_context(adev);

	return kfifo_get(&con->poison_fifo, poison_msg);
}

static void amdgpu_ras_ecc_log_init(struct ras_ecc_log_info *ecc_log)
{
	mutex_init(&ecc_log->lock);

	/* Set any value as siphash key */
	memset(&ecc_log->ecc_key, 0xad, sizeof(ecc_log->ecc_key));

	INIT_RADIX_TREE(&ecc_log->de_page_tree, GFP_KERNEL);
	ecc_log->de_updated = false;
}

static void amdgpu_ras_ecc_log_fini(struct ras_ecc_log_info *ecc_log)
{
	struct radix_tree_iter iter;
	void __rcu **slot;
	struct ras_ecc_err *ecc_err;

	mutex_lock(&ecc_log->lock);
	radix_tree_for_each_slot(slot, &ecc_log->de_page_tree, &iter, 0) {
		ecc_err = radix_tree_deref_slot(slot);
		kfree(ecc_err->err_pages.pfn);
		kfree(ecc_err);
		radix_tree_iter_delete(&ecc_log->de_page_tree, &iter, slot);
	}
	mutex_unlock(&ecc_log->lock);

	mutex_destroy(&ecc_log->lock);
	ecc_log->de_updated = false;
}

static void amdgpu_ras_do_page_retirement(struct work_struct *work)
{
	struct amdgpu_ras *con = container_of(work, struct amdgpu_ras,
					      page_retirement_dwork.work);
	struct amdgpu_device *adev = con->adev;
	struct ras_err_data err_data;

	if (amdgpu_in_reset(adev) || atomic_read(&con->in_recovery))
		return;

	amdgpu_ras_error_data_init(&err_data);

	amdgpu_umc_handle_bad_pages(adev, &err_data);

	amdgpu_ras_error_data_fini(&err_data);

	mutex_lock(&con->umc_ecc_log.lock);
	if (radix_tree_tagged(&con->umc_ecc_log.de_page_tree,
				UMC_ECC_NEW_DETECTED_TAG))
		schedule_delayed_work(&con->page_retirement_dwork,
			msecs_to_jiffies(AMDGPU_RAS_RETIRE_PAGE_INTERVAL));
	mutex_unlock(&con->umc_ecc_log.lock);
}

static int amdgpu_ras_query_ecc_status(struct amdgpu_device *adev,
			enum amdgpu_ras_block ras_block, uint32_t timeout_ms)
{
	int ret = 0;
	struct ras_ecc_log_info *ecc_log;
	struct ras_query_if info;
	uint32_t timeout = timeout_ms;
	struct amdgpu_ras *ras = amdgpu_ras_get_context(adev);

	memset(&info, 0, sizeof(info));
	info.head.block = ras_block;

	ecc_log = &ras->umc_ecc_log;
	ecc_log->de_updated = false;
	do {
		ret = amdgpu_ras_query_error_status(adev, &info);
		if (ret) {
			dev_err(adev->dev, "Failed to query ras error! ret:%d\n", ret);
			return ret;
		}

		if (timeout && !ecc_log->de_updated) {
			msleep(1);
			timeout--;
		}
	} while (timeout && !ecc_log->de_updated);

	if (timeout_ms && !timeout) {
		dev_warn(adev->dev, "Can't find deferred error\n");
		return -ETIMEDOUT;
	}

	return 0;
}

static void amdgpu_ras_poison_creation_handler(struct amdgpu_device *adev,
					uint32_t timeout)
{
	struct amdgpu_ras *con = amdgpu_ras_get_context(adev);
	int ret;

	ret = amdgpu_ras_query_ecc_status(adev, AMDGPU_RAS_BLOCK__UMC, timeout);
	if (!ret)
		schedule_delayed_work(&con->page_retirement_dwork, 0);
}

static int amdgpu_ras_poison_consumption_handler(struct amdgpu_device *adev,
			struct ras_poison_msg *poison_msg)
{
	struct amdgpu_ras *con = amdgpu_ras_get_context(adev);
	uint32_t reset = poison_msg->reset;
	uint16_t pasid = poison_msg->pasid;

	kgd2kfd_set_sram_ecc_flag(adev->kfd.dev);

	if (poison_msg->pasid_fn)
		poison_msg->pasid_fn(adev, pasid, poison_msg->data);

	if (reset) {
		flush_delayed_work(&con->page_retirement_dwork);

		con->gpu_reset_flags |= reset;
		amdgpu_ras_reset_gpu(adev);
	}

	return 0;
}

static int amdgpu_ras_page_retirement_thread(void *param)
{
	struct amdgpu_device *adev = (struct amdgpu_device *)param;
	struct amdgpu_ras *con = amdgpu_ras_get_context(adev);
	struct ras_poison_msg poison_msg;
	enum amdgpu_ras_block ras_block;
	bool poison_creation_is_handled = false;

	while (!kthread_should_stop()) {

		wait_event_interruptible(con->page_retirement_wq,
				kthread_should_stop() ||
				atomic_read(&con->page_retirement_req_cnt));

		if (kthread_should_stop())
			break;

		atomic_dec(&con->page_retirement_req_cnt);

		if (!amdgpu_ras_get_poison_req(adev, &poison_msg))
			continue;

		ras_block = poison_msg.block;

		dev_info(adev->dev, "Start processing ras block %s(%d)\n",
				ras_block_str(ras_block), ras_block);

		if (ras_block == AMDGPU_RAS_BLOCK__UMC) {
			amdgpu_ras_poison_creation_handler(adev,
				MAX_UMC_POISON_POLLING_TIME_ASYNC);
			poison_creation_is_handled = true;
		} else {
			/* poison_creation_is_handled:
			 *   false: no poison creation interrupt, but it has poison
			 *          consumption interrupt.
			 *   true: It has poison creation interrupt at the beginning,
			 *         but it has no poison creation interrupt later.
			 */
			amdgpu_ras_poison_creation_handler(adev,
					poison_creation_is_handled ?
					0 : MAX_UMC_POISON_POLLING_TIME_ASYNC);

			amdgpu_ras_poison_consumption_handler(adev, &poison_msg);
			poison_creation_is_handled = false;
		}
	}

	return 0;
}

int amdgpu_ras_recovery_init(struct amdgpu_device *adev)
{
	struct amdgpu_ras *con = amdgpu_ras_get_context(adev);
	struct ras_err_handler_data **data;
	u32  max_eeprom_records_count = 0;
	bool exc_err_limit = false;
	int ret;

	if (!con || amdgpu_sriov_vf(adev))
		return 0;

	/* Allow access to RAS EEPROM via debugfs, when the ASIC
	 * supports RAS and debugfs is enabled, but when
	 * adev->ras_enabled is unset, i.e. when "ras_enable"
	 * module parameter is set to 0.
	 */
	con->adev = adev;

	if (!adev->ras_enabled)
		return 0;

	data = &con->eh_data;
	*data = kzalloc(sizeof(**data), GFP_KERNEL);
	if (!*data) {
		ret = -ENOMEM;
		goto out;
	}

	mutex_init(&con->recovery_lock);
	INIT_WORK(&con->recovery_work, amdgpu_ras_do_recovery);
	atomic_set(&con->in_recovery, 0);
	con->eeprom_control.bad_channel_bitmap = 0;

	max_eeprom_records_count = amdgpu_ras_eeprom_max_record_count(&con->eeprom_control);
	amdgpu_ras_validate_threshold(adev, max_eeprom_records_count);

	/* Todo: During test the SMU might fail to read the eeprom through I2C
	 * when the GPU is pending on XGMI reset during probe time
	 * (Mostly after second bus reset), skip it now
	 */
	if (adev->gmc.xgmi.pending_reset)
		return 0;
	ret = amdgpu_ras_eeprom_init(&con->eeprom_control, &exc_err_limit);
	/*
	 * This calling fails when exc_err_limit is true or
	 * ret != 0.
	 */
	if (exc_err_limit || ret)
		goto free;

	if (con->eeprom_control.ras_num_recs) {
		ret = amdgpu_ras_load_bad_pages(adev);
		if (ret)
			goto free;

		amdgpu_dpm_send_hbm_bad_pages_num(adev, con->eeprom_control.ras_num_recs);

		if (con->update_channel_flag == true) {
			amdgpu_dpm_send_hbm_bad_channel_flag(adev, con->eeprom_control.bad_channel_bitmap);
			con->update_channel_flag = false;
		}
	}

<<<<<<< HEAD
=======
	mutex_init(&con->page_rsv_lock);
	INIT_KFIFO(con->poison_fifo);
>>>>>>> 0c383648
	mutex_init(&con->page_retirement_lock);
	init_waitqueue_head(&con->page_retirement_wq);
	atomic_set(&con->page_retirement_req_cnt, 0);
	con->page_retirement_thread =
		kthread_run(amdgpu_ras_page_retirement_thread, adev, "umc_page_retirement");
	if (IS_ERR(con->page_retirement_thread)) {
		con->page_retirement_thread = NULL;
		dev_warn(adev->dev, "Failed to create umc_page_retirement thread!!!\n");
	}

<<<<<<< HEAD
=======
	INIT_DELAYED_WORK(&con->page_retirement_dwork, amdgpu_ras_do_page_retirement);
	amdgpu_ras_ecc_log_init(&con->umc_ecc_log);
>>>>>>> 0c383648
#ifdef CONFIG_X86_MCE_AMD
	if ((adev->asic_type == CHIP_ALDEBARAN) &&
	    (adev->gmc.xgmi.connected_to_cpu))
		amdgpu_register_bad_pages_mca_notifier(adev);
#endif
	return 0;

free:
	kfree((*data)->bps);
	kfree(*data);
	con->eh_data = NULL;
out:
	dev_warn(adev->dev, "Failed to initialize ras recovery! (%d)\n", ret);

	/*
	 * Except error threshold exceeding case, other failure cases in this
	 * function would not fail amdgpu driver init.
	 */
	if (!exc_err_limit)
		ret = 0;
	else
		ret = -EINVAL;

	return ret;
}

static int amdgpu_ras_recovery_fini(struct amdgpu_device *adev)
{
	struct amdgpu_ras *con = amdgpu_ras_get_context(adev);
	struct ras_err_handler_data *data = con->eh_data;

	/* recovery_init failed to init it, fini is useless */
	if (!data)
		return 0;

	if (con->page_retirement_thread)
		kthread_stop(con->page_retirement_thread);

	atomic_set(&con->page_retirement_req_cnt, 0);

<<<<<<< HEAD
=======
	mutex_destroy(&con->page_rsv_lock);

>>>>>>> 0c383648
	cancel_work_sync(&con->recovery_work);

	cancel_delayed_work_sync(&con->page_retirement_dwork);

	amdgpu_ras_ecc_log_fini(&con->umc_ecc_log);

	mutex_lock(&con->recovery_lock);
	con->eh_data = NULL;
	kfree(data->bps);
	kfree(data);
	mutex_unlock(&con->recovery_lock);

	return 0;
}
/* recovery end */

static bool amdgpu_ras_asic_supported(struct amdgpu_device *adev)
{
	if (amdgpu_sriov_vf(adev)) {
		switch (amdgpu_ip_version(adev, MP0_HWIP, 0)) {
		case IP_VERSION(13, 0, 2):
		case IP_VERSION(13, 0, 6):
			return true;
		default:
			return false;
		}
	}

	if (adev->asic_type == CHIP_IP_DISCOVERY) {
		switch (amdgpu_ip_version(adev, MP0_HWIP, 0)) {
		case IP_VERSION(13, 0, 0):
		case IP_VERSION(13, 0, 6):
		case IP_VERSION(13, 0, 10):
			return true;
		default:
			return false;
		}
	}

	return adev->asic_type == CHIP_VEGA10 ||
		adev->asic_type == CHIP_VEGA20 ||
		adev->asic_type == CHIP_ARCTURUS ||
		adev->asic_type == CHIP_ALDEBARAN ||
		adev->asic_type == CHIP_SIENNA_CICHLID;
}

/*
 * this is workaround for vega20 workstation sku,
 * force enable gfx ras, ignore vbios gfx ras flag
 * due to GC EDC can not write
 */
static void amdgpu_ras_get_quirks(struct amdgpu_device *adev)
{
	struct atom_context *ctx = adev->mode_info.atom_context;

	if (!ctx)
		return;

	if (strnstr(ctx->vbios_pn, "D16406",
		    sizeof(ctx->vbios_pn)) ||
		strnstr(ctx->vbios_pn, "D36002",
			sizeof(ctx->vbios_pn)))
		adev->ras_hw_enabled |= (1 << AMDGPU_RAS_BLOCK__GFX);
}

/* Query ras capablity via atomfirmware interface */
static void amdgpu_ras_query_ras_capablity_from_vbios(struct amdgpu_device *adev)
<<<<<<< HEAD
=======
{
	/* mem_ecc cap */
	if (amdgpu_atomfirmware_mem_ecc_supported(adev)) {
		dev_info(adev->dev, "MEM ECC is active.\n");
		adev->ras_hw_enabled |= (1 << AMDGPU_RAS_BLOCK__UMC |
					 1 << AMDGPU_RAS_BLOCK__DF);
	} else {
		dev_info(adev->dev, "MEM ECC is not presented.\n");
	}

	/* sram_ecc cap */
	if (amdgpu_atomfirmware_sram_ecc_supported(adev)) {
		dev_info(adev->dev, "SRAM ECC is active.\n");
		if (!amdgpu_sriov_vf(adev))
			adev->ras_hw_enabled |= ~(1 << AMDGPU_RAS_BLOCK__UMC |
						  1 << AMDGPU_RAS_BLOCK__DF);
		else
			adev->ras_hw_enabled |= (1 << AMDGPU_RAS_BLOCK__PCIE_BIF |
						 1 << AMDGPU_RAS_BLOCK__SDMA |
						 1 << AMDGPU_RAS_BLOCK__GFX);

		/*
		 * VCN/JPEG RAS can be supported on both bare metal and
		 * SRIOV environment
		 */
		if (amdgpu_ip_version(adev, VCN_HWIP, 0) == IP_VERSION(2, 6, 0) ||
		    amdgpu_ip_version(adev, VCN_HWIP, 0) == IP_VERSION(4, 0, 0) ||
		    amdgpu_ip_version(adev, VCN_HWIP, 0) == IP_VERSION(4, 0, 3))
			adev->ras_hw_enabled |= (1 << AMDGPU_RAS_BLOCK__VCN |
						 1 << AMDGPU_RAS_BLOCK__JPEG);
		else
			adev->ras_hw_enabled &= ~(1 << AMDGPU_RAS_BLOCK__VCN |
						  1 << AMDGPU_RAS_BLOCK__JPEG);

		/*
		 * XGMI RAS is not supported if xgmi num physical nodes
		 * is zero
		 */
		if (!adev->gmc.xgmi.num_physical_nodes)
			adev->ras_hw_enabled &= ~(1 << AMDGPU_RAS_BLOCK__XGMI_WAFL);
	} else {
		dev_info(adev->dev, "SRAM ECC is not presented.\n");
	}
}

/* Query poison mode from umc/df IP callbacks */
static void amdgpu_ras_query_poison_mode(struct amdgpu_device *adev)
{
	struct amdgpu_ras *con = amdgpu_ras_get_context(adev);
	bool df_poison, umc_poison;

	/* poison setting is useless on SRIOV guest */
	if (amdgpu_sriov_vf(adev) || !con)
		return;

	/* Init poison supported flag, the default value is false */
	if (adev->gmc.xgmi.connected_to_cpu ||
	    adev->gmc.is_app_apu) {
		/* enabled by default when GPU is connected to CPU */
		con->poison_supported = true;
	} else if (adev->df.funcs &&
	    adev->df.funcs->query_ras_poison_mode &&
	    adev->umc.ras &&
	    adev->umc.ras->query_ras_poison_mode) {
		df_poison =
			adev->df.funcs->query_ras_poison_mode(adev);
		umc_poison =
			adev->umc.ras->query_ras_poison_mode(adev);

		/* Only poison is set in both DF and UMC, we can support it */
		if (df_poison && umc_poison)
			con->poison_supported = true;
		else if (df_poison != umc_poison)
			dev_warn(adev->dev,
				"Poison setting is inconsistent in DF/UMC(%d:%d)!\n",
				df_poison, umc_poison);
	}
}

/*
 * check hardware's ras ability which will be saved in hw_supported.
 * if hardware does not support ras, we can skip some ras initializtion and
 * forbid some ras operations from IP.
 * if software itself, say boot parameter, limit the ras ability. We still
 * need allow IP do some limited operations, like disable. In such case,
 * we have to initialize ras as normal. but need check if operation is
 * allowed or not in each function.
 */
static void amdgpu_ras_check_supported(struct amdgpu_device *adev)
>>>>>>> 0c383648
{
	/* mem_ecc cap */
	if (amdgpu_atomfirmware_mem_ecc_supported(adev)) {
		dev_info(adev->dev, "MEM ECC is active.\n");
		adev->ras_hw_enabled |= (1 << AMDGPU_RAS_BLOCK__UMC |
					 1 << AMDGPU_RAS_BLOCK__DF);
	} else {
		dev_info(adev->dev, "MEM ECC is not presented.\n");
	}

	/* sram_ecc cap */
	if (amdgpu_atomfirmware_sram_ecc_supported(adev)) {
		dev_info(adev->dev, "SRAM ECC is active.\n");
		if (!amdgpu_sriov_vf(adev))
			adev->ras_hw_enabled |= ~(1 << AMDGPU_RAS_BLOCK__UMC |
						  1 << AMDGPU_RAS_BLOCK__DF);
		else
			adev->ras_hw_enabled |= (1 << AMDGPU_RAS_BLOCK__PCIE_BIF |
						 1 << AMDGPU_RAS_BLOCK__SDMA |
						 1 << AMDGPU_RAS_BLOCK__GFX);

<<<<<<< HEAD
		/*
		 * VCN/JPEG RAS can be supported on both bare metal and
		 * SRIOV environment
		 */
		if (amdgpu_ip_version(adev, VCN_HWIP, 0) == IP_VERSION(2, 6, 0) ||
		    amdgpu_ip_version(adev, VCN_HWIP, 0) == IP_VERSION(4, 0, 0) ||
		    amdgpu_ip_version(adev, VCN_HWIP, 0) == IP_VERSION(4, 0, 3))
			adev->ras_hw_enabled |= (1 << AMDGPU_RAS_BLOCK__VCN |
						 1 << AMDGPU_RAS_BLOCK__JPEG);
		else
			adev->ras_hw_enabled &= ~(1 << AMDGPU_RAS_BLOCK__VCN |
						  1 << AMDGPU_RAS_BLOCK__JPEG);

		/*
		 * XGMI RAS is not supported if xgmi num physical nodes
		 * is zero
		 */
		if (!adev->gmc.xgmi.num_physical_nodes)
			adev->ras_hw_enabled &= ~(1 << AMDGPU_RAS_BLOCK__XGMI_WAFL);
	} else {
		dev_info(adev->dev, "SRAM ECC is not presented.\n");
	}
}

/* Query poison mode from umc/df IP callbacks */
static void amdgpu_ras_query_poison_mode(struct amdgpu_device *adev)
{
	struct amdgpu_ras *con = amdgpu_ras_get_context(adev);
	bool df_poison, umc_poison;

	/* poison setting is useless on SRIOV guest */
	if (amdgpu_sriov_vf(adev) || !con)
		return;

	/* Init poison supported flag, the default value is false */
	if (adev->gmc.xgmi.connected_to_cpu ||
	    adev->gmc.is_app_apu) {
		/* enabled by default when GPU is connected to CPU */
		con->poison_supported = true;
	} else if (adev->df.funcs &&
	    adev->df.funcs->query_ras_poison_mode &&
	    adev->umc.ras &&
	    adev->umc.ras->query_ras_poison_mode) {
		df_poison =
			adev->df.funcs->query_ras_poison_mode(adev);
		umc_poison =
			adev->umc.ras->query_ras_poison_mode(adev);

		/* Only poison is set in both DF and UMC, we can support it */
		if (df_poison && umc_poison)
			con->poison_supported = true;
		else if (df_poison != umc_poison)
			dev_warn(adev->dev,
				"Poison setting is inconsistent in DF/UMC(%d:%d)!\n",
				df_poison, umc_poison);
	}
}

/*
 * check hardware's ras ability which will be saved in hw_supported.
 * if hardware does not support ras, we can skip some ras initializtion and
 * forbid some ras operations from IP.
 * if software itself, say boot parameter, limit the ras ability. We still
 * need allow IP do some limited operations, like disable. In such case,
 * we have to initialize ras as normal. but need check if operation is
 * allowed or not in each function.
 */
static void amdgpu_ras_check_supported(struct amdgpu_device *adev)
{
	adev->ras_hw_enabled = adev->ras_enabled = 0;

	if (!amdgpu_ras_asic_supported(adev))
		return;

	/* query ras capability from psp */
	if (amdgpu_psp_get_ras_capability(&adev->psp))
		goto init_ras_enabled_flag;

=======
	/* query ras capability from psp */
	if (amdgpu_psp_get_ras_capability(&adev->psp))
		goto init_ras_enabled_flag;

>>>>>>> 0c383648
	/* query ras capablity from bios */
	if (!adev->gmc.xgmi.connected_to_cpu && !adev->gmc.is_app_apu) {
		amdgpu_ras_query_ras_capablity_from_vbios(adev);
	} else {
		/* driver only manages a few IP blocks RAS feature
		 * when GPU is connected cpu through XGMI */
		adev->ras_hw_enabled |= (1 << AMDGPU_RAS_BLOCK__GFX |
					   1 << AMDGPU_RAS_BLOCK__SDMA |
					   1 << AMDGPU_RAS_BLOCK__MMHUB);
	}

	/* apply asic specific settings (vega20 only for now) */
	amdgpu_ras_get_quirks(adev);

	/* query poison mode from umc/df ip callback */
	amdgpu_ras_query_poison_mode(adev);

init_ras_enabled_flag:
	/* hw_supported needs to be aligned with RAS block mask. */
	adev->ras_hw_enabled &= AMDGPU_RAS_BLOCK_MASK;

	adev->ras_enabled = amdgpu_ras_enable == 0 ? 0 :
		adev->ras_hw_enabled & amdgpu_ras_mask;

	/* aca is disabled by default */
	adev->aca.is_enabled = false;
}

static void amdgpu_ras_counte_dw(struct work_struct *work)
{
	struct amdgpu_ras *con = container_of(work, struct amdgpu_ras,
					      ras_counte_delay_work.work);
	struct amdgpu_device *adev = con->adev;
	struct drm_device *dev = adev_to_drm(adev);
	unsigned long ce_count, ue_count;
	int res;

	res = pm_runtime_get_sync(dev->dev);
	if (res < 0)
		goto Out;

	/* Cache new values.
	 */
	if (amdgpu_ras_query_error_count(adev, &ce_count, &ue_count, NULL) == 0) {
		atomic_set(&con->ras_ce_count, ce_count);
		atomic_set(&con->ras_ue_count, ue_count);
	}

	pm_runtime_mark_last_busy(dev->dev);
Out:
	pm_runtime_put_autosuspend(dev->dev);
}

static int amdgpu_get_ras_schema(struct amdgpu_device *adev)
{
	return  amdgpu_ras_is_poison_mode_supported(adev) ? AMDGPU_RAS_ERROR__POISON : 0 |
			AMDGPU_RAS_ERROR__SINGLE_CORRECTABLE |
			AMDGPU_RAS_ERROR__MULTI_UNCORRECTABLE |
			AMDGPU_RAS_ERROR__PARITY;
<<<<<<< HEAD
=======
}

static void ras_event_mgr_init(struct ras_event_manager *mgr)
{
	int i;

	for (i = 0; i < ARRAY_SIZE(mgr->seqnos); i++)
		atomic64_set(&mgr->seqnos[i], 0);
}

static void amdgpu_ras_event_mgr_init(struct amdgpu_device *adev)
{
	struct amdgpu_ras *ras = amdgpu_ras_get_context(adev);
	struct amdgpu_hive_info *hive;

	if (!ras)
		return;

	hive = amdgpu_get_xgmi_hive(adev);
	ras->event_mgr = hive ? &hive->event_mgr : &ras->__event_mgr;

	/* init event manager with node 0 on xgmi system */
	if (!amdgpu_in_reset(adev)) {
		if (!hive || adev->gmc.xgmi.node_id == 0)
			ras_event_mgr_init(ras->event_mgr);
	}

	if (hive)
		amdgpu_put_xgmi_hive(hive);
>>>>>>> 0c383648
}

int amdgpu_ras_init(struct amdgpu_device *adev)
{
	struct amdgpu_ras *con = amdgpu_ras_get_context(adev);
	int r;

	if (con)
		return 0;

	con = kzalloc(sizeof(*con) +
			sizeof(struct ras_manager) * AMDGPU_RAS_BLOCK_COUNT +
			sizeof(struct ras_manager) * AMDGPU_RAS_MCA_BLOCK_COUNT,
			GFP_KERNEL);
	if (!con)
		return -ENOMEM;

	con->adev = adev;
	INIT_DELAYED_WORK(&con->ras_counte_delay_work, amdgpu_ras_counte_dw);
	atomic_set(&con->ras_ce_count, 0);
	atomic_set(&con->ras_ue_count, 0);

	con->objs = (struct ras_manager *)(con + 1);

	amdgpu_ras_set_context(adev, con);

	amdgpu_ras_check_supported(adev);

	if (!adev->ras_enabled || adev->asic_type == CHIP_VEGA10) {
		/* set gfx block ras context feature for VEGA20 Gaming
		 * send ras disable cmd to ras ta during ras late init.
		 */
		if (!adev->ras_enabled && adev->asic_type == CHIP_VEGA20) {
			con->features |= BIT(AMDGPU_RAS_BLOCK__GFX);

			return 0;
		}

		r = 0;
		goto release_con;
	}

	con->update_channel_flag = false;
	con->features = 0;
	con->schema = 0;
	INIT_LIST_HEAD(&con->head);
	/* Might need get this flag from vbios. */
	con->flags = RAS_DEFAULT_FLAGS;

	/* initialize nbio ras function ahead of any other
	 * ras functions so hardware fatal error interrupt
	 * can be enabled as early as possible */
	switch (amdgpu_ip_version(adev, NBIO_HWIP, 0)) {
	case IP_VERSION(7, 4, 0):
	case IP_VERSION(7, 4, 1):
	case IP_VERSION(7, 4, 4):
		if (!adev->gmc.xgmi.connected_to_cpu)
			adev->nbio.ras = &nbio_v7_4_ras;
		break;
	case IP_VERSION(4, 3, 0):
		if (adev->ras_hw_enabled & (1 << AMDGPU_RAS_BLOCK__DF))
			/* unlike other generation of nbio ras,
			 * nbio v4_3 only support fatal error interrupt
			 * to inform software that DF is freezed due to
			 * system fatal error event. driver should not
			 * enable nbio ras in such case. Instead,
			 * check DF RAS */
			adev->nbio.ras = &nbio_v4_3_ras;
		break;
	case IP_VERSION(7, 9, 0):
		if (!adev->gmc.is_app_apu)
			adev->nbio.ras = &nbio_v7_9_ras;
		break;
	default:
		/* nbio ras is not available */
		break;
	}

	/* nbio ras block needs to be enabled ahead of other ras blocks
	 * to handle fatal error */
	r = amdgpu_nbio_ras_sw_init(adev);
	if (r)
		return r;

	if (adev->nbio.ras &&
	    adev->nbio.ras->init_ras_controller_interrupt) {
		r = adev->nbio.ras->init_ras_controller_interrupt(adev);
		if (r)
			goto release_con;
	}

	if (adev->nbio.ras &&
	    adev->nbio.ras->init_ras_err_event_athub_interrupt) {
		r = adev->nbio.ras->init_ras_err_event_athub_interrupt(adev);
		if (r)
			goto release_con;
	}

	/* Packed socket_id to ras feature mask bits[31:29] */
	if (adev->smuio.funcs &&
	    adev->smuio.funcs->get_socket_id)
		con->features |= ((adev->smuio.funcs->get_socket_id(adev)) <<
					AMDGPU_RAS_FEATURES_SOCKETID_SHIFT);

	/* Get RAS schema for particular SOC */
	con->schema = amdgpu_get_ras_schema(adev);

	if (amdgpu_ras_fs_init(adev)) {
		r = -EINVAL;
		goto release_con;
	}

	dev_info(adev->dev, "RAS INFO: ras initialized successfully, "
		 "hardware ability[%x] ras_mask[%x]\n",
		 adev->ras_hw_enabled, adev->ras_enabled);

	return 0;
release_con:
	amdgpu_ras_set_context(adev, NULL);
	kfree(con);

	return r;
}

int amdgpu_persistent_edc_harvesting_supported(struct amdgpu_device *adev)
{
	if (adev->gmc.xgmi.connected_to_cpu ||
	    adev->gmc.is_app_apu)
		return 1;
	return 0;
}

static int amdgpu_persistent_edc_harvesting(struct amdgpu_device *adev,
					struct ras_common_if *ras_block)
{
	struct ras_query_if info = {
		.head = *ras_block,
	};

	if (!amdgpu_persistent_edc_harvesting_supported(adev))
		return 0;

	if (amdgpu_ras_query_error_status(adev, &info) != 0)
		DRM_WARN("RAS init harvest failure");

	if (amdgpu_ras_reset_error_status(adev, ras_block->block) != 0)
		DRM_WARN("RAS init harvest reset failure");

	return 0;
}

bool amdgpu_ras_is_poison_mode_supported(struct amdgpu_device *adev)
{
       struct amdgpu_ras *con = amdgpu_ras_get_context(adev);

       if (!con)
               return false;

       return con->poison_supported;
}

/* helper function to handle common stuff in ip late init phase */
int amdgpu_ras_block_late_init(struct amdgpu_device *adev,
			 struct ras_common_if *ras_block)
{
	struct amdgpu_ras_block_object *ras_obj = NULL;
	struct amdgpu_ras *con = amdgpu_ras_get_context(adev);
	struct ras_query_if *query_info;
	unsigned long ue_count, ce_count;
	int r;

	/* disable RAS feature per IP block if it is not supported */
	if (!amdgpu_ras_is_supported(adev, ras_block->block)) {
		amdgpu_ras_feature_enable_on_boot(adev, ras_block, 0);
		return 0;
	}

	r = amdgpu_ras_feature_enable_on_boot(adev, ras_block, 1);
	if (r) {
		if (adev->in_suspend || amdgpu_in_reset(adev)) {
			/* in resume phase, if fail to enable ras,
			 * clean up all ras fs nodes, and disable ras */
			goto cleanup;
		} else
			return r;
	}

	/* check for errors on warm reset edc persisant supported ASIC */
	amdgpu_persistent_edc_harvesting(adev, ras_block);

	/* in resume phase, no need to create ras fs node */
	if (adev->in_suspend || amdgpu_in_reset(adev))
		return 0;

	ras_obj = container_of(ras_block, struct amdgpu_ras_block_object, ras_comm);
	if (ras_obj->ras_cb || (ras_obj->hw_ops &&
	    (ras_obj->hw_ops->query_poison_status ||
	    ras_obj->hw_ops->handle_poison_consumption))) {
		r = amdgpu_ras_interrupt_add_handler(adev, ras_block);
		if (r)
			goto cleanup;
	}

	if (ras_obj->hw_ops &&
	    (ras_obj->hw_ops->query_ras_error_count ||
	     ras_obj->hw_ops->query_ras_error_status)) {
		r = amdgpu_ras_sysfs_create(adev, ras_block);
		if (r)
			goto interrupt;

		/* Those are the cached values at init.
		 */
		query_info = kzalloc(sizeof(*query_info), GFP_KERNEL);
		if (!query_info)
			return -ENOMEM;
		memcpy(&query_info->head, ras_block, sizeof(struct ras_common_if));

		if (amdgpu_ras_query_error_count(adev, &ce_count, &ue_count, query_info) == 0) {
			atomic_set(&con->ras_ce_count, ce_count);
			atomic_set(&con->ras_ue_count, ue_count);
		}

		kfree(query_info);
	}

	return 0;

interrupt:
	if (ras_obj->ras_cb)
		amdgpu_ras_interrupt_remove_handler(adev, ras_block);
cleanup:
	amdgpu_ras_feature_enable(adev, ras_block, 0);
	return r;
}

static int amdgpu_ras_block_late_init_default(struct amdgpu_device *adev,
			 struct ras_common_if *ras_block)
{
	return amdgpu_ras_block_late_init(adev, ras_block);
}

/* helper function to remove ras fs node and interrupt handler */
void amdgpu_ras_block_late_fini(struct amdgpu_device *adev,
			  struct ras_common_if *ras_block)
{
	struct amdgpu_ras_block_object *ras_obj;
	if (!ras_block)
		return;

	amdgpu_ras_sysfs_remove(adev, ras_block);

	ras_obj = container_of(ras_block, struct amdgpu_ras_block_object, ras_comm);
	if (ras_obj->ras_cb)
		amdgpu_ras_interrupt_remove_handler(adev, ras_block);
}

static void amdgpu_ras_block_late_fini_default(struct amdgpu_device *adev,
			  struct ras_common_if *ras_block)
{
	return amdgpu_ras_block_late_fini(adev, ras_block);
}

/* do some init work after IP late init as dependence.
 * and it runs in resume/gpu reset/booting up cases.
 */
void amdgpu_ras_resume(struct amdgpu_device *adev)
{
	struct amdgpu_ras *con = amdgpu_ras_get_context(adev);
	struct ras_manager *obj, *tmp;

	if (!adev->ras_enabled || !con) {
		/* clean ras context for VEGA20 Gaming after send ras disable cmd */
		amdgpu_release_ras_context(adev);

		return;
	}

	if (con->flags & AMDGPU_RAS_FLAG_INIT_BY_VBIOS) {
		/* Set up all other IPs which are not implemented. There is a
		 * tricky thing that IP's actual ras error type should be
		 * MULTI_UNCORRECTABLE, but as driver does not handle it, so
		 * ERROR_NONE make sense anyway.
		 */
		amdgpu_ras_enable_all_features(adev, 1);

		/* We enable ras on all hw_supported block, but as boot
		 * parameter might disable some of them and one or more IP has
		 * not implemented yet. So we disable them on behalf.
		 */
		list_for_each_entry_safe(obj, tmp, &con->head, node) {
			if (!amdgpu_ras_is_supported(adev, obj->head.block)) {
				amdgpu_ras_feature_enable(adev, &obj->head, 0);
				/* there should be no any reference. */
				WARN_ON(alive_obj(obj));
			}
		}
	}
}

void amdgpu_ras_suspend(struct amdgpu_device *adev)
{
	struct amdgpu_ras *con = amdgpu_ras_get_context(adev);

	if (!adev->ras_enabled || !con)
		return;

	amdgpu_ras_disable_all_features(adev, 0);
	/* Make sure all ras objects are disabled. */
	if (AMDGPU_RAS_GET_FEATURES(con->features))
		amdgpu_ras_disable_all_features(adev, 1);
}

int amdgpu_ras_late_init(struct amdgpu_device *adev)
{
	struct amdgpu_ras_block_list *node, *tmp;
	struct amdgpu_ras_block_object *obj;
	int r;

	/* Guest side doesn't need init ras feature */
	if (amdgpu_sriov_vf(adev))
		return 0;

<<<<<<< HEAD
=======
	amdgpu_ras_event_mgr_init(adev);

>>>>>>> 0c383648
	if (amdgpu_aca_is_enabled(adev)) {
		if (amdgpu_in_reset(adev))
			r = amdgpu_aca_reset(adev);
		 else
			r = amdgpu_aca_init(adev);
		if (r)
			return r;

		amdgpu_ras_set_aca_debug_mode(adev, false);
	} else {
		amdgpu_ras_set_mca_debug_mode(adev, false);
	}

	list_for_each_entry_safe(node, tmp, &adev->ras_list, node) {
		obj = node->ras_obj;
		if (!obj) {
			dev_warn(adev->dev, "Warning: abnormal ras list node.\n");
			continue;
		}

		if (!amdgpu_ras_is_supported(adev, obj->ras_comm.block))
			continue;

		if (obj->ras_late_init) {
			r = obj->ras_late_init(adev, &obj->ras_comm);
			if (r) {
				dev_err(adev->dev, "%s failed to execute ras_late_init! ret:%d\n",
					obj->ras_comm.name, r);
				return r;
			}
		} else
			amdgpu_ras_block_late_init_default(adev, &obj->ras_comm);
	}

	return 0;
}

/* do some fini work before IP fini as dependence */
int amdgpu_ras_pre_fini(struct amdgpu_device *adev)
{
	struct amdgpu_ras *con = amdgpu_ras_get_context(adev);

	if (!adev->ras_enabled || !con)
		return 0;


	/* Need disable ras on all IPs here before ip [hw/sw]fini */
	if (AMDGPU_RAS_GET_FEATURES(con->features))
		amdgpu_ras_disable_all_features(adev, 0);
	amdgpu_ras_recovery_fini(adev);
	return 0;
}

int amdgpu_ras_fini(struct amdgpu_device *adev)
{
	struct amdgpu_ras_block_list *ras_node, *tmp;
	struct amdgpu_ras_block_object *obj = NULL;
	struct amdgpu_ras *con = amdgpu_ras_get_context(adev);

	if (!adev->ras_enabled || !con)
		return 0;

	list_for_each_entry_safe(ras_node, tmp, &adev->ras_list, node) {
		if (ras_node->ras_obj) {
			obj = ras_node->ras_obj;
			if (amdgpu_ras_is_supported(adev, obj->ras_comm.block) &&
			    obj->ras_fini)
				obj->ras_fini(adev, &obj->ras_comm);
			else
				amdgpu_ras_block_late_fini_default(adev, &obj->ras_comm);
		}

		/* Clear ras blocks from ras_list and free ras block list node */
		list_del(&ras_node->node);
		kfree(ras_node);
	}

	amdgpu_ras_fs_fini(adev);
	amdgpu_ras_interrupt_remove_all(adev);

	if (amdgpu_aca_is_enabled(adev))
		amdgpu_aca_fini(adev);

	WARN(AMDGPU_RAS_GET_FEATURES(con->features), "Feature mask is not cleared");

	if (AMDGPU_RAS_GET_FEATURES(con->features))
		amdgpu_ras_disable_all_features(adev, 0);

	cancel_delayed_work_sync(&con->ras_counte_delay_work);

	amdgpu_ras_set_context(adev, NULL);
	kfree(con);

	return 0;
}

bool amdgpu_ras_get_fed_status(struct amdgpu_device *adev)
{
	struct amdgpu_ras *ras;

	ras = amdgpu_ras_get_context(adev);
	if (!ras)
		return false;
<<<<<<< HEAD

	return atomic_read(&ras->fed);
}

void amdgpu_ras_set_fed(struct amdgpu_device *adev, bool status)
{
	struct amdgpu_ras *ras;

	ras = amdgpu_ras_get_context(adev);
	if (ras)
		atomic_set(&ras->fed, !!status);
=======

	return atomic_read(&ras->fed);
}

void amdgpu_ras_set_fed(struct amdgpu_device *adev, bool status)
{
	struct amdgpu_ras *ras;

	ras = amdgpu_ras_get_context(adev);
	if (ras)
		atomic_set(&ras->fed, !!status);
}

bool amdgpu_ras_event_id_is_valid(struct amdgpu_device *adev, u64 id)
{
	return !(id & BIT_ULL(63));
}

u64 amdgpu_ras_acquire_event_id(struct amdgpu_device *adev, enum ras_event_type type)
{
	struct amdgpu_ras *ras = amdgpu_ras_get_context(adev);
	u64 id;

	switch (type) {
	case RAS_EVENT_TYPE_ISR:
		id = (u64)atomic64_read(&ras->event_mgr->seqnos[type]);
		break;
	case RAS_EVENT_TYPE_INVALID:
	default:
		id = BIT_ULL(63) | 0ULL;
		break;
	}

	return id;
>>>>>>> 0c383648
}

void amdgpu_ras_global_ras_isr(struct amdgpu_device *adev)
{
	if (atomic_cmpxchg(&amdgpu_ras_in_intr, 0, 1) == 0) {
		struct amdgpu_ras *ras = amdgpu_ras_get_context(adev);
		u64 event_id = (u64)atomic64_inc_return(&ras->event_mgr->seqnos[RAS_EVENT_TYPE_ISR]);

		RAS_EVENT_LOG(adev, event_id, "uncorrectable hardware error"
			      "(ERREVENT_ATHUB_INTERRUPT) detected!\n");

		amdgpu_ras_set_fed(adev, true);
		ras->gpu_reset_flags |= AMDGPU_RAS_GPU_RESET_MODE1_RESET;
		amdgpu_ras_reset_gpu(adev);
	}
}

bool amdgpu_ras_need_emergency_restart(struct amdgpu_device *adev)
{
	if (adev->asic_type == CHIP_VEGA20 &&
	    adev->pm.fw_version <= 0x283400) {
		return !(amdgpu_asic_reset_method(adev) == AMD_RESET_METHOD_BACO) &&
				amdgpu_ras_intr_triggered();
	}

	return false;
}

void amdgpu_release_ras_context(struct amdgpu_device *adev)
{
	struct amdgpu_ras *con = amdgpu_ras_get_context(adev);

	if (!con)
		return;

	if (!adev->ras_enabled && con->features & BIT(AMDGPU_RAS_BLOCK__GFX)) {
		con->features &= ~BIT(AMDGPU_RAS_BLOCK__GFX);
		amdgpu_ras_set_context(adev, NULL);
		kfree(con);
	}
}

#ifdef CONFIG_X86_MCE_AMD
static struct amdgpu_device *find_adev(uint32_t node_id)
{
	int i;
	struct amdgpu_device *adev = NULL;

	for (i = 0; i < mce_adev_list.num_gpu; i++) {
		adev = mce_adev_list.devs[i];

		if (adev && adev->gmc.xgmi.connected_to_cpu &&
		    adev->gmc.xgmi.physical_node_id == node_id)
			break;
		adev = NULL;
	}

	return adev;
}

#define GET_MCA_IPID_GPUID(m)	(((m) >> 44) & 0xF)
#define GET_UMC_INST(m)		(((m) >> 21) & 0x7)
#define GET_CHAN_INDEX(m)	((((m) >> 12) & 0x3) | (((m) >> 18) & 0x4))
#define GPU_ID_OFFSET		8

static int amdgpu_bad_page_notifier(struct notifier_block *nb,
				    unsigned long val, void *data)
{
	struct mce *m = (struct mce *)data;
	struct amdgpu_device *adev = NULL;
	uint32_t gpu_id = 0;
	uint32_t umc_inst = 0, ch_inst = 0;

	/*
	 * If the error was generated in UMC_V2, which belongs to GPU UMCs,
	 * and error occurred in DramECC (Extended error code = 0) then only
	 * process the error, else bail out.
	 */
	if (!m || !((smca_get_bank_type(m->extcpu, m->bank) == SMCA_UMC_V2) &&
		    (XEC(m->status, 0x3f) == 0x0)))
		return NOTIFY_DONE;

	/*
	 * If it is correctable error, return.
	 */
	if (mce_is_correctable(m))
		return NOTIFY_OK;

	/*
	 * GPU Id is offset by GPU_ID_OFFSET in MCA_IPID_UMC register.
	 */
	gpu_id = GET_MCA_IPID_GPUID(m->ipid) - GPU_ID_OFFSET;

	adev = find_adev(gpu_id);
	if (!adev) {
		DRM_WARN("%s: Unable to find adev for gpu_id: %d\n", __func__,
								gpu_id);
		return NOTIFY_DONE;
	}

	/*
	 * If it is uncorrectable error, then find out UMC instance and
	 * channel index.
	 */
	umc_inst = GET_UMC_INST(m->ipid);
	ch_inst = GET_CHAN_INDEX(m->ipid);

	dev_info(adev->dev, "Uncorrectable error detected in UMC inst: %d, chan_idx: %d",
			     umc_inst, ch_inst);

	if (!amdgpu_umc_page_retirement_mca(adev, m->addr, ch_inst, umc_inst))
		return NOTIFY_OK;
	else
		return NOTIFY_DONE;
}

static struct notifier_block amdgpu_bad_page_nb = {
	.notifier_call  = amdgpu_bad_page_notifier,
	.priority       = MCE_PRIO_UC,
};

static void amdgpu_register_bad_pages_mca_notifier(struct amdgpu_device *adev)
{
	/*
	 * Add the adev to the mce_adev_list.
	 * During mode2 reset, amdgpu device is temporarily
	 * removed from the mgpu_info list which can cause
	 * page retirement to fail.
	 * Use this list instead of mgpu_info to find the amdgpu
	 * device on which the UMC error was reported.
	 */
	mce_adev_list.devs[mce_adev_list.num_gpu++] = adev;

	/*
	 * Register the x86 notifier only once
	 * with MCE subsystem.
	 */
	if (notifier_registered == false) {
		mce_register_decode_chain(&amdgpu_bad_page_nb);
		notifier_registered = true;
	}
}
#endif

struct amdgpu_ras *amdgpu_ras_get_context(struct amdgpu_device *adev)
{
	if (!adev)
		return NULL;

	return adev->psp.ras_context.ras;
}

int amdgpu_ras_set_context(struct amdgpu_device *adev, struct amdgpu_ras *ras_con)
{
	if (!adev)
		return -EINVAL;

	adev->psp.ras_context.ras = ras_con;
	return 0;
}

/* check if ras is supported on block, say, sdma, gfx */
int amdgpu_ras_is_supported(struct amdgpu_device *adev,
		unsigned int block)
{
	int ret = 0;
	struct amdgpu_ras *ras = amdgpu_ras_get_context(adev);

	if (block >= AMDGPU_RAS_BLOCK_COUNT)
		return 0;

	ret = ras && (adev->ras_enabled & (1 << block));

	/* For the special asic with mem ecc enabled but sram ecc
	 * not enabled, even if the ras block is not supported on
	 * .ras_enabled, if the asic supports poison mode and the
	 * ras block has ras configuration, it can be considered
	 * that the ras block supports ras function.
	 */
	if (!ret &&
	    (block == AMDGPU_RAS_BLOCK__GFX ||
	     block == AMDGPU_RAS_BLOCK__SDMA ||
	     block == AMDGPU_RAS_BLOCK__VCN ||
	     block == AMDGPU_RAS_BLOCK__JPEG) &&
		(amdgpu_ras_mask & (1 << block)) &&
	    amdgpu_ras_is_poison_mode_supported(adev) &&
	    amdgpu_ras_get_ras_block(adev, block, 0))
		ret = 1;

	return ret;
}

int amdgpu_ras_reset_gpu(struct amdgpu_device *adev)
{
	struct amdgpu_ras *ras = amdgpu_ras_get_context(adev);

	if (atomic_cmpxchg(&ras->in_recovery, 0, 1) == 0)
		amdgpu_reset_domain_schedule(ras->adev->reset_domain, &ras->recovery_work);
	return 0;
}

int amdgpu_ras_set_mca_debug_mode(struct amdgpu_device *adev, bool enable)
{
	struct amdgpu_ras *con = amdgpu_ras_get_context(adev);
	int ret = 0;

	if (con) {
		ret = amdgpu_mca_smu_set_debug_mode(adev, enable);
		if (!ret)
			con->is_aca_debug_mode = enable;
	}

	return ret;
}

int amdgpu_ras_set_aca_debug_mode(struct amdgpu_device *adev, bool enable)
{
	struct amdgpu_ras *con = amdgpu_ras_get_context(adev);
	int ret = 0;

	if (con) {
		if (amdgpu_aca_is_enabled(adev))
			ret = amdgpu_aca_smu_set_debug_mode(adev, enable);
		else
			ret = amdgpu_mca_smu_set_debug_mode(adev, enable);
		if (!ret)
			con->is_aca_debug_mode = enable;
	}

	return ret;
}

bool amdgpu_ras_get_aca_debug_mode(struct amdgpu_device *adev)
{
	struct amdgpu_ras *con = amdgpu_ras_get_context(adev);
	const struct aca_smu_funcs *smu_funcs = adev->aca.smu_funcs;
	const struct amdgpu_mca_smu_funcs *mca_funcs = adev->mca.mca_funcs;

	if (!con)
		return false;

	if ((amdgpu_aca_is_enabled(adev) && smu_funcs && smu_funcs->set_debug_mode) ||
	    (!amdgpu_aca_is_enabled(adev) && mca_funcs && mca_funcs->mca_set_debug_mode))
		return con->is_aca_debug_mode;
	else
		return true;
}

bool amdgpu_ras_get_error_query_mode(struct amdgpu_device *adev,
				     unsigned int *error_query_mode)
{
	struct amdgpu_ras *con = amdgpu_ras_get_context(adev);
	const struct amdgpu_mca_smu_funcs *mca_funcs = adev->mca.mca_funcs;
	const struct aca_smu_funcs *smu_funcs = adev->aca.smu_funcs;

	if (!con) {
		*error_query_mode = AMDGPU_RAS_INVALID_ERROR_QUERY;
		return false;
	}

	if ((smu_funcs && smu_funcs->set_debug_mode) || (mca_funcs && mca_funcs->mca_set_debug_mode))
		*error_query_mode =
			(con->is_aca_debug_mode) ? AMDGPU_RAS_DIRECT_ERROR_QUERY : AMDGPU_RAS_FIRMWARE_ERROR_QUERY;
	else
		*error_query_mode = AMDGPU_RAS_DIRECT_ERROR_QUERY;

	return true;
}

/* Register each ip ras block into amdgpu ras */
int amdgpu_ras_register_ras_block(struct amdgpu_device *adev,
		struct amdgpu_ras_block_object *ras_block_obj)
{
	struct amdgpu_ras_block_list *ras_node;
	if (!adev || !ras_block_obj)
		return -EINVAL;

	ras_node = kzalloc(sizeof(*ras_node), GFP_KERNEL);
	if (!ras_node)
		return -ENOMEM;

	INIT_LIST_HEAD(&ras_node->node);
	ras_node->ras_obj = ras_block_obj;
	list_add_tail(&ras_node->node, &adev->ras_list);

	return 0;
}

void amdgpu_ras_get_error_type_name(uint32_t err_type, char *err_type_name)
{
	if (!err_type_name)
		return;

	switch (err_type) {
	case AMDGPU_RAS_ERROR__SINGLE_CORRECTABLE:
		sprintf(err_type_name, "correctable");
		break;
	case AMDGPU_RAS_ERROR__MULTI_UNCORRECTABLE:
		sprintf(err_type_name, "uncorrectable");
		break;
	default:
		sprintf(err_type_name, "unknown");
		break;
	}
}

bool amdgpu_ras_inst_get_memory_id_field(struct amdgpu_device *adev,
					 const struct amdgpu_ras_err_status_reg_entry *reg_entry,
					 uint32_t instance,
					 uint32_t *memory_id)
{
	uint32_t err_status_lo_data, err_status_lo_offset;

	if (!reg_entry)
		return false;

	err_status_lo_offset =
		AMDGPU_RAS_REG_ENTRY_OFFSET(reg_entry->hwip, instance,
					    reg_entry->seg_lo, reg_entry->reg_lo);
	err_status_lo_data = RREG32(err_status_lo_offset);

	if ((reg_entry->flags & AMDGPU_RAS_ERR_STATUS_VALID) &&
	    !REG_GET_FIELD(err_status_lo_data, ERR_STATUS_LO, ERR_STATUS_VALID_FLAG))
		return false;

	*memory_id = REG_GET_FIELD(err_status_lo_data, ERR_STATUS_LO, MEMORY_ID);

	return true;
}

bool amdgpu_ras_inst_get_err_cnt_field(struct amdgpu_device *adev,
				       const struct amdgpu_ras_err_status_reg_entry *reg_entry,
				       uint32_t instance,
				       unsigned long *err_cnt)
{
	uint32_t err_status_hi_data, err_status_hi_offset;

	if (!reg_entry)
		return false;

	err_status_hi_offset =
		AMDGPU_RAS_REG_ENTRY_OFFSET(reg_entry->hwip, instance,
					    reg_entry->seg_hi, reg_entry->reg_hi);
	err_status_hi_data = RREG32(err_status_hi_offset);

	if ((reg_entry->flags & AMDGPU_RAS_ERR_INFO_VALID) &&
	    !REG_GET_FIELD(err_status_hi_data, ERR_STATUS_HI, ERR_INFO_VALID_FLAG))
		/* keep the check here in case we need to refer to the result later */
		dev_dbg(adev->dev, "Invalid err_info field\n");

	/* read err count */
	*err_cnt = REG_GET_FIELD(err_status_hi_data, ERR_STATUS, ERR_CNT);

	return true;
}

void amdgpu_ras_inst_query_ras_error_count(struct amdgpu_device *adev,
					   const struct amdgpu_ras_err_status_reg_entry *reg_list,
					   uint32_t reg_list_size,
					   const struct amdgpu_ras_memory_id_entry *mem_list,
					   uint32_t mem_list_size,
					   uint32_t instance,
					   uint32_t err_type,
					   unsigned long *err_count)
{
	uint32_t memory_id;
	unsigned long err_cnt;
	char err_type_name[16];
	uint32_t i, j;

	for (i = 0; i < reg_list_size; i++) {
		/* query memory_id from err_status_lo */
		if (!amdgpu_ras_inst_get_memory_id_field(adev, &reg_list[i],
							 instance, &memory_id))
			continue;

		/* query err_cnt from err_status_hi */
		if (!amdgpu_ras_inst_get_err_cnt_field(adev, &reg_list[i],
						       instance, &err_cnt) ||
		    !err_cnt)
			continue;

		*err_count += err_cnt;

		/* log the errors */
		amdgpu_ras_get_error_type_name(err_type, err_type_name);
		if (!mem_list) {
			/* memory_list is not supported */
			dev_info(adev->dev,
				 "%ld %s hardware errors detected in %s, instance: %d, memory_id: %d\n",
				 err_cnt, err_type_name,
				 reg_list[i].block_name,
				 instance, memory_id);
		} else {
			for (j = 0; j < mem_list_size; j++) {
				if (memory_id == mem_list[j].memory_id) {
					dev_info(adev->dev,
						 "%ld %s hardware errors detected in %s, instance: %d, memory block: %s\n",
						 err_cnt, err_type_name,
						 reg_list[i].block_name,
						 instance, mem_list[j].name);
					break;
				}
			}
		}
	}
}

void amdgpu_ras_inst_reset_ras_error_count(struct amdgpu_device *adev,
					   const struct amdgpu_ras_err_status_reg_entry *reg_list,
					   uint32_t reg_list_size,
					   uint32_t instance)
{
	uint32_t err_status_lo_offset, err_status_hi_offset;
	uint32_t i;

	for (i = 0; i < reg_list_size; i++) {
		err_status_lo_offset =
			AMDGPU_RAS_REG_ENTRY_OFFSET(reg_list[i].hwip, instance,
						    reg_list[i].seg_lo, reg_list[i].reg_lo);
		err_status_hi_offset =
			AMDGPU_RAS_REG_ENTRY_OFFSET(reg_list[i].hwip, instance,
						    reg_list[i].seg_hi, reg_list[i].reg_hi);
		WREG32(err_status_lo_offset, 0);
		WREG32(err_status_hi_offset, 0);
	}
}

int amdgpu_ras_error_data_init(struct ras_err_data *err_data)
{
	memset(err_data, 0, sizeof(*err_data));

	INIT_LIST_HEAD(&err_data->err_node_list);

	return 0;
}

static void amdgpu_ras_error_node_release(struct ras_err_node *err_node)
{
	if (!err_node)
		return;

	list_del(&err_node->node);
	kvfree(err_node);
}

void amdgpu_ras_error_data_fini(struct ras_err_data *err_data)
{
	struct ras_err_node *err_node, *tmp;

	list_for_each_entry_safe(err_node, tmp, &err_data->err_node_list, node)
		amdgpu_ras_error_node_release(err_node);
}

static struct ras_err_node *amdgpu_ras_error_find_node_by_id(struct ras_err_data *err_data,
							     struct amdgpu_smuio_mcm_config_info *mcm_info)
{
	struct ras_err_node *err_node;
	struct amdgpu_smuio_mcm_config_info *ref_id;

	if (!err_data || !mcm_info)
		return NULL;

	for_each_ras_error(err_node, err_data) {
		ref_id = &err_node->err_info.mcm_info;

		if (mcm_info->socket_id == ref_id->socket_id &&
		    mcm_info->die_id == ref_id->die_id)
			return err_node;
	}

	return NULL;
}

static struct ras_err_node *amdgpu_ras_error_node_new(void)
{
	struct ras_err_node *err_node;

	err_node = kvzalloc(sizeof(*err_node), GFP_KERNEL);
	if (!err_node)
		return NULL;

	INIT_LIST_HEAD(&err_node->node);

	return err_node;
}

static int ras_err_info_cmp(void *priv, const struct list_head *a, const struct list_head *b)
{
	struct ras_err_node *nodea = container_of(a, struct ras_err_node, node);
	struct ras_err_node *nodeb = container_of(b, struct ras_err_node, node);
	struct amdgpu_smuio_mcm_config_info *infoa = &nodea->err_info.mcm_info;
	struct amdgpu_smuio_mcm_config_info *infob = &nodeb->err_info.mcm_info;

	if (unlikely(infoa->socket_id != infob->socket_id))
		return infoa->socket_id - infob->socket_id;
	else
		return infoa->die_id - infob->die_id;

	return 0;
}

static struct ras_err_info *amdgpu_ras_error_get_info(struct ras_err_data *err_data,
				struct amdgpu_smuio_mcm_config_info *mcm_info)
{
	struct ras_err_node *err_node;

	err_node = amdgpu_ras_error_find_node_by_id(err_data, mcm_info);
	if (err_node)
		return &err_node->err_info;

	err_node = amdgpu_ras_error_node_new();
	if (!err_node)
		return NULL;

	INIT_LIST_HEAD(&err_node->err_info.err_addr_list);

	memcpy(&err_node->err_info.mcm_info, mcm_info, sizeof(*mcm_info));

	err_data->err_list_count++;
	list_add_tail(&err_node->node, &err_data->err_node_list);
	list_sort(NULL, &err_data->err_node_list, ras_err_info_cmp);

	return &err_node->err_info;
}

void amdgpu_ras_add_mca_err_addr(struct ras_err_info *err_info, struct ras_err_addr *err_addr)
{
	struct ras_err_addr *mca_err_addr;

<<<<<<< HEAD
=======
	/* This function will be retired. */
	return;
>>>>>>> 0c383648
	mca_err_addr = kzalloc(sizeof(*mca_err_addr), GFP_KERNEL);
	if (!mca_err_addr)
		return;

	INIT_LIST_HEAD(&mca_err_addr->node);

	mca_err_addr->err_status = err_addr->err_status;
	mca_err_addr->err_ipid = err_addr->err_ipid;
	mca_err_addr->err_addr = err_addr->err_addr;

	list_add_tail(&mca_err_addr->node, &err_info->err_addr_list);
}

void amdgpu_ras_del_mca_err_addr(struct ras_err_info *err_info, struct ras_err_addr *mca_err_addr)
{
	list_del(&mca_err_addr->node);
	kfree(mca_err_addr);
}

int amdgpu_ras_error_statistic_ue_count(struct ras_err_data *err_data,
		struct amdgpu_smuio_mcm_config_info *mcm_info,
		struct ras_err_addr *err_addr, u64 count)
{
	struct ras_err_info *err_info;

	if (!err_data || !mcm_info)
		return -EINVAL;

	if (!count)
		return 0;

	err_info = amdgpu_ras_error_get_info(err_data, mcm_info);
	if (!err_info)
		return -EINVAL;

	if (err_addr && err_addr->err_status)
		amdgpu_ras_add_mca_err_addr(err_info, err_addr);

	err_info->ue_count += count;
	err_data->ue_count += count;

	return 0;
}

int amdgpu_ras_error_statistic_ce_count(struct ras_err_data *err_data,
		struct amdgpu_smuio_mcm_config_info *mcm_info,
		struct ras_err_addr *err_addr, u64 count)
{
	struct ras_err_info *err_info;

	if (!err_data || !mcm_info)
		return -EINVAL;

	if (!count)
		return 0;

	err_info = amdgpu_ras_error_get_info(err_data, mcm_info);
	if (!err_info)
		return -EINVAL;

	err_info->ce_count += count;
	err_data->ce_count += count;

	return 0;
}

int amdgpu_ras_error_statistic_de_count(struct ras_err_data *err_data,
		struct amdgpu_smuio_mcm_config_info *mcm_info,
		struct ras_err_addr *err_addr, u64 count)
{
	struct ras_err_info *err_info;

	if (!err_data || !mcm_info)
		return -EINVAL;

	if (!count)
		return 0;

	err_info = amdgpu_ras_error_get_info(err_data, mcm_info);
	if (!err_info)
		return -EINVAL;

	if (err_addr && err_addr->err_status)
		amdgpu_ras_add_mca_err_addr(err_info, err_addr);

	err_info->de_count += count;
	err_data->de_count += count;

	return 0;
}

#define mmMP0_SMN_C2PMSG_92	0x1609C
#define mmMP0_SMN_C2PMSG_126	0x160BE
static void amdgpu_ras_boot_time_error_reporting(struct amdgpu_device *adev,
						 u32 instance, u32 boot_error)
{
	u32 socket_id, aid_id, hbm_id;
	u32 reg_data;
	u64 reg_addr;

	socket_id = AMDGPU_RAS_GPU_ERR_SOCKET_ID(boot_error);
	aid_id = AMDGPU_RAS_GPU_ERR_AID_ID(boot_error);
	hbm_id = AMDGPU_RAS_GPU_ERR_HBM_ID(boot_error);

	/* The pattern for smn addressing in other SOC could be different from
	 * the one for aqua_vanjaram. We should revisit the code if the pattern
	 * is changed. In such case, replace the aqua_vanjaram implementation
	 * with more common helper */
	reg_addr = (mmMP0_SMN_C2PMSG_92 << 2) +
		   aqua_vanjaram_encode_ext_smn_addressing(instance);

	reg_data = amdgpu_device_indirect_rreg_ext(adev, reg_addr);
	dev_err(adev->dev, "socket: %d, aid: %d, firmware boot failed, fw status is 0x%x\n",
		socket_id, aid_id, reg_data);

	if (AMDGPU_RAS_GPU_ERR_MEM_TRAINING(boot_error))
		dev_info(adev->dev, "socket: %d, aid: %d, hbm: %d, memory training failed\n",
			 socket_id, aid_id, hbm_id);

	if (AMDGPU_RAS_GPU_ERR_FW_LOAD(boot_error))
		dev_info(adev->dev, "socket: %d, aid: %d, firmware load failed at boot time\n",
			 socket_id, aid_id);

	if (AMDGPU_RAS_GPU_ERR_WAFL_LINK_TRAINING(boot_error))
		dev_info(adev->dev, "socket: %d, aid: %d, wafl link training failed\n",
			 socket_id, aid_id);

	if (AMDGPU_RAS_GPU_ERR_XGMI_LINK_TRAINING(boot_error))
		dev_info(adev->dev, "socket: %d, aid: %d, xgmi link training failed\n",
			 socket_id, aid_id);

	if (AMDGPU_RAS_GPU_ERR_USR_CP_LINK_TRAINING(boot_error))
		dev_info(adev->dev, "socket: %d, aid: %d, usr cp link training failed\n",
			 socket_id, aid_id);

	if (AMDGPU_RAS_GPU_ERR_USR_DP_LINK_TRAINING(boot_error))
		dev_info(adev->dev, "socket: %d, aid: %d, usr dp link training failed\n",
			 socket_id, aid_id);

	if (AMDGPU_RAS_GPU_ERR_HBM_MEM_TEST(boot_error))
		dev_info(adev->dev, "socket: %d, aid: %d, hbm: %d, hbm memory test failed\n",
			 socket_id, aid_id, hbm_id);

	if (AMDGPU_RAS_GPU_ERR_HBM_BIST_TEST(boot_error))
		dev_info(adev->dev, "socket: %d, aid: %d, hbm: %d, hbm bist test failed\n",
			 socket_id, aid_id, hbm_id);
}

static int amdgpu_ras_wait_for_boot_complete(struct amdgpu_device *adev,
					     u32 instance, u32 *boot_error)
{
	u32 reg_addr;
	u32 reg_data;
	int retry_loop;

	reg_addr = (mmMP0_SMN_C2PMSG_92 << 2) +
		   aqua_vanjaram_encode_ext_smn_addressing(instance);

	for (retry_loop = 0; retry_loop < AMDGPU_RAS_BOOT_STATUS_POLLING_LIMIT; retry_loop++) {
		reg_data = amdgpu_device_indirect_rreg_ext(adev, reg_addr);
		if ((reg_data & AMDGPU_RAS_BOOT_STATUS_MASK) == AMDGPU_RAS_BOOT_STEADY_STATUS) {
			*boot_error = AMDGPU_RAS_BOOT_SUCEESS;
			return 0;
		}
		msleep(1);
	}

	/* The pattern for smn addressing in other SOC could be different from
	 * the one for aqua_vanjaram. We should revisit the code if the pattern
	 * is changed. In such case, replace the aqua_vanjaram implementation
	 * with more common helper */
	reg_addr = (mmMP0_SMN_C2PMSG_126 << 2) +
		   aqua_vanjaram_encode_ext_smn_addressing(instance);

	for (retry_loop = 0; retry_loop < AMDGPU_RAS_BOOT_STATUS_POLLING_LIMIT; retry_loop++) {
		reg_data = amdgpu_device_indirect_rreg_ext(adev, reg_addr);
		if (AMDGPU_RAS_GPU_ERR_BOOT_STATUS(reg_data)) {
			*boot_error = reg_data;
			return 0;
		}
		msleep(1);
	}

	*boot_error = reg_data;
	return -ETIME;
}

void amdgpu_ras_query_boot_status(struct amdgpu_device *adev, u32 num_instances)
{
	u32 boot_error = 0;
	u32 i;

	for (i = 0; i < num_instances; i++) {
		if (amdgpu_ras_wait_for_boot_complete(adev, i, &boot_error))
			amdgpu_ras_boot_time_error_reporting(adev, i, boot_error);
	}
<<<<<<< HEAD
=======
}

int amdgpu_ras_reserve_page(struct amdgpu_device *adev, uint64_t pfn)
{
	struct amdgpu_ras *con = amdgpu_ras_get_context(adev);
	struct amdgpu_vram_mgr *mgr = &adev->mman.vram_mgr;
	uint64_t start = pfn << AMDGPU_GPU_PAGE_SHIFT;
	int ret = 0;

	mutex_lock(&con->page_rsv_lock);
	ret = amdgpu_vram_mgr_query_page_status(mgr, start);
	if (ret == -ENOENT)
		ret = amdgpu_vram_mgr_reserve_range(mgr, start, AMDGPU_GPU_PAGE_SIZE);
	mutex_unlock(&con->page_rsv_lock);

	return ret;
>>>>>>> 0c383648
}<|MERGE_RESOLUTION|>--- conflicted
+++ resolved
@@ -122,11 +122,8 @@
 
 #define MAX_UMC_POISON_POLLING_TIME_ASYNC  100  //ms
 
-<<<<<<< HEAD
-=======
 #define AMDGPU_RAS_RETIRE_PAGE_INTERVAL 100  //ms
 
->>>>>>> 0c383648
 enum amdgpu_ras_retire_page_reservation {
 	AMDGPU_RAS_RETIRE_PAGE_RESERVED,
 	AMDGPU_RAS_RETIRE_PAGE_PENDING,
@@ -1050,10 +1047,7 @@
 static void amdgpu_ras_error_print_error_data(struct amdgpu_device *adev,
 					      struct ras_manager *ras_mgr,
 					      struct ras_err_data *err_data,
-<<<<<<< HEAD
-=======
 					      struct ras_query_context *qctx,
->>>>>>> 0c383648
 					      const char *blk_name,
 					      bool is_ue,
 					      bool is_de)
@@ -1061,46 +1055,28 @@
 	struct amdgpu_smuio_mcm_config_info *mcm_info;
 	struct ras_err_node *err_node;
 	struct ras_err_info *err_info;
-<<<<<<< HEAD
-=======
 	u64 event_id = qctx->event_id;
->>>>>>> 0c383648
 
 	if (is_ue) {
 		for_each_ras_error(err_node, err_data) {
 			err_info = &err_node->err_info;
 			mcm_info = &err_info->mcm_info;
 			if (err_info->ue_count) {
-<<<<<<< HEAD
-				dev_info(adev->dev, "socket: %d, die: %d, "
-					 "%lld new uncorrectable hardware errors detected in %s block\n",
-					 mcm_info->socket_id,
-					 mcm_info->die_id,
-					 err_info->ue_count,
-					 blk_name);
-=======
 				RAS_EVENT_LOG(adev, event_id, "socket: %d, die: %d, "
 					      "%lld new uncorrectable hardware errors detected in %s block\n",
 					      mcm_info->socket_id,
 					      mcm_info->die_id,
 					      err_info->ue_count,
 					      blk_name);
->>>>>>> 0c383648
 			}
 		}
 
 		for_each_ras_error(err_node, &ras_mgr->err_data) {
 			err_info = &err_node->err_info;
 			mcm_info = &err_info->mcm_info;
-<<<<<<< HEAD
-			dev_info(adev->dev, "socket: %d, die: %d, "
-				 "%lld uncorrectable hardware errors detected in total in %s block\n",
-				 mcm_info->socket_id, mcm_info->die_id, err_info->ue_count, blk_name);
-=======
 			RAS_EVENT_LOG(adev, event_id, "socket: %d, die: %d, "
 				      "%lld uncorrectable hardware errors detected in total in %s block\n",
 				      mcm_info->socket_id, mcm_info->die_id, err_info->ue_count, blk_name);
->>>>>>> 0c383648
 		}
 
 	} else {
@@ -1109,76 +1085,44 @@
 				err_info = &err_node->err_info;
 				mcm_info = &err_info->mcm_info;
 				if (err_info->de_count) {
-<<<<<<< HEAD
-					dev_info(adev->dev, "socket: %d, die: %d, "
-						"%lld new deferred hardware errors detected in %s block\n",
-						mcm_info->socket_id,
-						mcm_info->die_id,
-						err_info->de_count,
-						blk_name);
-=======
 					RAS_EVENT_LOG(adev, event_id, "socket: %d, die: %d, "
 						      "%lld new deferred hardware errors detected in %s block\n",
 						      mcm_info->socket_id,
 						      mcm_info->die_id,
 						      err_info->de_count,
 						      blk_name);
->>>>>>> 0c383648
 				}
 			}
 
 			for_each_ras_error(err_node, &ras_mgr->err_data) {
 				err_info = &err_node->err_info;
 				mcm_info = &err_info->mcm_info;
-<<<<<<< HEAD
-				dev_info(adev->dev, "socket: %d, die: %d, "
-					"%lld deferred hardware errors detected in total in %s block\n",
-					mcm_info->socket_id, mcm_info->die_id,
-					err_info->de_count, blk_name);
-=======
 				RAS_EVENT_LOG(adev, event_id, "socket: %d, die: %d, "
 					      "%lld deferred hardware errors detected in total in %s block\n",
 					      mcm_info->socket_id, mcm_info->die_id,
 					      err_info->de_count, blk_name);
->>>>>>> 0c383648
 			}
 		} else {
 			for_each_ras_error(err_node, err_data) {
 				err_info = &err_node->err_info;
 				mcm_info = &err_info->mcm_info;
 				if (err_info->ce_count) {
-<<<<<<< HEAD
-					dev_info(adev->dev, "socket: %d, die: %d, "
-						"%lld new correctable hardware errors detected in %s block\n",
-						mcm_info->socket_id,
-						mcm_info->die_id,
-						err_info->ce_count,
-						blk_name);
-=======
 					RAS_EVENT_LOG(adev, event_id, "socket: %d, die: %d, "
 						      "%lld new correctable hardware errors detected in %s block\n",
 						      mcm_info->socket_id,
 						      mcm_info->die_id,
 						      err_info->ce_count,
 						      blk_name);
->>>>>>> 0c383648
 				}
 			}
 
 			for_each_ras_error(err_node, &ras_mgr->err_data) {
 				err_info = &err_node->err_info;
 				mcm_info = &err_info->mcm_info;
-<<<<<<< HEAD
-				dev_info(adev->dev, "socket: %d, die: %d, "
-					"%lld correctable hardware errors detected in total in %s block\n",
-					mcm_info->socket_id, mcm_info->die_id,
-					err_info->ce_count, blk_name);
-=======
 				RAS_EVENT_LOG(adev, event_id, "socket: %d, die: %d, "
 					      "%lld correctable hardware errors detected in total in %s block\n",
 					      mcm_info->socket_id, mcm_info->die_id,
 					      err_info->ce_count, blk_name);
->>>>>>> 0c383648
 			}
 		}
 	}
@@ -1188,20 +1132,6 @@
 {
 	return !list_empty(&data->err_node_list);
 }
-<<<<<<< HEAD
-
-static void amdgpu_ras_error_generate_report(struct amdgpu_device *adev,
-					     struct ras_query_if *query_if,
-					     struct ras_err_data *err_data)
-{
-	struct ras_manager *ras_mgr = amdgpu_ras_find_obj(adev, &query_if->head);
-	const char *blk_name = get_ras_block_str(&query_if->head);
-
-	if (err_data->ce_count) {
-		if (err_data_has_source_info(err_data)) {
-			amdgpu_ras_error_print_error_data(adev, ras_mgr, err_data,
-							  blk_name, false, false);
-=======
 
 static void amdgpu_ras_error_generate_report(struct amdgpu_device *adev,
 					     struct ras_query_if *query_if,
@@ -1239,32 +1169,10 @@
 		if (err_data_has_source_info(err_data)) {
 			amdgpu_ras_error_print_error_data(adev, ras_mgr, err_data, qctx,
 							  blk_name, true, false);
->>>>>>> 0c383648
 		} else if (!adev->aid_mask &&
 			   adev->smuio.funcs &&
 			   adev->smuio.funcs->get_socket_id &&
 			   adev->smuio.funcs->get_die_id) {
-<<<<<<< HEAD
-			dev_info(adev->dev, "socket: %d, die: %d "
-				 "%ld correctable hardware errors "
-				 "detected in %s block\n",
-				 adev->smuio.funcs->get_socket_id(adev),
-				 adev->smuio.funcs->get_die_id(adev),
-				 ras_mgr->err_data.ce_count,
-				 blk_name);
-		} else {
-			dev_info(adev->dev, "%ld correctable hardware errors "
-				 "detected in %s block\n",
-				 ras_mgr->err_data.ce_count,
-				 blk_name);
-		}
-	}
-
-	if (err_data->ue_count) {
-		if (err_data_has_source_info(err_data)) {
-			amdgpu_ras_error_print_error_data(adev, ras_mgr, err_data,
-							  blk_name, true, false);
-=======
 			RAS_EVENT_LOG(adev, event_id, "socket: %d, die: %d "
 				      "%ld uncorrectable hardware errors "
 				      "detected in %s block\n",
@@ -1284,48 +1192,10 @@
 		if (err_data_has_source_info(err_data)) {
 			amdgpu_ras_error_print_error_data(adev, ras_mgr, err_data, qctx,
 							  blk_name, false, true);
->>>>>>> 0c383648
 		} else if (!adev->aid_mask &&
 			   adev->smuio.funcs &&
 			   adev->smuio.funcs->get_socket_id &&
 			   adev->smuio.funcs->get_die_id) {
-<<<<<<< HEAD
-			dev_info(adev->dev, "socket: %d, die: %d "
-				 "%ld uncorrectable hardware errors "
-				 "detected in %s block\n",
-				 adev->smuio.funcs->get_socket_id(adev),
-				 adev->smuio.funcs->get_die_id(adev),
-				 ras_mgr->err_data.ue_count,
-				 blk_name);
-		} else {
-			dev_info(adev->dev, "%ld uncorrectable hardware errors "
-				 "detected in %s block\n",
-				 ras_mgr->err_data.ue_count,
-				 blk_name);
-		}
-	}
-
-	if (err_data->de_count) {
-		if (err_data_has_source_info(err_data)) {
-			amdgpu_ras_error_print_error_data(adev, ras_mgr, err_data,
-							  blk_name, false, true);
-		} else if (!adev->aid_mask &&
-			   adev->smuio.funcs &&
-			   adev->smuio.funcs->get_socket_id &&
-			   adev->smuio.funcs->get_die_id) {
-			dev_info(adev->dev, "socket: %d, die: %d "
-				 "%ld deferred hardware errors "
-				 "detected in %s block\n",
-				 adev->smuio.funcs->get_socket_id(adev),
-				 adev->smuio.funcs->get_die_id(adev),
-				 ras_mgr->err_data.de_count,
-				 blk_name);
-		} else {
-			dev_info(adev->dev, "%ld deferred hardware errors "
-				 "detected in %s block\n",
-				 ras_mgr->err_data.de_count,
-				 blk_name);
-=======
 			RAS_EVENT_LOG(adev, event_id, "socket: %d, die: %d "
 				      "%ld deferred hardware errors "
 				      "detected in %s block\n",
@@ -1338,7 +1208,6 @@
 				      "detected in %s block\n",
 				      ras_mgr->err_data.de_count,
 				      blk_name);
->>>>>>> 0c383648
 		}
 	}
 }
@@ -1381,13 +1250,10 @@
 {
 	struct ras_manager *obj;
 
-<<<<<<< HEAD
-=======
 	/* in resume phase, no need to create aca fs node */
 	if (adev->in_suspend || amdgpu_in_reset(adev))
 		return 0;
 
->>>>>>> 0c383648
 	obj = get_ras_manager(adev, blk);
 	if (!obj)
 		return -EINVAL;
@@ -1409,12 +1275,8 @@
 }
 
 static int amdgpu_aca_log_ras_error_data(struct amdgpu_device *adev, enum amdgpu_ras_block blk,
-<<<<<<< HEAD
-					 enum aca_error_type type, struct ras_err_data *err_data)
-=======
 					 enum aca_error_type type, struct ras_err_data *err_data,
 					 struct ras_query_context *qctx)
->>>>>>> 0c383648
 {
 	struct ras_manager *obj;
 
@@ -1422,11 +1284,7 @@
 	if (!obj)
 		return -EINVAL;
 
-<<<<<<< HEAD
-	return amdgpu_aca_get_error_data(adev, &obj->aca_handle, type, err_data);
-=======
 	return amdgpu_aca_get_error_data(adev, &obj->aca_handle, type, err_data, qctx);
->>>>>>> 0c383648
 }
 
 ssize_t amdgpu_ras_aca_sysfs_read(struct device *dev, struct device_attribute *attr,
@@ -1440,22 +1298,14 @@
 	if (amdgpu_ras_query_error_status(obj->adev, &info))
 		return -EINVAL;
 
-<<<<<<< HEAD
-	return sysfs_emit(buf, "%s: %lu\n%s: %lu\n", "ue", info.ue_count,
-			  "ce", info.ce_count);
-=======
 	return sysfs_emit(buf, "%s: %lu\n%s: %lu\n%s: %lu\n", "ue", info.ue_count,
 			  "ce", info.ce_count, "de", info.ue_count);
->>>>>>> 0c383648
 }
 
 static int amdgpu_ras_query_error_status_helper(struct amdgpu_device *adev,
 						struct ras_query_if *info,
 						struct ras_err_data *err_data,
-<<<<<<< HEAD
-=======
 						struct ras_query_context *qctx,
->>>>>>> 0c383648
 						unsigned int error_query_mode)
 {
 	enum amdgpu_ras_block blk = info ? info->head.block : AMDGPU_RAS_BLOCK_COUNT;
@@ -1491,13 +1341,6 @@
 		}
 	} else {
 		if (amdgpu_aca_is_enabled(adev)) {
-<<<<<<< HEAD
-			ret = amdgpu_aca_log_ras_error_data(adev, blk, ACA_ERROR_TYPE_UE, err_data);
-			if (ret)
-				return ret;
-
-			ret = amdgpu_aca_log_ras_error_data(adev, blk, ACA_ERROR_TYPE_CE, err_data);
-=======
 			ret = amdgpu_aca_log_ras_error_data(adev, blk, ACA_ERROR_TYPE_UE, err_data, qctx);
 			if (ret)
 				return ret;
@@ -1507,18 +1350,12 @@
 				return ret;
 
 			ret = amdgpu_aca_log_ras_error_data(adev, blk, ACA_ERROR_TYPE_DEFERRED, err_data, qctx);
->>>>>>> 0c383648
 			if (ret)
 				return ret;
 		} else {
 			/* FIXME: add code to check return value later */
-<<<<<<< HEAD
-			amdgpu_mca_smu_log_ras_error(adev, blk, AMDGPU_MCA_ERROR_TYPE_UE, err_data);
-			amdgpu_mca_smu_log_ras_error(adev, blk, AMDGPU_MCA_ERROR_TYPE_CE, err_data);
-=======
 			amdgpu_mca_smu_log_ras_error(adev, blk, AMDGPU_MCA_ERROR_TYPE_UE, err_data, qctx);
 			amdgpu_mca_smu_log_ras_error(adev, blk, AMDGPU_MCA_ERROR_TYPE_CE, err_data, qctx);
->>>>>>> 0c383648
 		}
 	}
 
@@ -1530,10 +1367,7 @@
 {
 	struct ras_manager *obj = amdgpu_ras_find_obj(adev, &info->head);
 	struct ras_err_data err_data;
-<<<<<<< HEAD
-=======
 	struct ras_query_context qctx;
->>>>>>> 0c383648
 	unsigned int error_query_mode;
 	int ret;
 
@@ -1547,17 +1381,12 @@
 	if (!amdgpu_ras_get_error_query_mode(adev, &error_query_mode))
 		return -EINVAL;
 
-<<<<<<< HEAD
-	ret = amdgpu_ras_query_error_status_helper(adev, info,
-						   &err_data,
-=======
 	memset(&qctx, 0, sizeof(qctx));
 	qctx.event_id = amdgpu_ras_acquire_event_id(adev, amdgpu_ras_intr_triggered() ?
 						   RAS_EVENT_TYPE_ISR : RAS_EVENT_TYPE_INVALID);
 	ret = amdgpu_ras_query_error_status_helper(adev, info,
 						   &err_data,
 						   &qctx,
->>>>>>> 0c383648
 						   error_query_mode);
 	if (ret)
 		goto out_fini_err_data;
@@ -1568,11 +1397,7 @@
 	info->ce_count = obj->err_data.ce_count;
 	info->de_count = obj->err_data.de_count;
 
-<<<<<<< HEAD
-	amdgpu_ras_error_generate_report(adev, info, &err_data);
-=======
 	amdgpu_ras_error_generate_report(adev, info, &err_data, &qctx);
->>>>>>> 0c383648
 
 out_fini_err_data:
 	amdgpu_ras_error_data_fini(&err_data);
@@ -2237,11 +2062,7 @@
 		}
 	}
 
-<<<<<<< HEAD
-	amdgpu_umc_poison_handler(adev, obj->head.block, false);
-=======
 	amdgpu_umc_poison_handler(adev, obj->head.block, 0);
->>>>>>> 0c383648
 
 	if (block_obj->hw_ops && block_obj->hw_ops->handle_poison_consumption)
 		poison_stat = block_obj->hw_ops->handle_poison_consumption(adev);
@@ -2261,8 +2082,6 @@
 {
 	dev_info(obj->adev->dev,
 		"Poison is created\n");
-<<<<<<< HEAD
-=======
 
 	if (amdgpu_ip_version(obj->adev, UMC_HWIP, 0) >= IP_VERSION(12, 0, 0)) {
 		struct amdgpu_ras *con = amdgpu_ras_get_context(obj->adev);
@@ -2274,7 +2093,6 @@
 
 		wake_up(&con->page_retirement_wq);
 	}
->>>>>>> 0c383648
 }
 
 static void amdgpu_ras_interrupt_umc_handler(struct ras_manager *obj,
@@ -2619,11 +2437,6 @@
 	struct amdgpu_device *adev = ras->adev;
 	struct list_head device_list, *device_list_handle =  NULL;
 	struct amdgpu_hive_info *hive = amdgpu_get_xgmi_hive(adev);
-<<<<<<< HEAD
-
-	if (hive)
-		atomic_set(&hive->ras_recovery, 1);
-=======
 
 	if (hive) {
 		atomic_set(&hive->ras_recovery, 1);
@@ -2640,7 +2453,6 @@
 				break;
 			}
 	}
->>>>>>> 0c383648
 	if (!ras->disable_ras_err_cnt_harvest) {
 
 		/* Build list of devices to query RAS related errors */
@@ -2685,21 +2497,6 @@
 				ras->gpu_reset_flags &= ~AMDGPU_RAS_GPU_RESET_MODE1_RESET;
 				set_bit(AMDGPU_NEED_FULL_RESET, &reset_context.flags);
 
-<<<<<<< HEAD
-				/* For any RAS error that needs a full reset to
-				 * recover, set the fatal error status
-				 */
-				if (hive) {
-					list_for_each_entry(remote_adev,
-							    &hive->device_list,
-							    gmc.xgmi.head)
-						amdgpu_ras_set_fed(remote_adev,
-								   true);
-				} else {
-					amdgpu_ras_set_fed(adev, true);
-				}
-=======
->>>>>>> 0c383648
 				psp_fatal_error_recovery_quirk(&adev->psp);
 			}
 		}
@@ -2921,39 +2718,9 @@
 	}
 }
 
-<<<<<<< HEAD
-static int amdgpu_ras_page_retirement_thread(void *param)
-{
-	struct amdgpu_device *adev = (struct amdgpu_device *)param;
-	struct amdgpu_ras *con = amdgpu_ras_get_context(adev);
-
-	while (!kthread_should_stop()) {
-
-		wait_event_interruptible(con->page_retirement_wq,
-				kthread_should_stop() ||
-				atomic_read(&con->page_retirement_req_cnt));
-
-		if (kthread_should_stop())
-			break;
-
-		dev_info(adev->dev, "Start processing page retirement. request:%d\n",
-			atomic_read(&con->page_retirement_req_cnt));
-
-		atomic_dec(&con->page_retirement_req_cnt);
-
-		amdgpu_umc_bad_page_polling_timeout(adev,
-				false, MAX_UMC_POISON_POLLING_TIME_ASYNC);
-	}
-
-	return 0;
-}
-
-int amdgpu_ras_recovery_init(struct amdgpu_device *adev)
-=======
 int amdgpu_ras_put_poison_req(struct amdgpu_device *adev,
 		enum amdgpu_ras_block block, uint16_t pasid,
 		pasid_notify pasid_fn, void *data, uint32_t reset)
->>>>>>> 0c383648
 {
 	int ret = 0;
 	struct ras_poison_msg poison_msg;
@@ -3218,11 +2985,8 @@
 		}
 	}
 
-<<<<<<< HEAD
-=======
 	mutex_init(&con->page_rsv_lock);
 	INIT_KFIFO(con->poison_fifo);
->>>>>>> 0c383648
 	mutex_init(&con->page_retirement_lock);
 	init_waitqueue_head(&con->page_retirement_wq);
 	atomic_set(&con->page_retirement_req_cnt, 0);
@@ -3233,11 +2997,8 @@
 		dev_warn(adev->dev, "Failed to create umc_page_retirement thread!!!\n");
 	}
 
-<<<<<<< HEAD
-=======
 	INIT_DELAYED_WORK(&con->page_retirement_dwork, amdgpu_ras_do_page_retirement);
 	amdgpu_ras_ecc_log_init(&con->umc_ecc_log);
->>>>>>> 0c383648
 #ifdef CONFIG_X86_MCE_AMD
 	if ((adev->asic_type == CHIP_ALDEBARAN) &&
 	    (adev->gmc.xgmi.connected_to_cpu))
@@ -3278,11 +3039,8 @@
 
 	atomic_set(&con->page_retirement_req_cnt, 0);
 
-<<<<<<< HEAD
-=======
 	mutex_destroy(&con->page_rsv_lock);
 
->>>>>>> 0c383648
 	cancel_work_sync(&con->recovery_work);
 
 	cancel_delayed_work_sync(&con->page_retirement_dwork);
@@ -3350,8 +3108,6 @@
 
 /* Query ras capablity via atomfirmware interface */
 static void amdgpu_ras_query_ras_capablity_from_vbios(struct amdgpu_device *adev)
-<<<<<<< HEAD
-=======
 {
 	/* mem_ecc cap */
 	if (amdgpu_atomfirmware_mem_ecc_supported(adev)) {
@@ -3441,97 +3197,6 @@
  * allowed or not in each function.
  */
 static void amdgpu_ras_check_supported(struct amdgpu_device *adev)
->>>>>>> 0c383648
-{
-	/* mem_ecc cap */
-	if (amdgpu_atomfirmware_mem_ecc_supported(adev)) {
-		dev_info(adev->dev, "MEM ECC is active.\n");
-		adev->ras_hw_enabled |= (1 << AMDGPU_RAS_BLOCK__UMC |
-					 1 << AMDGPU_RAS_BLOCK__DF);
-	} else {
-		dev_info(adev->dev, "MEM ECC is not presented.\n");
-	}
-
-	/* sram_ecc cap */
-	if (amdgpu_atomfirmware_sram_ecc_supported(adev)) {
-		dev_info(adev->dev, "SRAM ECC is active.\n");
-		if (!amdgpu_sriov_vf(adev))
-			adev->ras_hw_enabled |= ~(1 << AMDGPU_RAS_BLOCK__UMC |
-						  1 << AMDGPU_RAS_BLOCK__DF);
-		else
-			adev->ras_hw_enabled |= (1 << AMDGPU_RAS_BLOCK__PCIE_BIF |
-						 1 << AMDGPU_RAS_BLOCK__SDMA |
-						 1 << AMDGPU_RAS_BLOCK__GFX);
-
-<<<<<<< HEAD
-		/*
-		 * VCN/JPEG RAS can be supported on both bare metal and
-		 * SRIOV environment
-		 */
-		if (amdgpu_ip_version(adev, VCN_HWIP, 0) == IP_VERSION(2, 6, 0) ||
-		    amdgpu_ip_version(adev, VCN_HWIP, 0) == IP_VERSION(4, 0, 0) ||
-		    amdgpu_ip_version(adev, VCN_HWIP, 0) == IP_VERSION(4, 0, 3))
-			adev->ras_hw_enabled |= (1 << AMDGPU_RAS_BLOCK__VCN |
-						 1 << AMDGPU_RAS_BLOCK__JPEG);
-		else
-			adev->ras_hw_enabled &= ~(1 << AMDGPU_RAS_BLOCK__VCN |
-						  1 << AMDGPU_RAS_BLOCK__JPEG);
-
-		/*
-		 * XGMI RAS is not supported if xgmi num physical nodes
-		 * is zero
-		 */
-		if (!adev->gmc.xgmi.num_physical_nodes)
-			adev->ras_hw_enabled &= ~(1 << AMDGPU_RAS_BLOCK__XGMI_WAFL);
-	} else {
-		dev_info(adev->dev, "SRAM ECC is not presented.\n");
-	}
-}
-
-/* Query poison mode from umc/df IP callbacks */
-static void amdgpu_ras_query_poison_mode(struct amdgpu_device *adev)
-{
-	struct amdgpu_ras *con = amdgpu_ras_get_context(adev);
-	bool df_poison, umc_poison;
-
-	/* poison setting is useless on SRIOV guest */
-	if (amdgpu_sriov_vf(adev) || !con)
-		return;
-
-	/* Init poison supported flag, the default value is false */
-	if (adev->gmc.xgmi.connected_to_cpu ||
-	    adev->gmc.is_app_apu) {
-		/* enabled by default when GPU is connected to CPU */
-		con->poison_supported = true;
-	} else if (adev->df.funcs &&
-	    adev->df.funcs->query_ras_poison_mode &&
-	    adev->umc.ras &&
-	    adev->umc.ras->query_ras_poison_mode) {
-		df_poison =
-			adev->df.funcs->query_ras_poison_mode(adev);
-		umc_poison =
-			adev->umc.ras->query_ras_poison_mode(adev);
-
-		/* Only poison is set in both DF and UMC, we can support it */
-		if (df_poison && umc_poison)
-			con->poison_supported = true;
-		else if (df_poison != umc_poison)
-			dev_warn(adev->dev,
-				"Poison setting is inconsistent in DF/UMC(%d:%d)!\n",
-				df_poison, umc_poison);
-	}
-}
-
-/*
- * check hardware's ras ability which will be saved in hw_supported.
- * if hardware does not support ras, we can skip some ras initializtion and
- * forbid some ras operations from IP.
- * if software itself, say boot parameter, limit the ras ability. We still
- * need allow IP do some limited operations, like disable. In such case,
- * we have to initialize ras as normal. but need check if operation is
- * allowed or not in each function.
- */
-static void amdgpu_ras_check_supported(struct amdgpu_device *adev)
 {
 	adev->ras_hw_enabled = adev->ras_enabled = 0;
 
@@ -3542,12 +3207,6 @@
 	if (amdgpu_psp_get_ras_capability(&adev->psp))
 		goto init_ras_enabled_flag;
 
-=======
-	/* query ras capability from psp */
-	if (amdgpu_psp_get_ras_capability(&adev->psp))
-		goto init_ras_enabled_flag;
-
->>>>>>> 0c383648
 	/* query ras capablity from bios */
 	if (!adev->gmc.xgmi.connected_to_cpu && !adev->gmc.is_app_apu) {
 		amdgpu_ras_query_ras_capablity_from_vbios(adev);
@@ -3607,8 +3266,6 @@
 			AMDGPU_RAS_ERROR__SINGLE_CORRECTABLE |
 			AMDGPU_RAS_ERROR__MULTI_UNCORRECTABLE |
 			AMDGPU_RAS_ERROR__PARITY;
-<<<<<<< HEAD
-=======
 }
 
 static void ras_event_mgr_init(struct ras_event_manager *mgr)
@@ -3638,7 +3295,6 @@
 
 	if (hive)
 		amdgpu_put_xgmi_hive(hive);
->>>>>>> 0c383648
 }
 
 int amdgpu_ras_init(struct amdgpu_device *adev)
@@ -3961,11 +3617,8 @@
 	if (amdgpu_sriov_vf(adev))
 		return 0;
 
-<<<<<<< HEAD
-=======
 	amdgpu_ras_event_mgr_init(adev);
 
->>>>>>> 0c383648
 	if (amdgpu_aca_is_enabled(adev)) {
 		if (amdgpu_in_reset(adev))
 			r = amdgpu_aca_reset(adev);
@@ -4069,19 +3722,6 @@
 	ras = amdgpu_ras_get_context(adev);
 	if (!ras)
 		return false;
-<<<<<<< HEAD
-
-	return atomic_read(&ras->fed);
-}
-
-void amdgpu_ras_set_fed(struct amdgpu_device *adev, bool status)
-{
-	struct amdgpu_ras *ras;
-
-	ras = amdgpu_ras_get_context(adev);
-	if (ras)
-		atomic_set(&ras->fed, !!status);
-=======
 
 	return atomic_read(&ras->fed);
 }
@@ -4116,7 +3756,6 @@
 	}
 
 	return id;
->>>>>>> 0c383648
 }
 
 void amdgpu_ras_global_ras_isr(struct amdgpu_device *adev)
@@ -4647,11 +4286,8 @@
 {
 	struct ras_err_addr *mca_err_addr;
 
-<<<<<<< HEAD
-=======
 	/* This function will be retired. */
 	return;
->>>>>>> 0c383648
 	mca_err_addr = kzalloc(sizeof(*mca_err_addr), GFP_KERNEL);
 	if (!mca_err_addr)
 		return;
@@ -4848,8 +4484,6 @@
 		if (amdgpu_ras_wait_for_boot_complete(adev, i, &boot_error))
 			amdgpu_ras_boot_time_error_reporting(adev, i, boot_error);
 	}
-<<<<<<< HEAD
-=======
 }
 
 int amdgpu_ras_reserve_page(struct amdgpu_device *adev, uint64_t pfn)
@@ -4866,5 +4500,4 @@
 	mutex_unlock(&con->page_rsv_lock);
 
 	return ret;
->>>>>>> 0c383648
 }