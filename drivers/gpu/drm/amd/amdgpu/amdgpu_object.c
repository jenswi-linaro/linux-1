--- conflicted
+++ resolved
@@ -1028,20 +1028,10 @@
 {
 	struct ttm_resource_manager *man;
 
-<<<<<<< HEAD
-	/* late 2.6.33 fix IGP hibernate - we need pm ops to do this correct */
-#ifndef CONFIG_HIBERNATION
-	if (adev->flags & AMD_IS_APU) {
-		/* Useless to evict on IGP chips */
-		return 0;
-	}
-#endif
-=======
 	if (adev->in_s3 && (adev->flags & AMD_IS_APU)) {
 		/* No need to evict vram on APUs for suspend to ram */
 		return 0;
 	}
->>>>>>> 7aef27f0
 
 	man = ttm_manager_type(&adev->mman.bdev, TTM_PL_VRAM);
 	return ttm_resource_manager_evict_all(&adev->mman.bdev, man);
