// SPDX-License-Identifier: GPL-2.0-only
/*
 * Copyright (c) 2015, The Linux Foundation. All rights reserved.
 */

#include "drm/drm_bridge_connector.h"

#include "msm_kms.h"
#include "dsi.h"

#define DSI_CLOCK_MASTER	DSI_0
#define DSI_CLOCK_SLAVE		DSI_1

#define DSI_LEFT		DSI_0
#define DSI_RIGHT		DSI_1

/* According to the current drm framework sequence, take the encoder of
 * DSI_1 as master encoder
 */
#define DSI_ENCODER_MASTER	DSI_1
#define DSI_ENCODER_SLAVE	DSI_0

struct msm_dsi_manager {
	struct msm_dsi *dsi[DSI_MAX];

	bool is_bonded_dsi;
	bool is_sync_needed;
	int master_dsi_link_id;
};

static struct msm_dsi_manager msm_dsim_glb;

#define IS_BONDED_DSI()		(msm_dsim_glb.is_bonded_dsi)
#define IS_SYNC_NEEDED()	(msm_dsim_glb.is_sync_needed)
#define IS_MASTER_DSI_LINK(id)	(msm_dsim_glb.master_dsi_link_id == id)

static inline struct msm_dsi *dsi_mgr_get_dsi(int id)
{
	return msm_dsim_glb.dsi[id];
}

static inline struct msm_dsi *dsi_mgr_get_other_dsi(int id)
{
	return msm_dsim_glb.dsi[(id + 1) % DSI_MAX];
}

static int dsi_mgr_parse_of(struct device_node *np, int id)
{
	struct msm_dsi_manager *msm_dsim = &msm_dsim_glb;

	/* We assume 2 dsi nodes have the same information of bonded dsi and
	 * sync-mode, and only one node specifies master in case of bonded mode.
	 */
	if (!msm_dsim->is_bonded_dsi)
		msm_dsim->is_bonded_dsi = of_property_read_bool(np, "qcom,dual-dsi-mode");

	if (msm_dsim->is_bonded_dsi) {
		if (of_property_read_bool(np, "qcom,master-dsi"))
			msm_dsim->master_dsi_link_id = id;
		if (!msm_dsim->is_sync_needed)
			msm_dsim->is_sync_needed = of_property_read_bool(
					np, "qcom,sync-dual-dsi");
	}

	return 0;
}

static int dsi_mgr_setup_components(int id)
{
	struct msm_dsi *msm_dsi = dsi_mgr_get_dsi(id);
	struct msm_dsi *other_dsi = dsi_mgr_get_other_dsi(id);
	struct msm_dsi *clk_master_dsi = dsi_mgr_get_dsi(DSI_CLOCK_MASTER);
	struct msm_dsi *clk_slave_dsi = dsi_mgr_get_dsi(DSI_CLOCK_SLAVE);
	int ret;

	if (!IS_BONDED_DSI()) {
		ret = msm_dsi_host_register(msm_dsi->host);
		if (ret)
			return ret;

		msm_dsi_phy_set_usecase(msm_dsi->phy, MSM_DSI_PHY_STANDALONE);
		msm_dsi_host_set_phy_mode(msm_dsi->host, msm_dsi->phy);
	} else if (other_dsi) {
		struct msm_dsi *master_link_dsi = IS_MASTER_DSI_LINK(id) ?
							msm_dsi : other_dsi;
		struct msm_dsi *slave_link_dsi = IS_MASTER_DSI_LINK(id) ?
							other_dsi : msm_dsi;
		/* Register slave host first, so that slave DSI device
		 * has a chance to probe, and do not block the master
		 * DSI device's probe.
		 * Also, do not check defer for the slave host,
		 * because only master DSI device adds the panel to global
		 * panel list. The panel's device is the master DSI device.
		 */
		ret = msm_dsi_host_register(slave_link_dsi->host);
		if (ret)
			return ret;
		ret = msm_dsi_host_register(master_link_dsi->host);
		if (ret)
			return ret;

		/* PLL0 is to drive both 2 DSI link clocks in bonded DSI mode. */
		msm_dsi_phy_set_usecase(clk_master_dsi->phy,
					MSM_DSI_PHY_MASTER);
		msm_dsi_phy_set_usecase(clk_slave_dsi->phy,
					MSM_DSI_PHY_SLAVE);
		msm_dsi_host_set_phy_mode(msm_dsi->host, msm_dsi->phy);
		msm_dsi_host_set_phy_mode(other_dsi->host, other_dsi->phy);
	}

	return 0;
}

static int enable_phy(struct msm_dsi *msm_dsi,
		      struct msm_dsi_phy_shared_timings *shared_timings)
{
	struct msm_dsi_phy_clk_request clk_req;
	int ret;
	bool is_bonded_dsi = IS_BONDED_DSI();

	msm_dsi_host_get_phy_clk_req(msm_dsi->host, &clk_req, is_bonded_dsi);

	ret = msm_dsi_phy_enable(msm_dsi->phy, &clk_req, shared_timings);

	return ret;
}

static int
dsi_mgr_phy_enable(int id,
		   struct msm_dsi_phy_shared_timings shared_timings[DSI_MAX])
{
	struct msm_dsi *msm_dsi = dsi_mgr_get_dsi(id);
	struct msm_dsi *mdsi = dsi_mgr_get_dsi(DSI_CLOCK_MASTER);
	struct msm_dsi *sdsi = dsi_mgr_get_dsi(DSI_CLOCK_SLAVE);
	int ret;

	/* In case of bonded DSI, some registers in PHY1 have been programmed
	 * during PLL0 clock's set_rate. The PHY1 reset called by host1 here
	 * will silently reset those PHY1 registers. Therefore we need to reset
	 * and enable both PHYs before any PLL clock operation.
	 */
	if (IS_BONDED_DSI() && mdsi && sdsi) {
		if (!mdsi->phy_enabled && !sdsi->phy_enabled) {
			msm_dsi_host_reset_phy(mdsi->host);
			msm_dsi_host_reset_phy(sdsi->host);

			ret = enable_phy(mdsi,
					 &shared_timings[DSI_CLOCK_MASTER]);
			if (ret)
				return ret;
			ret = enable_phy(sdsi,
					 &shared_timings[DSI_CLOCK_SLAVE]);
			if (ret) {
				msm_dsi_phy_disable(mdsi->phy);
				return ret;
			}
		}
	} else {
		msm_dsi_host_reset_phy(msm_dsi->host);
		ret = enable_phy(msm_dsi, &shared_timings[id]);
		if (ret)
			return ret;
	}

	msm_dsi->phy_enabled = true;

	return 0;
}

static void dsi_mgr_phy_disable(int id)
{
	struct msm_dsi *msm_dsi = dsi_mgr_get_dsi(id);
	struct msm_dsi *mdsi = dsi_mgr_get_dsi(DSI_CLOCK_MASTER);
	struct msm_dsi *sdsi = dsi_mgr_get_dsi(DSI_CLOCK_SLAVE);

	/* disable DSI phy
	 * In bonded dsi configuration, the phy should be disabled for the
	 * first controller only when the second controller is disabled.
	 */
	msm_dsi->phy_enabled = false;
	if (IS_BONDED_DSI() && mdsi && sdsi) {
		if (!mdsi->phy_enabled && !sdsi->phy_enabled) {
			msm_dsi_phy_disable(sdsi->phy);
			msm_dsi_phy_disable(mdsi->phy);
		}
	} else {
		msm_dsi_phy_disable(msm_dsi->phy);
	}
}

struct dsi_connector {
	struct drm_connector base;
	int id;
};

struct dsi_bridge {
	struct drm_bridge base;
	int id;
};

#define to_dsi_connector(x) container_of(x, struct dsi_connector, base)
#define to_dsi_bridge(x) container_of(x, struct dsi_bridge, base)

static inline int dsi_mgr_connector_get_id(struct drm_connector *connector)
{
	struct dsi_connector *dsi_connector = to_dsi_connector(connector);
	return dsi_connector->id;
}

static int dsi_mgr_bridge_get_id(struct drm_bridge *bridge)
{
	struct dsi_bridge *dsi_bridge = to_dsi_bridge(bridge);
	return dsi_bridge->id;
}

static int msm_dsi_manager_panel_init(struct drm_connector *conn, u8 id)
{
	struct msm_drm_private *priv = conn->dev->dev_private;
	struct msm_kms *kms = priv->kms;
	struct msm_dsi *msm_dsi = dsi_mgr_get_dsi(id);
	struct msm_dsi *other_dsi = dsi_mgr_get_other_dsi(id);
	struct msm_dsi *master_dsi, *slave_dsi;
	struct drm_panel *panel;

	if (IS_BONDED_DSI() && !IS_MASTER_DSI_LINK(id)) {
		master_dsi = other_dsi;
		slave_dsi = msm_dsi;
	} else {
		master_dsi = msm_dsi;
		slave_dsi = other_dsi;
	}

	/*
	 * There is only 1 panel in the global panel list for bonded DSI mode.
	 * Therefore slave dsi should get the drm_panel instance from master
	 * dsi.
	 */
	panel = msm_dsi_host_get_panel(master_dsi->host);
	if (IS_ERR(panel)) {
		DRM_ERROR("Could not find panel for %u (%ld)\n", msm_dsi->id,
			  PTR_ERR(panel));
		return PTR_ERR(panel);
	}

	if (!panel || !IS_BONDED_DSI())
		goto out;

	drm_object_attach_property(&conn->base,
				   conn->dev->mode_config.tile_property, 0);

	/*
	 * Set split display info to kms once bonded DSI panel is connected to
	 * both hosts.
	 */
	if (other_dsi && other_dsi->panel && kms->funcs->set_split_display) {
		kms->funcs->set_split_display(kms, master_dsi->encoder,
					      slave_dsi->encoder,
					      msm_dsi_is_cmd_mode(msm_dsi));
	}

out:
	msm_dsi->panel = panel;
	return 0;
}

static enum drm_connector_status dsi_mgr_connector_detect(
		struct drm_connector *connector, bool force)
{
	int id = dsi_mgr_connector_get_id(connector);
	struct msm_dsi *msm_dsi = dsi_mgr_get_dsi(id);

	return msm_dsi->panel ? connector_status_connected :
		connector_status_disconnected;
}

static void dsi_mgr_connector_destroy(struct drm_connector *connector)
{
	struct dsi_connector *dsi_connector = to_dsi_connector(connector);

	DBG("");

	drm_connector_cleanup(connector);

	kfree(dsi_connector);
}

static int dsi_mgr_connector_get_modes(struct drm_connector *connector)
{
	int id = dsi_mgr_connector_get_id(connector);
	struct msm_dsi *msm_dsi = dsi_mgr_get_dsi(id);
	struct drm_panel *panel = msm_dsi->panel;
	int num;

	if (!panel)
		return 0;

	/*
	 * In bonded DSI mode, we have one connector that can be
	 * attached to the drm_panel.
	 */
	num = drm_panel_get_modes(panel, connector);
	if (!num)
		return 0;

	return num;
}

static enum drm_mode_status dsi_mgr_connector_mode_valid(struct drm_connector *connector,
				struct drm_display_mode *mode)
{
	int id = dsi_mgr_connector_get_id(connector);
	struct msm_dsi *msm_dsi = dsi_mgr_get_dsi(id);
	struct drm_encoder *encoder = msm_dsi_get_encoder(msm_dsi);
	struct msm_drm_private *priv = connector->dev->dev_private;
	struct msm_kms *kms = priv->kms;
	long actual, requested;

	DBG("");
	requested = 1000 * mode->clock;
	actual = kms->funcs->round_pixclk(kms, requested, encoder);

	DBG("requested=%ld, actual=%ld", requested, actual);
	if (actual != requested)
		return MODE_CLOCK_RANGE;

	return MODE_OK;
}

static struct drm_encoder *
dsi_mgr_connector_best_encoder(struct drm_connector *connector)
{
	int id = dsi_mgr_connector_get_id(connector);
	struct msm_dsi *msm_dsi = dsi_mgr_get_dsi(id);

	DBG("");
	return msm_dsi_get_encoder(msm_dsi);
}

static void dsi_mgr_bridge_pre_enable(struct drm_bridge *bridge)
{
	int id = dsi_mgr_bridge_get_id(bridge);
	struct msm_dsi *msm_dsi = dsi_mgr_get_dsi(id);
	struct msm_dsi *msm_dsi1 = dsi_mgr_get_dsi(DSI_1);
	struct mipi_dsi_host *host = msm_dsi->host;
	struct drm_panel *panel = msm_dsi->panel;
	struct msm_dsi_phy_shared_timings phy_shared_timings[DSI_MAX];
	bool is_bonded_dsi = IS_BONDED_DSI();
	int ret;

	DBG("id=%d", id);
	if (!msm_dsi_device_connected(msm_dsi))
		return;

	/* Do nothing with the host if it is slave-DSI in case of bonded DSI */
	if (is_bonded_dsi && !IS_MASTER_DSI_LINK(id))
		return;

	ret = dsi_mgr_phy_enable(id, phy_shared_timings);
	if (ret)
		goto phy_en_fail;

	ret = msm_dsi_host_power_on(host, &phy_shared_timings[id], is_bonded_dsi, msm_dsi->phy);
	if (ret) {
		pr_err("%s: power on host %d failed, %d\n", __func__, id, ret);
		goto host_on_fail;
	}

	if (is_bonded_dsi && msm_dsi1) {
		ret = msm_dsi_host_power_on(msm_dsi1->host,
				&phy_shared_timings[DSI_1], is_bonded_dsi, msm_dsi1->phy);
		if (ret) {
			pr_err("%s: power on host1 failed, %d\n",
							__func__, ret);
			goto host1_on_fail;
		}
	}

	/*
	 * Enable before preparing the panel, disable after unpreparing, so
	 * that the panel can communicate over the DSI link.
	 */
	msm_dsi_host_enable_irq(host);
	if (is_bonded_dsi && msm_dsi1)
		msm_dsi_host_enable_irq(msm_dsi1->host);

	/* Always call panel functions once, because even for dual panels,
	 * there is only one drm_panel instance.
	 */
	if (panel) {
		ret = drm_panel_prepare(panel);
		if (ret) {
			pr_err("%s: prepare panel %d failed, %d\n", __func__,
								id, ret);
			goto panel_prep_fail;
		}
	}

	ret = msm_dsi_host_enable(host);
	if (ret) {
		pr_err("%s: enable host %d failed, %d\n", __func__, id, ret);
		goto host_en_fail;
	}

	if (is_bonded_dsi && msm_dsi1) {
		ret = msm_dsi_host_enable(msm_dsi1->host);
		if (ret) {
			pr_err("%s: enable host1 failed, %d\n", __func__, ret);
			goto host1_en_fail;
		}
	}

	return;

host1_en_fail:
	msm_dsi_host_disable(host);
host_en_fail:
	if (panel)
		drm_panel_unprepare(panel);
panel_prep_fail:
	msm_dsi_host_disable_irq(host);
	if (is_bonded_dsi && msm_dsi1)
		msm_dsi_host_disable_irq(msm_dsi1->host);

	if (is_bonded_dsi && msm_dsi1)
		msm_dsi_host_power_off(msm_dsi1->host);
host1_on_fail:
	msm_dsi_host_power_off(host);
host_on_fail:
	dsi_mgr_phy_disable(id);
phy_en_fail:
	return;
}

void msm_dsi_manager_tpg_enable(void)
{
	struct msm_dsi *m_dsi = dsi_mgr_get_dsi(DSI_0);
	struct msm_dsi *s_dsi = dsi_mgr_get_dsi(DSI_1);

	/* if dual dsi, trigger tpg on master first then slave */
	if (m_dsi) {
		msm_dsi_host_test_pattern_en(m_dsi->host);
		if (IS_BONDED_DSI() && s_dsi)
			msm_dsi_host_test_pattern_en(s_dsi->host);
	}
}

static void dsi_mgr_bridge_enable(struct drm_bridge *bridge)
{
	int id = dsi_mgr_bridge_get_id(bridge);
	struct msm_dsi *msm_dsi = dsi_mgr_get_dsi(id);
	struct drm_panel *panel = msm_dsi->panel;
	bool is_bonded_dsi = IS_BONDED_DSI();
	int ret;

	DBG("id=%d", id);
	if (!msm_dsi_device_connected(msm_dsi))
		return;

	/* Do nothing with the host if it is slave-DSI in case of bonded DSI */
	if (is_bonded_dsi && !IS_MASTER_DSI_LINK(id))
		return;

	if (panel) {
		ret = drm_panel_enable(panel);
		if (ret) {
			pr_err("%s: enable panel %d failed, %d\n", __func__, id,
									ret);
		}
	}
}

static void dsi_mgr_bridge_disable(struct drm_bridge *bridge)
{
	int id = dsi_mgr_bridge_get_id(bridge);
	struct msm_dsi *msm_dsi = dsi_mgr_get_dsi(id);
	struct drm_panel *panel = msm_dsi->panel;
	bool is_bonded_dsi = IS_BONDED_DSI();
	int ret;

	DBG("id=%d", id);
	if (!msm_dsi_device_connected(msm_dsi))
		return;

	/* Do nothing with the host if it is slave-DSI in case of bonded DSI */
	if (is_bonded_dsi && !IS_MASTER_DSI_LINK(id))
		return;

	if (panel) {
		ret = drm_panel_disable(panel);
		if (ret)
			pr_err("%s: Panel %d OFF failed, %d\n", __func__, id,
									ret);
	}
}

static void dsi_mgr_bridge_post_disable(struct drm_bridge *bridge)
{
	int id = dsi_mgr_bridge_get_id(bridge);
	struct msm_dsi *msm_dsi = dsi_mgr_get_dsi(id);
	struct msm_dsi *msm_dsi1 = dsi_mgr_get_dsi(DSI_1);
	struct mipi_dsi_host *host = msm_dsi->host;
	struct drm_panel *panel = msm_dsi->panel;
	bool is_bonded_dsi = IS_BONDED_DSI();
	int ret;

	DBG("id=%d", id);

	if (!msm_dsi_device_connected(msm_dsi))
		return;

	/*
	 * Do nothing with the host if it is slave-DSI in case of bonded DSI.
	 * It is safe to call dsi_mgr_phy_disable() here because a single PHY
	 * won't be diabled until both PHYs request disable.
	 */
	if (is_bonded_dsi && !IS_MASTER_DSI_LINK(id))
		goto disable_phy;

	ret = msm_dsi_host_disable(host);
	if (ret)
		pr_err("%s: host %d disable failed, %d\n", __func__, id, ret);

	if (is_bonded_dsi && msm_dsi1) {
		ret = msm_dsi_host_disable(msm_dsi1->host);
		if (ret)
			pr_err("%s: host1 disable failed, %d\n", __func__, ret);
	}

	if (panel) {
		ret = drm_panel_unprepare(panel);
		if (ret)
			pr_err("%s: Panel %d unprepare failed,%d\n", __func__,
								id, ret);
	}

	msm_dsi_host_disable_irq(host);
	if (is_bonded_dsi && msm_dsi1)
		msm_dsi_host_disable_irq(msm_dsi1->host);

	/* Save PHY status if it is a clock source */
	msm_dsi_phy_pll_save_state(msm_dsi->phy);

	ret = msm_dsi_host_power_off(host);
	if (ret)
		pr_err("%s: host %d power off failed,%d\n", __func__, id, ret);

	if (is_bonded_dsi && msm_dsi1) {
		ret = msm_dsi_host_power_off(msm_dsi1->host);
		if (ret)
			pr_err("%s: host1 power off failed, %d\n",
								__func__, ret);
	}

disable_phy:
	dsi_mgr_phy_disable(id);
}

static void dsi_mgr_bridge_mode_set(struct drm_bridge *bridge,
		const struct drm_display_mode *mode,
		const struct drm_display_mode *adjusted_mode)
{
	int id = dsi_mgr_bridge_get_id(bridge);
	struct msm_dsi *msm_dsi = dsi_mgr_get_dsi(id);
	struct msm_dsi *other_dsi = dsi_mgr_get_other_dsi(id);
	struct mipi_dsi_host *host = msm_dsi->host;
	bool is_bonded_dsi = IS_BONDED_DSI();

	DBG("set mode: " DRM_MODE_FMT, DRM_MODE_ARG(mode));

	if (is_bonded_dsi && !IS_MASTER_DSI_LINK(id))
		return;

	msm_dsi_host_set_display_mode(host, adjusted_mode);
	if (is_bonded_dsi && other_dsi)
		msm_dsi_host_set_display_mode(other_dsi->host, adjusted_mode);
}

static const struct drm_connector_funcs dsi_mgr_connector_funcs = {
	.detect = dsi_mgr_connector_detect,
	.fill_modes = drm_helper_probe_single_connector_modes,
	.destroy = dsi_mgr_connector_destroy,
	.reset = drm_atomic_helper_connector_reset,
	.atomic_duplicate_state = drm_atomic_helper_connector_duplicate_state,
	.atomic_destroy_state = drm_atomic_helper_connector_destroy_state,
};

static const struct drm_connector_helper_funcs dsi_mgr_conn_helper_funcs = {
	.get_modes = dsi_mgr_connector_get_modes,
	.mode_valid = dsi_mgr_connector_mode_valid,
	.best_encoder = dsi_mgr_connector_best_encoder,
};

static const struct drm_bridge_funcs dsi_mgr_bridge_funcs = {
	.pre_enable = dsi_mgr_bridge_pre_enable,
	.enable = dsi_mgr_bridge_enable,
	.disable = dsi_mgr_bridge_disable,
	.post_disable = dsi_mgr_bridge_post_disable,
	.mode_set = dsi_mgr_bridge_mode_set,
};

/* initialize connector when we're connected to a drm_panel */
struct drm_connector *msm_dsi_manager_connector_init(u8 id)
{
	struct msm_dsi *msm_dsi = dsi_mgr_get_dsi(id);
	struct drm_connector *connector = NULL;
	struct dsi_connector *dsi_connector;
	int ret;

	dsi_connector = kzalloc(sizeof(*dsi_connector), GFP_KERNEL);
	if (!dsi_connector)
		return ERR_PTR(-ENOMEM);

	dsi_connector->id = id;

	connector = &dsi_connector->base;

	ret = drm_connector_init(msm_dsi->dev, connector,
			&dsi_mgr_connector_funcs, DRM_MODE_CONNECTOR_DSI);
	if (ret)
		return ERR_PTR(ret);

	drm_connector_helper_add(connector, &dsi_mgr_conn_helper_funcs);

	/* Enable HPD to let hpd event is handled
	 * when panel is attached to the host.
	 */
	connector->polled = DRM_CONNECTOR_POLL_HPD;

	/* Display driver doesn't support interlace now. */
	connector->interlace_allowed = 0;
	connector->doublescan_allowed = 0;

	drm_connector_attach_encoder(connector, msm_dsi->encoder);

	ret = msm_dsi_manager_panel_init(connector, id);
	if (ret) {
		DRM_DEV_ERROR(msm_dsi->dev->dev, "init panel failed %d\n", ret);
		goto fail;
	}

	return connector;

fail:
	connector->funcs->destroy(msm_dsi->connector);
	return ERR_PTR(ret);
}

/* initialize bridge */
struct drm_bridge *msm_dsi_manager_bridge_init(u8 id)
{
	struct msm_dsi *msm_dsi = dsi_mgr_get_dsi(id);
	struct drm_bridge *bridge = NULL;
	struct dsi_bridge *dsi_bridge;
	struct drm_encoder *encoder;
	int ret;

	dsi_bridge = devm_kzalloc(msm_dsi->dev->dev,
				sizeof(*dsi_bridge), GFP_KERNEL);
	if (!dsi_bridge) {
		ret = -ENOMEM;
		goto fail;
	}

	dsi_bridge->id = id;

	encoder = msm_dsi->encoder;

	bridge = &dsi_bridge->base;
	bridge->funcs = &dsi_mgr_bridge_funcs;

	ret = drm_bridge_attach(encoder, bridge, NULL, 0);
	if (ret)
		goto fail;

	return bridge;

fail:
	if (bridge)
		msm_dsi_manager_bridge_destroy(bridge);

	return ERR_PTR(ret);
}

struct drm_connector *msm_dsi_manager_ext_bridge_init(u8 id)
{
	struct msm_dsi *msm_dsi = dsi_mgr_get_dsi(id);
	struct drm_device *dev = msm_dsi->dev;
	struct drm_connector *connector;
	struct drm_encoder *encoder;
	struct drm_bridge *int_bridge, *ext_bridge;
	int ret;

	int_bridge = msm_dsi->bridge;
	ext_bridge = msm_dsi->external_bridge =
			msm_dsi_host_get_bridge(msm_dsi->host);

	encoder = msm_dsi->encoder;

	/*
	 * Try first to create the bridge without it creating its own
	 * connector.. currently some bridges support this, and others
	 * do not (and some support both modes)
	 */
	ret = drm_bridge_attach(encoder, ext_bridge, int_bridge,
			DRM_BRIDGE_ATTACH_NO_CONNECTOR);
	if (ret == -EINVAL) {
		struct drm_connector *connector;
		struct list_head *connector_list;

		/* link the internal dsi bridge to the external bridge */
		drm_bridge_attach(encoder, ext_bridge, int_bridge, 0);

		/*
		 * we need the drm_connector created by the external bridge
		 * driver (or someone else) to feed it to our driver's
		 * priv->connector[] list, mainly for msm_fbdev_init()
		 */
		connector_list = &dev->mode_config.connector_list;

		list_for_each_entry(connector, connector_list, head) {
			if (drm_connector_has_possible_encoder(connector, encoder))
				return connector;
		}
<<<<<<< HEAD

		return ERR_PTR(-ENODEV);
	}

	connector = drm_bridge_connector_init(dev, encoder);
	if (IS_ERR(connector)) {
		DRM_ERROR("Unable to create bridge connector\n");
		return ERR_CAST(connector);
	}

=======

		return ERR_PTR(-ENODEV);
	}

	connector = drm_bridge_connector_init(dev, encoder);
	if (IS_ERR(connector)) {
		DRM_ERROR("Unable to create bridge connector\n");
		return ERR_CAST(connector);
	}

>>>>>>> 754e0b0e
	drm_connector_attach_encoder(connector, encoder);

	return connector;
}

void msm_dsi_manager_bridge_destroy(struct drm_bridge *bridge)
{
}

int msm_dsi_manager_cmd_xfer(int id, const struct mipi_dsi_msg *msg)
{
	struct msm_dsi *msm_dsi = dsi_mgr_get_dsi(id);
	struct msm_dsi *msm_dsi0 = dsi_mgr_get_dsi(DSI_0);
	struct mipi_dsi_host *host = msm_dsi->host;
	bool is_read = (msg->rx_buf && msg->rx_len);
	bool need_sync = (IS_SYNC_NEEDED() && !is_read);
	int ret;

	if (!msg->tx_buf || !msg->tx_len)
		return 0;

	/* In bonded master case, panel requires the same commands sent to
	 * both DSI links. Host issues the command trigger to both links
	 * when DSI_1 calls the cmd transfer function, no matter it happens
	 * before or after DSI_0 cmd transfer.
	 */
	if (need_sync && (id == DSI_0))
		return is_read ? msg->rx_len : msg->tx_len;

	if (need_sync && msm_dsi0) {
		ret = msm_dsi_host_xfer_prepare(msm_dsi0->host, msg);
		if (ret) {
			pr_err("%s: failed to prepare non-trigger host, %d\n",
				__func__, ret);
			return ret;
		}
	}
	ret = msm_dsi_host_xfer_prepare(host, msg);
	if (ret) {
		pr_err("%s: failed to prepare host, %d\n", __func__, ret);
		goto restore_host0;
	}

	ret = is_read ? msm_dsi_host_cmd_rx(host, msg) :
			msm_dsi_host_cmd_tx(host, msg);

	msm_dsi_host_xfer_restore(host, msg);

restore_host0:
	if (need_sync && msm_dsi0)
		msm_dsi_host_xfer_restore(msm_dsi0->host, msg);

	return ret;
}

bool msm_dsi_manager_cmd_xfer_trigger(int id, u32 dma_base, u32 len)
{
	struct msm_dsi *msm_dsi = dsi_mgr_get_dsi(id);
	struct msm_dsi *msm_dsi0 = dsi_mgr_get_dsi(DSI_0);
	struct mipi_dsi_host *host = msm_dsi->host;

	if (IS_SYNC_NEEDED() && (id == DSI_0))
		return false;

	if (IS_SYNC_NEEDED() && msm_dsi0)
		msm_dsi_host_cmd_xfer_commit(msm_dsi0->host, dma_base, len);

	msm_dsi_host_cmd_xfer_commit(host, dma_base, len);

	return true;
}

int msm_dsi_manager_register(struct msm_dsi *msm_dsi)
{
	struct msm_dsi_manager *msm_dsim = &msm_dsim_glb;
	int id = msm_dsi->id;
	int ret;

	if (id >= DSI_MAX) {
		pr_err("%s: invalid id %d\n", __func__, id);
		return -EINVAL;
	}

	if (msm_dsim->dsi[id]) {
		pr_err("%s: dsi%d already registered\n", __func__, id);
		return -EBUSY;
	}

	msm_dsim->dsi[id] = msm_dsi;

	ret = dsi_mgr_parse_of(msm_dsi->pdev->dev.of_node, id);
	if (ret) {
		pr_err("%s: failed to parse OF DSI info\n", __func__);
		goto fail;
	}

	ret = dsi_mgr_setup_components(id);
	if (ret) {
		pr_err("%s: failed to register mipi dsi host for DSI %d: %d\n",
			__func__, id, ret);
		goto fail;
	}

	return 0;

fail:
	msm_dsim->dsi[id] = NULL;
	return ret;
}

void msm_dsi_manager_unregister(struct msm_dsi *msm_dsi)
{
	struct msm_dsi_manager *msm_dsim = &msm_dsim_glb;

	if (msm_dsi->host)
		msm_dsi_host_unregister(msm_dsi->host);

	if (msm_dsi->id >= 0)
		msm_dsim->dsi[msm_dsi->id] = NULL;
}

bool msm_dsi_is_bonded_dsi(struct msm_dsi *msm_dsi)
{
	return IS_BONDED_DSI();
}

bool msm_dsi_is_master_dsi(struct msm_dsi *msm_dsi)
{
	return IS_MASTER_DSI_LINK(msm_dsi->id);
}<|MERGE_RESOLUTION|>--- conflicted
+++ resolved
@@ -721,7 +721,6 @@
 			if (drm_connector_has_possible_encoder(connector, encoder))
 				return connector;
 		}
-<<<<<<< HEAD
 
 		return ERR_PTR(-ENODEV);
 	}
@@ -732,18 +731,6 @@
 		return ERR_CAST(connector);
 	}
 
-=======
-
-		return ERR_PTR(-ENODEV);
-	}
-
-	connector = drm_bridge_connector_init(dev, encoder);
-	if (IS_ERR(connector)) {
-		DRM_ERROR("Unable to create bridge connector\n");
-		return ERR_CAST(connector);
-	}
-
->>>>>>> 754e0b0e
 	drm_connector_attach_encoder(connector, encoder);
 
 	return connector;
