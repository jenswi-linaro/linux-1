/*
 * Copyright © 2008-2010 Intel Corporation
 *
 * Permission is hereby granted, free of charge, to any person obtaining a
 * copy of this software and associated documentation files (the "Software"),
 * to deal in the Software without restriction, including without limitation
 * the rights to use, copy, modify, merge, publish, distribute, sublicense,
 * and/or sell copies of the Software, and to permit persons to whom the
 * Software is furnished to do so, subject to the following conditions:
 *
 * The above copyright notice and this permission notice (including the next
 * paragraph) shall be included in all copies or substantial portions of the
 * Software.
 *
 * THE SOFTWARE IS PROVIDED "AS IS", WITHOUT WARRANTY OF ANY KIND, EXPRESS OR
 * IMPLIED, INCLUDING BUT NOT LIMITED TO THE WARRANTIES OF MERCHANTABILITY,
 * FITNESS FOR A PARTICULAR PURPOSE AND NONINFRINGEMENT.  IN NO EVENT SHALL
 * THE AUTHORS OR COPYRIGHT HOLDERS BE LIABLE FOR ANY CLAIM, DAMAGES OR OTHER
 * LIABILITY, WHETHER IN AN ACTION OF CONTRACT, TORT OR OTHERWISE, ARISING
 * FROM, OUT OF OR IN CONNECTION WITH THE SOFTWARE OR THE USE OR OTHER DEALINGS
 * IN THE SOFTWARE.
 *
 * Authors:
 *    Eric Anholt <eric@anholt.net>
 *    Zou Nan hai <nanhai.zou@intel.com>
 *    Xiang Hai hao<haihao.xiang@intel.com>
 *
 */

#include <linux/log2.h>
#include <drm/drmP.h>
#include "i915_drv.h"
#include <drm/i915_drm.h>
#include "i915_trace.h"
#include "intel_drv.h"

/* Rough estimate of the typical request size, performing a flush,
 * set-context and then emitting the batch.
 */
#define LEGACY_REQUEST_SIZE 200

static unsigned int __intel_ring_space(unsigned int head,
				       unsigned int tail,
				       unsigned int size)
{
	/*
	 * "If the Ring Buffer Head Pointer and the Tail Pointer are on the
	 * same cacheline, the Head Pointer must not be greater than the Tail
	 * Pointer."
	 */
	GEM_BUG_ON(!is_power_of_2(size));
	return (head - tail - CACHELINE_BYTES) & (size - 1);
}

unsigned int intel_ring_update_space(struct intel_ring *ring)
{
<<<<<<< HEAD
	ring->space = __intel_ring_space(ring->head, ring->emit, ring->size);
=======
	unsigned int space;

	space = __intel_ring_space(ring->head, ring->emit, ring->size);

	ring->space = space;
	return space;
>>>>>>> a2054256
}

static int
gen2_render_ring_flush(struct drm_i915_gem_request *req, u32 mode)
{
	u32 cmd, *cs;

	cmd = MI_FLUSH;

	if (mode & EMIT_INVALIDATE)
		cmd |= MI_READ_FLUSH;

	cs = intel_ring_begin(req, 2);
	if (IS_ERR(cs))
		return PTR_ERR(cs);

	*cs++ = cmd;
	*cs++ = MI_NOOP;
	intel_ring_advance(req, cs);

	return 0;
}

static int
gen4_render_ring_flush(struct drm_i915_gem_request *req, u32 mode)
{
	u32 cmd, *cs;

	/*
	 * read/write caches:
	 *
	 * I915_GEM_DOMAIN_RENDER is always invalidated, but is
	 * only flushed if MI_NO_WRITE_FLUSH is unset.  On 965, it is
	 * also flushed at 2d versus 3d pipeline switches.
	 *
	 * read-only caches:
	 *
	 * I915_GEM_DOMAIN_SAMPLER is flushed on pre-965 if
	 * MI_READ_FLUSH is set, and is always flushed on 965.
	 *
	 * I915_GEM_DOMAIN_COMMAND may not exist?
	 *
	 * I915_GEM_DOMAIN_INSTRUCTION, which exists on 965, is
	 * invalidated when MI_EXE_FLUSH is set.
	 *
	 * I915_GEM_DOMAIN_VERTEX, which exists on 965, is
	 * invalidated with every MI_FLUSH.
	 *
	 * TLBs:
	 *
	 * On 965, TLBs associated with I915_GEM_DOMAIN_COMMAND
	 * and I915_GEM_DOMAIN_CPU in are invalidated at PTE write and
	 * I915_GEM_DOMAIN_RENDER and I915_GEM_DOMAIN_SAMPLER
	 * are flushed at any MI_FLUSH.
	 */

	cmd = MI_FLUSH;
	if (mode & EMIT_INVALIDATE) {
		cmd |= MI_EXE_FLUSH;
		if (IS_G4X(req->i915) || IS_GEN5(req->i915))
			cmd |= MI_INVALIDATE_ISP;
	}

	cs = intel_ring_begin(req, 2);
	if (IS_ERR(cs))
		return PTR_ERR(cs);

	*cs++ = cmd;
	*cs++ = MI_NOOP;
	intel_ring_advance(req, cs);

	return 0;
}

/**
 * Emits a PIPE_CONTROL with a non-zero post-sync operation, for
 * implementing two workarounds on gen6.  From section 1.4.7.1
 * "PIPE_CONTROL" of the Sandy Bridge PRM volume 2 part 1:
 *
 * [DevSNB-C+{W/A}] Before any depth stall flush (including those
 * produced by non-pipelined state commands), software needs to first
 * send a PIPE_CONTROL with no bits set except Post-Sync Operation !=
 * 0.
 *
 * [Dev-SNB{W/A}]: Before a PIPE_CONTROL with Write Cache Flush Enable
 * =1, a PIPE_CONTROL with any non-zero post-sync-op is required.
 *
 * And the workaround for these two requires this workaround first:
 *
 * [Dev-SNB{W/A}]: Pipe-control with CS-stall bit set must be sent
 * BEFORE the pipe-control with a post-sync op and no write-cache
 * flushes.
 *
 * And this last workaround is tricky because of the requirements on
 * that bit.  From section 1.4.7.2.3 "Stall" of the Sandy Bridge PRM
 * volume 2 part 1:
 *
 *     "1 of the following must also be set:
 *      - Render Target Cache Flush Enable ([12] of DW1)
 *      - Depth Cache Flush Enable ([0] of DW1)
 *      - Stall at Pixel Scoreboard ([1] of DW1)
 *      - Depth Stall ([13] of DW1)
 *      - Post-Sync Operation ([13] of DW1)
 *      - Notify Enable ([8] of DW1)"
 *
 * The cache flushes require the workaround flush that triggered this
 * one, so we can't use it.  Depth stall would trigger the same.
 * Post-sync nonzero is what triggered this second workaround, so we
 * can't use that one either.  Notify enable is IRQs, which aren't
 * really our business.  That leaves only stall at scoreboard.
 */
static int
intel_emit_post_sync_nonzero_flush(struct drm_i915_gem_request *req)
{
	u32 scratch_addr =
		i915_ggtt_offset(req->engine->scratch) + 2 * CACHELINE_BYTES;
	u32 *cs;

	cs = intel_ring_begin(req, 6);
	if (IS_ERR(cs))
		return PTR_ERR(cs);

	*cs++ = GFX_OP_PIPE_CONTROL(5);
	*cs++ = PIPE_CONTROL_CS_STALL | PIPE_CONTROL_STALL_AT_SCOREBOARD;
	*cs++ = scratch_addr | PIPE_CONTROL_GLOBAL_GTT;
	*cs++ = 0; /* low dword */
	*cs++ = 0; /* high dword */
	*cs++ = MI_NOOP;
	intel_ring_advance(req, cs);

	cs = intel_ring_begin(req, 6);
	if (IS_ERR(cs))
		return PTR_ERR(cs);

	*cs++ = GFX_OP_PIPE_CONTROL(5);
	*cs++ = PIPE_CONTROL_QW_WRITE;
	*cs++ = scratch_addr | PIPE_CONTROL_GLOBAL_GTT;
	*cs++ = 0;
	*cs++ = 0;
	*cs++ = MI_NOOP;
	intel_ring_advance(req, cs);

	return 0;
}

static int
gen6_render_ring_flush(struct drm_i915_gem_request *req, u32 mode)
{
	u32 scratch_addr =
		i915_ggtt_offset(req->engine->scratch) + 2 * CACHELINE_BYTES;
	u32 *cs, flags = 0;
	int ret;

	/* Force SNB workarounds for PIPE_CONTROL flushes */
	ret = intel_emit_post_sync_nonzero_flush(req);
	if (ret)
		return ret;

	/* Just flush everything.  Experiments have shown that reducing the
	 * number of bits based on the write domains has little performance
	 * impact.
	 */
	if (mode & EMIT_FLUSH) {
		flags |= PIPE_CONTROL_RENDER_TARGET_CACHE_FLUSH;
		flags |= PIPE_CONTROL_DEPTH_CACHE_FLUSH;
		/*
		 * Ensure that any following seqno writes only happen
		 * when the render cache is indeed flushed.
		 */
		flags |= PIPE_CONTROL_CS_STALL;
	}
	if (mode & EMIT_INVALIDATE) {
		flags |= PIPE_CONTROL_TLB_INVALIDATE;
		flags |= PIPE_CONTROL_INSTRUCTION_CACHE_INVALIDATE;
		flags |= PIPE_CONTROL_TEXTURE_CACHE_INVALIDATE;
		flags |= PIPE_CONTROL_VF_CACHE_INVALIDATE;
		flags |= PIPE_CONTROL_CONST_CACHE_INVALIDATE;
		flags |= PIPE_CONTROL_STATE_CACHE_INVALIDATE;
		/*
		 * TLB invalidate requires a post-sync write.
		 */
		flags |= PIPE_CONTROL_QW_WRITE | PIPE_CONTROL_CS_STALL;
	}

	cs = intel_ring_begin(req, 4);
	if (IS_ERR(cs))
		return PTR_ERR(cs);

	*cs++ = GFX_OP_PIPE_CONTROL(4);
	*cs++ = flags;
	*cs++ = scratch_addr | PIPE_CONTROL_GLOBAL_GTT;
	*cs++ = 0;
	intel_ring_advance(req, cs);

	return 0;
}

static int
gen7_render_ring_cs_stall_wa(struct drm_i915_gem_request *req)
{
	u32 *cs;

	cs = intel_ring_begin(req, 4);
	if (IS_ERR(cs))
		return PTR_ERR(cs);

	*cs++ = GFX_OP_PIPE_CONTROL(4);
	*cs++ = PIPE_CONTROL_CS_STALL | PIPE_CONTROL_STALL_AT_SCOREBOARD;
	*cs++ = 0;
	*cs++ = 0;
	intel_ring_advance(req, cs);

	return 0;
}

static int
gen7_render_ring_flush(struct drm_i915_gem_request *req, u32 mode)
{
	u32 scratch_addr =
		i915_ggtt_offset(req->engine->scratch) + 2 * CACHELINE_BYTES;
	u32 *cs, flags = 0;

	/*
	 * Ensure that any following seqno writes only happen when the render
	 * cache is indeed flushed.
	 *
	 * Workaround: 4th PIPE_CONTROL command (except the ones with only
	 * read-cache invalidate bits set) must have the CS_STALL bit set. We
	 * don't try to be clever and just set it unconditionally.
	 */
	flags |= PIPE_CONTROL_CS_STALL;

	/* Just flush everything.  Experiments have shown that reducing the
	 * number of bits based on the write domains has little performance
	 * impact.
	 */
	if (mode & EMIT_FLUSH) {
		flags |= PIPE_CONTROL_RENDER_TARGET_CACHE_FLUSH;
		flags |= PIPE_CONTROL_DEPTH_CACHE_FLUSH;
		flags |= PIPE_CONTROL_DC_FLUSH_ENABLE;
		flags |= PIPE_CONTROL_FLUSH_ENABLE;
	}
	if (mode & EMIT_INVALIDATE) {
		flags |= PIPE_CONTROL_TLB_INVALIDATE;
		flags |= PIPE_CONTROL_INSTRUCTION_CACHE_INVALIDATE;
		flags |= PIPE_CONTROL_TEXTURE_CACHE_INVALIDATE;
		flags |= PIPE_CONTROL_VF_CACHE_INVALIDATE;
		flags |= PIPE_CONTROL_CONST_CACHE_INVALIDATE;
		flags |= PIPE_CONTROL_STATE_CACHE_INVALIDATE;
		flags |= PIPE_CONTROL_MEDIA_STATE_CLEAR;
		/*
		 * TLB invalidate requires a post-sync write.
		 */
		flags |= PIPE_CONTROL_QW_WRITE;
		flags |= PIPE_CONTROL_GLOBAL_GTT_IVB;

		flags |= PIPE_CONTROL_STALL_AT_SCOREBOARD;

		/* Workaround: we must issue a pipe_control with CS-stall bit
		 * set before a pipe_control command that has the state cache
		 * invalidate bit set. */
		gen7_render_ring_cs_stall_wa(req);
	}

	cs = intel_ring_begin(req, 4);
	if (IS_ERR(cs))
		return PTR_ERR(cs);

	*cs++ = GFX_OP_PIPE_CONTROL(4);
	*cs++ = flags;
	*cs++ = scratch_addr;
	*cs++ = 0;
	intel_ring_advance(req, cs);

	return 0;
}

static int
gen8_render_ring_flush(struct drm_i915_gem_request *req, u32 mode)
{
	u32 flags;
	u32 *cs;

	cs = intel_ring_begin(req, mode & EMIT_INVALIDATE ? 12 : 6);
	if (IS_ERR(cs))
		return PTR_ERR(cs);

	flags = PIPE_CONTROL_CS_STALL;

	if (mode & EMIT_FLUSH) {
		flags |= PIPE_CONTROL_RENDER_TARGET_CACHE_FLUSH;
		flags |= PIPE_CONTROL_DEPTH_CACHE_FLUSH;
		flags |= PIPE_CONTROL_DC_FLUSH_ENABLE;
		flags |= PIPE_CONTROL_FLUSH_ENABLE;
	}
	if (mode & EMIT_INVALIDATE) {
		flags |= PIPE_CONTROL_TLB_INVALIDATE;
		flags |= PIPE_CONTROL_INSTRUCTION_CACHE_INVALIDATE;
		flags |= PIPE_CONTROL_TEXTURE_CACHE_INVALIDATE;
		flags |= PIPE_CONTROL_VF_CACHE_INVALIDATE;
		flags |= PIPE_CONTROL_CONST_CACHE_INVALIDATE;
		flags |= PIPE_CONTROL_STATE_CACHE_INVALIDATE;
		flags |= PIPE_CONTROL_QW_WRITE;
		flags |= PIPE_CONTROL_GLOBAL_GTT_IVB;

		/* WaCsStallBeforeStateCacheInvalidate:bdw,chv */
		cs = gen8_emit_pipe_control(cs,
					    PIPE_CONTROL_CS_STALL |
					    PIPE_CONTROL_STALL_AT_SCOREBOARD,
					    0);
	}

	cs = gen8_emit_pipe_control(cs, flags,
				    i915_ggtt_offset(req->engine->scratch) +
				    2 * CACHELINE_BYTES);

	intel_ring_advance(req, cs);

	return 0;
}

static void ring_setup_phys_status_page(struct intel_engine_cs *engine)
{
	struct drm_i915_private *dev_priv = engine->i915;
	u32 addr;

	addr = dev_priv->status_page_dmah->busaddr;
	if (INTEL_GEN(dev_priv) >= 4)
		addr |= (dev_priv->status_page_dmah->busaddr >> 28) & 0xf0;
	I915_WRITE(HWS_PGA, addr);
}

static void intel_ring_setup_status_page(struct intel_engine_cs *engine)
{
	struct drm_i915_private *dev_priv = engine->i915;
	i915_reg_t mmio;

	/* The ring status page addresses are no longer next to the rest of
	 * the ring registers as of gen7.
	 */
	if (IS_GEN7(dev_priv)) {
		switch (engine->id) {
		case RCS:
			mmio = RENDER_HWS_PGA_GEN7;
			break;
		case BCS:
			mmio = BLT_HWS_PGA_GEN7;
			break;
		/*
		 * VCS2 actually doesn't exist on Gen7. Only shut up
		 * gcc switch check warning
		 */
		case VCS2:
		case VCS:
			mmio = BSD_HWS_PGA_GEN7;
			break;
		case VECS:
			mmio = VEBOX_HWS_PGA_GEN7;
			break;
		}
	} else if (IS_GEN6(dev_priv)) {
		mmio = RING_HWS_PGA_GEN6(engine->mmio_base);
	} else {
		/* XXX: gen8 returns to sanity */
		mmio = RING_HWS_PGA(engine->mmio_base);
	}

	I915_WRITE(mmio, engine->status_page.ggtt_offset);
	POSTING_READ(mmio);

	/*
	 * Flush the TLB for this page
	 *
	 * FIXME: These two bits have disappeared on gen8, so a question
	 * arises: do we still need this and if so how should we go about
	 * invalidating the TLB?
	 */
	if (IS_GEN(dev_priv, 6, 7)) {
		i915_reg_t reg = RING_INSTPM(engine->mmio_base);

		/* ring should be idle before issuing a sync flush*/
		WARN_ON((I915_READ_MODE(engine) & MODE_IDLE) == 0);

		I915_WRITE(reg,
			   _MASKED_BIT_ENABLE(INSTPM_TLB_INVALIDATE |
					      INSTPM_SYNC_FLUSH));
		if (intel_wait_for_register(dev_priv,
					    reg, INSTPM_SYNC_FLUSH, 0,
					    1000))
			DRM_ERROR("%s: wait for SyncFlush to complete for TLB invalidation timed out\n",
				  engine->name);
	}
}

static bool stop_ring(struct intel_engine_cs *engine)
{
	struct drm_i915_private *dev_priv = engine->i915;

	if (INTEL_GEN(dev_priv) > 2) {
		I915_WRITE_MODE(engine, _MASKED_BIT_ENABLE(STOP_RING));
		if (intel_wait_for_register(dev_priv,
					    RING_MI_MODE(engine->mmio_base),
					    MODE_IDLE,
					    MODE_IDLE,
					    1000)) {
			DRM_ERROR("%s : timed out trying to stop ring\n",
				  engine->name);
			/* Sometimes we observe that the idle flag is not
			 * set even though the ring is empty. So double
			 * check before giving up.
			 */
			if (I915_READ_HEAD(engine) != I915_READ_TAIL(engine))
				return false;
		}
	}

	I915_WRITE_CTL(engine, 0);
	I915_WRITE_HEAD(engine, 0);
	I915_WRITE_TAIL(engine, 0);

	if (INTEL_GEN(dev_priv) > 2) {
		(void)I915_READ_CTL(engine);
		I915_WRITE_MODE(engine, _MASKED_BIT_DISABLE(STOP_RING));
	}

	return (I915_READ_HEAD(engine) & HEAD_ADDR) == 0;
}

static int init_ring_common(struct intel_engine_cs *engine)
{
	struct drm_i915_private *dev_priv = engine->i915;
	struct intel_ring *ring = engine->buffer;
	int ret = 0;

	intel_uncore_forcewake_get(dev_priv, FORCEWAKE_ALL);

	if (!stop_ring(engine)) {
		/* G45 ring initialization often fails to reset head to zero */
		DRM_DEBUG_KMS("%s head not reset to zero "
			      "ctl %08x head %08x tail %08x start %08x\n",
			      engine->name,
			      I915_READ_CTL(engine),
			      I915_READ_HEAD(engine),
			      I915_READ_TAIL(engine),
			      I915_READ_START(engine));

		if (!stop_ring(engine)) {
			DRM_ERROR("failed to set %s head to zero "
				  "ctl %08x head %08x tail %08x start %08x\n",
				  engine->name,
				  I915_READ_CTL(engine),
				  I915_READ_HEAD(engine),
				  I915_READ_TAIL(engine),
				  I915_READ_START(engine));
			ret = -EIO;
			goto out;
		}
	}

	if (HWS_NEEDS_PHYSICAL(dev_priv))
		ring_setup_phys_status_page(engine);
	else
		intel_ring_setup_status_page(engine);

	intel_engine_reset_breadcrumbs(engine);

	/* Enforce ordering by reading HEAD register back */
	I915_READ_HEAD(engine);

	/* Initialize the ring. This must happen _after_ we've cleared the ring
	 * registers with the above sequence (the readback of the HEAD registers
	 * also enforces ordering), otherwise the hw might lose the new ring
	 * register values. */
	I915_WRITE_START(engine, i915_ggtt_offset(ring->vma));

	/* WaClearRingBufHeadRegAtInit:ctg,elk */
	if (I915_READ_HEAD(engine))
		DRM_DEBUG("%s initialization failed [head=%08x], fudging\n",
			  engine->name, I915_READ_HEAD(engine));

	intel_ring_update_space(ring);
	I915_WRITE_HEAD(engine, ring->head);
	I915_WRITE_TAIL(engine, ring->tail);
	(void)I915_READ_TAIL(engine);

	I915_WRITE_CTL(engine, RING_CTL_SIZE(ring->size) | RING_VALID);

	/* If the head is still not zero, the ring is dead */
	if (intel_wait_for_register(dev_priv, RING_CTL(engine->mmio_base),
				    RING_VALID, RING_VALID,
				    50)) {
		DRM_ERROR("%s initialization failed "
			  "ctl %08x (valid? %d) head %08x [%08x] tail %08x [%08x] start %08x [expected %08x]\n",
			  engine->name,
			  I915_READ_CTL(engine),
			  I915_READ_CTL(engine) & RING_VALID,
			  I915_READ_HEAD(engine), ring->head,
			  I915_READ_TAIL(engine), ring->tail,
			  I915_READ_START(engine),
			  i915_ggtt_offset(ring->vma));
		ret = -EIO;
		goto out;
	}

	intel_engine_init_hangcheck(engine);

out:
	intel_uncore_forcewake_put(dev_priv, FORCEWAKE_ALL);

	return ret;
}

static void reset_ring_common(struct intel_engine_cs *engine,
			      struct drm_i915_gem_request *request)
{
	/* Try to restore the logical GPU state to match the continuation
	 * of the request queue. If we skip the context/PD restore, then
	 * the next request may try to execute assuming that its context
	 * is valid and loaded on the GPU and so may try to access invalid
	 * memory, prompting repeated GPU hangs.
	 *
	 * If the request was guilty, we still restore the logical state
	 * in case the next request requires it (e.g. the aliasing ppgtt),
	 * but skip over the hung batch.
	 *
	 * If the request was innocent, we try to replay the request with
	 * the restored context.
	 */
	if (request) {
		struct drm_i915_private *dev_priv = request->i915;
		struct intel_context *ce = &request->ctx->engine[engine->id];
		struct i915_hw_ppgtt *ppgtt;

		/* FIXME consider gen8 reset */

		if (ce->state) {
			I915_WRITE(CCID,
				   i915_ggtt_offset(ce->state) |
				   BIT(8) /* must be set! */ |
				   CCID_EXTENDED_STATE_SAVE |
				   CCID_EXTENDED_STATE_RESTORE |
				   CCID_EN);
		}

		ppgtt = request->ctx->ppgtt ?: engine->i915->mm.aliasing_ppgtt;
		if (ppgtt) {
			u32 pd_offset = ppgtt->pd.base.ggtt_offset << 10;

			I915_WRITE(RING_PP_DIR_DCLV(engine), PP_DIR_DCLV_2G);
			I915_WRITE(RING_PP_DIR_BASE(engine), pd_offset);

			/* Wait for the PD reload to complete */
			if (intel_wait_for_register(dev_priv,
						    RING_PP_DIR_BASE(engine),
						    BIT(0), 0,
						    10))
				DRM_ERROR("Wait for reload of ppgtt page-directory timed out\n");

			ppgtt->pd_dirty_rings &= ~intel_engine_flag(engine);
		}

		/* If the rq hung, jump to its breadcrumb and skip the batch */
		if (request->fence.error == -EIO)
			request->ring->head = request->postfix;
	} else {
		engine->legacy_active_context = NULL;
	}
}

static int intel_rcs_ctx_init(struct drm_i915_gem_request *req)
{
	int ret;

	ret = intel_ring_workarounds_emit(req);
	if (ret != 0)
		return ret;

	ret = i915_gem_render_state_emit(req);
	if (ret)
		return ret;

	return 0;
}

static int init_render_ring(struct intel_engine_cs *engine)
{
	struct drm_i915_private *dev_priv = engine->i915;
	int ret = init_ring_common(engine);
	if (ret)
		return ret;

	/* WaTimedSingleVertexDispatch:cl,bw,ctg,elk,ilk,snb */
	if (IS_GEN(dev_priv, 4, 6))
		I915_WRITE(MI_MODE, _MASKED_BIT_ENABLE(VS_TIMER_DISPATCH));

	/* We need to disable the AsyncFlip performance optimisations in order
	 * to use MI_WAIT_FOR_EVENT within the CS. It should already be
	 * programmed to '1' on all products.
	 *
	 * WaDisableAsyncFlipPerfMode:snb,ivb,hsw,vlv
	 */
	if (IS_GEN(dev_priv, 6, 7))
		I915_WRITE(MI_MODE, _MASKED_BIT_ENABLE(ASYNC_FLIP_PERF_DISABLE));

	/* Required for the hardware to program scanline values for waiting */
	/* WaEnableFlushTlbInvalidationMode:snb */
	if (IS_GEN6(dev_priv))
		I915_WRITE(GFX_MODE,
			   _MASKED_BIT_ENABLE(GFX_TLB_INVALIDATE_EXPLICIT));

	/* WaBCSVCSTlbInvalidationMode:ivb,vlv,hsw */
	if (IS_GEN7(dev_priv))
		I915_WRITE(GFX_MODE_GEN7,
			   _MASKED_BIT_ENABLE(GFX_TLB_INVALIDATE_EXPLICIT) |
			   _MASKED_BIT_ENABLE(GFX_REPLAY_MODE));

	if (IS_GEN6(dev_priv)) {
		/* From the Sandybridge PRM, volume 1 part 3, page 24:
		 * "If this bit is set, STCunit will have LRA as replacement
		 *  policy. [...] This bit must be reset.  LRA replacement
		 *  policy is not supported."
		 */
		I915_WRITE(CACHE_MODE_0,
			   _MASKED_BIT_DISABLE(CM0_STC_EVICT_DISABLE_LRA_SNB));
	}

	if (IS_GEN(dev_priv, 6, 7))
		I915_WRITE(INSTPM, _MASKED_BIT_ENABLE(INSTPM_FORCE_ORDERING));

	if (INTEL_INFO(dev_priv)->gen >= 6)
		I915_WRITE_IMR(engine, ~engine->irq_keep_mask);

	return init_workarounds_ring(engine);
}

static void render_ring_cleanup(struct intel_engine_cs *engine)
{
	struct drm_i915_private *dev_priv = engine->i915;

	i915_vma_unpin_and_release(&dev_priv->semaphore);
}

static u32 *gen8_rcs_signal(struct drm_i915_gem_request *req, u32 *cs)
{
	struct drm_i915_private *dev_priv = req->i915;
	struct intel_engine_cs *waiter;
	enum intel_engine_id id;

	for_each_engine(waiter, dev_priv, id) {
		u64 gtt_offset = req->engine->semaphore.signal_ggtt[id];
		if (gtt_offset == MI_SEMAPHORE_SYNC_INVALID)
			continue;

		*cs++ = GFX_OP_PIPE_CONTROL(6);
		*cs++ = PIPE_CONTROL_GLOBAL_GTT_IVB | PIPE_CONTROL_QW_WRITE |
			PIPE_CONTROL_CS_STALL;
		*cs++ = lower_32_bits(gtt_offset);
		*cs++ = upper_32_bits(gtt_offset);
		*cs++ = req->global_seqno;
		*cs++ = 0;
		*cs++ = MI_SEMAPHORE_SIGNAL |
			MI_SEMAPHORE_TARGET(waiter->hw_id);
		*cs++ = 0;
	}

	return cs;
}

static u32 *gen8_xcs_signal(struct drm_i915_gem_request *req, u32 *cs)
{
	struct drm_i915_private *dev_priv = req->i915;
	struct intel_engine_cs *waiter;
	enum intel_engine_id id;

	for_each_engine(waiter, dev_priv, id) {
		u64 gtt_offset = req->engine->semaphore.signal_ggtt[id];
		if (gtt_offset == MI_SEMAPHORE_SYNC_INVALID)
			continue;

		*cs++ = (MI_FLUSH_DW + 1) | MI_FLUSH_DW_OP_STOREDW;
		*cs++ = lower_32_bits(gtt_offset) | MI_FLUSH_DW_USE_GTT;
		*cs++ = upper_32_bits(gtt_offset);
		*cs++ = req->global_seqno;
		*cs++ = MI_SEMAPHORE_SIGNAL |
			MI_SEMAPHORE_TARGET(waiter->hw_id);
		*cs++ = 0;
	}

	return cs;
}

static u32 *gen6_signal(struct drm_i915_gem_request *req, u32 *cs)
{
	struct drm_i915_private *dev_priv = req->i915;
	struct intel_engine_cs *engine;
	enum intel_engine_id id;
	int num_rings = 0;

	for_each_engine(engine, dev_priv, id) {
		i915_reg_t mbox_reg;

		if (!(BIT(engine->hw_id) & GEN6_SEMAPHORES_MASK))
			continue;

		mbox_reg = req->engine->semaphore.mbox.signal[engine->hw_id];
		if (i915_mmio_reg_valid(mbox_reg)) {
			*cs++ = MI_LOAD_REGISTER_IMM(1);
			*cs++ = i915_mmio_reg_offset(mbox_reg);
			*cs++ = req->global_seqno;
			num_rings++;
		}
	}
	if (num_rings & 1)
		*cs++ = MI_NOOP;

	return cs;
}

static void i9xx_submit_request(struct drm_i915_gem_request *request)
{
	struct drm_i915_private *dev_priv = request->i915;

	i915_gem_request_submit(request);

	I915_WRITE_TAIL(request->engine,
			intel_ring_set_tail(request->ring, request->tail));
}

static void i9xx_emit_breadcrumb(struct drm_i915_gem_request *req, u32 *cs)
{
	*cs++ = MI_STORE_DWORD_INDEX;
	*cs++ = I915_GEM_HWS_INDEX << MI_STORE_DWORD_INDEX_SHIFT;
	*cs++ = req->global_seqno;
	*cs++ = MI_USER_INTERRUPT;

	req->tail = intel_ring_offset(req, cs);
	assert_ring_tail_valid(req->ring, req->tail);
}

static const int i9xx_emit_breadcrumb_sz = 4;

/**
 * gen6_sema_emit_breadcrumb - Update the semaphore mailbox registers
 *
 * @request - request to write to the ring
 *
 * Update the mailbox registers in the *other* rings with the current seqno.
 * This acts like a signal in the canonical semaphore.
 */
static void gen6_sema_emit_breadcrumb(struct drm_i915_gem_request *req, u32 *cs)
{
	return i9xx_emit_breadcrumb(req,
				    req->engine->semaphore.signal(req, cs));
}

static void gen8_render_emit_breadcrumb(struct drm_i915_gem_request *req,
					u32 *cs)
{
	struct intel_engine_cs *engine = req->engine;

	if (engine->semaphore.signal)
		cs = engine->semaphore.signal(req, cs);

	*cs++ = GFX_OP_PIPE_CONTROL(6);
	*cs++ = PIPE_CONTROL_GLOBAL_GTT_IVB | PIPE_CONTROL_CS_STALL |
		PIPE_CONTROL_QW_WRITE;
	*cs++ = intel_hws_seqno_address(engine);
	*cs++ = 0;
	*cs++ = req->global_seqno;
	/* We're thrashing one dword of HWS. */
	*cs++ = 0;
	*cs++ = MI_USER_INTERRUPT;
	*cs++ = MI_NOOP;

	req->tail = intel_ring_offset(req, cs);
	assert_ring_tail_valid(req->ring, req->tail);
}

static const int gen8_render_emit_breadcrumb_sz = 8;

/**
 * intel_ring_sync - sync the waiter to the signaller on seqno
 *
 * @waiter - ring that is waiting
 * @signaller - ring which has, or will signal
 * @seqno - seqno which the waiter will block on
 */

static int
gen8_ring_sync_to(struct drm_i915_gem_request *req,
		  struct drm_i915_gem_request *signal)
{
	struct drm_i915_private *dev_priv = req->i915;
	u64 offset = GEN8_WAIT_OFFSET(req->engine, signal->engine->id);
	struct i915_hw_ppgtt *ppgtt;
	u32 *cs;

	cs = intel_ring_begin(req, 4);
	if (IS_ERR(cs))
		return PTR_ERR(cs);

	*cs++ = MI_SEMAPHORE_WAIT | MI_SEMAPHORE_GLOBAL_GTT |
		MI_SEMAPHORE_SAD_GTE_SDD;
	*cs++ = signal->global_seqno;
	*cs++ = lower_32_bits(offset);
	*cs++ = upper_32_bits(offset);
	intel_ring_advance(req, cs);

	/* When the !RCS engines idle waiting upon a semaphore, they lose their
	 * pagetables and we must reload them before executing the batch.
	 * We do this on the i915_switch_context() following the wait and
	 * before the dispatch.
	 */
	ppgtt = req->ctx->ppgtt;
	if (ppgtt && req->engine->id != RCS)
		ppgtt->pd_dirty_rings |= intel_engine_flag(req->engine);
	return 0;
}

static int
gen6_ring_sync_to(struct drm_i915_gem_request *req,
		  struct drm_i915_gem_request *signal)
{
	u32 dw1 = MI_SEMAPHORE_MBOX |
		  MI_SEMAPHORE_COMPARE |
		  MI_SEMAPHORE_REGISTER;
	u32 wait_mbox = signal->engine->semaphore.mbox.wait[req->engine->hw_id];
	u32 *cs;

	WARN_ON(wait_mbox == MI_SEMAPHORE_SYNC_INVALID);

	cs = intel_ring_begin(req, 4);
	if (IS_ERR(cs))
		return PTR_ERR(cs);

	*cs++ = dw1 | wait_mbox;
	/* Throughout all of the GEM code, seqno passed implies our current
	 * seqno is >= the last seqno executed. However for hardware the
	 * comparison is strictly greater than.
	 */
	*cs++ = signal->global_seqno - 1;
	*cs++ = 0;
	*cs++ = MI_NOOP;
	intel_ring_advance(req, cs);

	return 0;
}

static void
gen5_seqno_barrier(struct intel_engine_cs *engine)
{
	/* MI_STORE are internally buffered by the GPU and not flushed
	 * either by MI_FLUSH or SyncFlush or any other combination of
	 * MI commands.
	 *
	 * "Only the submission of the store operation is guaranteed.
	 * The write result will be complete (coherent) some time later
	 * (this is practically a finite period but there is no guaranteed
	 * latency)."
	 *
	 * Empirically, we observe that we need a delay of at least 75us to
	 * be sure that the seqno write is visible by the CPU.
	 */
	usleep_range(125, 250);
}

static void
gen6_seqno_barrier(struct intel_engine_cs *engine)
{
	struct drm_i915_private *dev_priv = engine->i915;

	/* Workaround to force correct ordering between irq and seqno writes on
	 * ivb (and maybe also on snb) by reading from a CS register (like
	 * ACTHD) before reading the status page.
	 *
	 * Note that this effectively stalls the read by the time it takes to
	 * do a memory transaction, which more or less ensures that the write
	 * from the GPU has sufficient time to invalidate the CPU cacheline.
	 * Alternatively we could delay the interrupt from the CS ring to give
	 * the write time to land, but that would incur a delay after every
	 * batch i.e. much more frequent than a delay when waiting for the
	 * interrupt (with the same net latency).
	 *
	 * Also note that to prevent whole machine hangs on gen7, we have to
	 * take the spinlock to guard against concurrent cacheline access.
	 */
	spin_lock_irq(&dev_priv->uncore.lock);
	POSTING_READ_FW(RING_ACTHD(engine->mmio_base));
	spin_unlock_irq(&dev_priv->uncore.lock);
}

static void
gen5_irq_enable(struct intel_engine_cs *engine)
{
	gen5_enable_gt_irq(engine->i915, engine->irq_enable_mask);
}

static void
gen5_irq_disable(struct intel_engine_cs *engine)
{
	gen5_disable_gt_irq(engine->i915, engine->irq_enable_mask);
}

static void
i9xx_irq_enable(struct intel_engine_cs *engine)
{
	struct drm_i915_private *dev_priv = engine->i915;

	dev_priv->irq_mask &= ~engine->irq_enable_mask;
	I915_WRITE(IMR, dev_priv->irq_mask);
	POSTING_READ_FW(RING_IMR(engine->mmio_base));
}

static void
i9xx_irq_disable(struct intel_engine_cs *engine)
{
	struct drm_i915_private *dev_priv = engine->i915;

	dev_priv->irq_mask |= engine->irq_enable_mask;
	I915_WRITE(IMR, dev_priv->irq_mask);
}

static void
i8xx_irq_enable(struct intel_engine_cs *engine)
{
	struct drm_i915_private *dev_priv = engine->i915;

	dev_priv->irq_mask &= ~engine->irq_enable_mask;
	I915_WRITE16(IMR, dev_priv->irq_mask);
	POSTING_READ16(RING_IMR(engine->mmio_base));
}

static void
i8xx_irq_disable(struct intel_engine_cs *engine)
{
	struct drm_i915_private *dev_priv = engine->i915;

	dev_priv->irq_mask |= engine->irq_enable_mask;
	I915_WRITE16(IMR, dev_priv->irq_mask);
}

static int
bsd_ring_flush(struct drm_i915_gem_request *req, u32 mode)
{
	u32 *cs;

	cs = intel_ring_begin(req, 2);
	if (IS_ERR(cs))
		return PTR_ERR(cs);

	*cs++ = MI_FLUSH;
	*cs++ = MI_NOOP;
	intel_ring_advance(req, cs);
	return 0;
}

static void
gen6_irq_enable(struct intel_engine_cs *engine)
{
	struct drm_i915_private *dev_priv = engine->i915;

	I915_WRITE_IMR(engine,
		       ~(engine->irq_enable_mask |
			 engine->irq_keep_mask));
	gen5_enable_gt_irq(dev_priv, engine->irq_enable_mask);
}

static void
gen6_irq_disable(struct intel_engine_cs *engine)
{
	struct drm_i915_private *dev_priv = engine->i915;

	I915_WRITE_IMR(engine, ~engine->irq_keep_mask);
	gen5_disable_gt_irq(dev_priv, engine->irq_enable_mask);
}

static void
hsw_vebox_irq_enable(struct intel_engine_cs *engine)
{
	struct drm_i915_private *dev_priv = engine->i915;

	I915_WRITE_IMR(engine, ~engine->irq_enable_mask);
	gen6_unmask_pm_irq(dev_priv, engine->irq_enable_mask);
}

static void
hsw_vebox_irq_disable(struct intel_engine_cs *engine)
{
	struct drm_i915_private *dev_priv = engine->i915;

	I915_WRITE_IMR(engine, ~0);
	gen6_mask_pm_irq(dev_priv, engine->irq_enable_mask);
}

static void
gen8_irq_enable(struct intel_engine_cs *engine)
{
	struct drm_i915_private *dev_priv = engine->i915;

	I915_WRITE_IMR(engine,
		       ~(engine->irq_enable_mask |
			 engine->irq_keep_mask));
	POSTING_READ_FW(RING_IMR(engine->mmio_base));
}

static void
gen8_irq_disable(struct intel_engine_cs *engine)
{
	struct drm_i915_private *dev_priv = engine->i915;

	I915_WRITE_IMR(engine, ~engine->irq_keep_mask);
}

static int
i965_emit_bb_start(struct drm_i915_gem_request *req,
		   u64 offset, u32 length,
		   unsigned int dispatch_flags)
{
	u32 *cs;

	cs = intel_ring_begin(req, 2);
	if (IS_ERR(cs))
		return PTR_ERR(cs);

	*cs++ = MI_BATCH_BUFFER_START | MI_BATCH_GTT | (dispatch_flags &
		I915_DISPATCH_SECURE ? 0 : MI_BATCH_NON_SECURE_I965);
	*cs++ = offset;
	intel_ring_advance(req, cs);

	return 0;
}

/* Just userspace ABI convention to limit the wa batch bo to a resonable size */
#define I830_BATCH_LIMIT (256*1024)
#define I830_TLB_ENTRIES (2)
#define I830_WA_SIZE max(I830_TLB_ENTRIES*4096, I830_BATCH_LIMIT)
static int
i830_emit_bb_start(struct drm_i915_gem_request *req,
		   u64 offset, u32 len,
		   unsigned int dispatch_flags)
{
	u32 *cs, cs_offset = i915_ggtt_offset(req->engine->scratch);

	cs = intel_ring_begin(req, 6);
	if (IS_ERR(cs))
		return PTR_ERR(cs);

	/* Evict the invalid PTE TLBs */
	*cs++ = COLOR_BLT_CMD | BLT_WRITE_RGBA;
	*cs++ = BLT_DEPTH_32 | BLT_ROP_COLOR_COPY | 4096;
	*cs++ = I830_TLB_ENTRIES << 16 | 4; /* load each page */
	*cs++ = cs_offset;
	*cs++ = 0xdeadbeef;
	*cs++ = MI_NOOP;
	intel_ring_advance(req, cs);

	if ((dispatch_flags & I915_DISPATCH_PINNED) == 0) {
		if (len > I830_BATCH_LIMIT)
			return -ENOSPC;

		cs = intel_ring_begin(req, 6 + 2);
		if (IS_ERR(cs))
			return PTR_ERR(cs);

		/* Blit the batch (which has now all relocs applied) to the
		 * stable batch scratch bo area (so that the CS never
		 * stumbles over its tlb invalidation bug) ...
		 */
		*cs++ = SRC_COPY_BLT_CMD | BLT_WRITE_RGBA;
		*cs++ = BLT_DEPTH_32 | BLT_ROP_SRC_COPY | 4096;
		*cs++ = DIV_ROUND_UP(len, 4096) << 16 | 4096;
		*cs++ = cs_offset;
		*cs++ = 4096;
		*cs++ = offset;

		*cs++ = MI_FLUSH;
		*cs++ = MI_NOOP;
		intel_ring_advance(req, cs);

		/* ... and execute it. */
		offset = cs_offset;
	}

	cs = intel_ring_begin(req, 2);
	if (IS_ERR(cs))
		return PTR_ERR(cs);

	*cs++ = MI_BATCH_BUFFER_START | MI_BATCH_GTT;
	*cs++ = offset | (dispatch_flags & I915_DISPATCH_SECURE ? 0 :
		MI_BATCH_NON_SECURE);
	intel_ring_advance(req, cs);

	return 0;
}

static int
i915_emit_bb_start(struct drm_i915_gem_request *req,
		   u64 offset, u32 len,
		   unsigned int dispatch_flags)
{
	u32 *cs;

	cs = intel_ring_begin(req, 2);
	if (IS_ERR(cs))
		return PTR_ERR(cs);

	*cs++ = MI_BATCH_BUFFER_START | MI_BATCH_GTT;
	*cs++ = offset | (dispatch_flags & I915_DISPATCH_SECURE ? 0 :
		MI_BATCH_NON_SECURE);
	intel_ring_advance(req, cs);

	return 0;
}

static void cleanup_phys_status_page(struct intel_engine_cs *engine)
{
	struct drm_i915_private *dev_priv = engine->i915;

	if (!dev_priv->status_page_dmah)
		return;

	drm_pci_free(&dev_priv->drm, dev_priv->status_page_dmah);
	engine->status_page.page_addr = NULL;
}

static void cleanup_status_page(struct intel_engine_cs *engine)
{
	struct i915_vma *vma;
	struct drm_i915_gem_object *obj;

	vma = fetch_and_zero(&engine->status_page.vma);
	if (!vma)
		return;

	obj = vma->obj;

	i915_vma_unpin(vma);
	i915_vma_close(vma);

	i915_gem_object_unpin_map(obj);
	__i915_gem_object_release_unless_active(obj);
}

static int init_status_page(struct intel_engine_cs *engine)
{
	struct drm_i915_gem_object *obj;
	struct i915_vma *vma;
	unsigned int flags;
	void *vaddr;
	int ret;

	obj = i915_gem_object_create_internal(engine->i915, PAGE_SIZE);
	if (IS_ERR(obj)) {
		DRM_ERROR("Failed to allocate status page\n");
		return PTR_ERR(obj);
	}

	ret = i915_gem_object_set_cache_level(obj, I915_CACHE_LLC);
	if (ret)
		goto err;

	vma = i915_vma_instance(obj, &engine->i915->ggtt.base, NULL);
	if (IS_ERR(vma)) {
		ret = PTR_ERR(vma);
		goto err;
	}

	flags = PIN_GLOBAL;
	if (!HAS_LLC(engine->i915))
		/* On g33, we cannot place HWS above 256MiB, so
		 * restrict its pinning to the low mappable arena.
		 * Though this restriction is not documented for
		 * gen4, gen5, or byt, they also behave similarly
		 * and hang if the HWS is placed at the top of the
		 * GTT. To generalise, it appears that all !llc
		 * platforms have issues with us placing the HWS
		 * above the mappable region (even though we never
		 * actualy map it).
		 */
		flags |= PIN_MAPPABLE;
	ret = i915_vma_pin(vma, 0, 4096, flags);
	if (ret)
		goto err;

	vaddr = i915_gem_object_pin_map(obj, I915_MAP_WB);
	if (IS_ERR(vaddr)) {
		ret = PTR_ERR(vaddr);
		goto err_unpin;
	}

	engine->status_page.vma = vma;
	engine->status_page.ggtt_offset = i915_ggtt_offset(vma);
	engine->status_page.page_addr = memset(vaddr, 0, PAGE_SIZE);

	DRM_DEBUG_DRIVER("%s hws offset: 0x%08x\n",
			 engine->name, i915_ggtt_offset(vma));
	return 0;

err_unpin:
	i915_vma_unpin(vma);
err:
	i915_gem_object_put(obj);
	return ret;
}

static int init_phys_status_page(struct intel_engine_cs *engine)
{
	struct drm_i915_private *dev_priv = engine->i915;

	GEM_BUG_ON(engine->id != RCS);

	dev_priv->status_page_dmah =
		drm_pci_alloc(&dev_priv->drm, PAGE_SIZE, PAGE_SIZE);
	if (!dev_priv->status_page_dmah)
		return -ENOMEM;

	engine->status_page.page_addr = dev_priv->status_page_dmah->vaddr;
	memset(engine->status_page.page_addr, 0, PAGE_SIZE);

	return 0;
}

int intel_ring_pin(struct intel_ring *ring,
		   struct drm_i915_private *i915,
		   unsigned int offset_bias)
{
	enum i915_map_type map = HAS_LLC(i915) ? I915_MAP_WB : I915_MAP_WC;
	struct i915_vma *vma = ring->vma;
	unsigned int flags;
	void *addr;
	int ret;

	GEM_BUG_ON(ring->vaddr);


	flags = PIN_GLOBAL;
	if (offset_bias)
		flags |= PIN_OFFSET_BIAS | offset_bias;
	if (vma->obj->stolen)
		flags |= PIN_MAPPABLE;

	if (!(vma->flags & I915_VMA_GLOBAL_BIND)) {
		if (flags & PIN_MAPPABLE || map == I915_MAP_WC)
			ret = i915_gem_object_set_to_gtt_domain(vma->obj, true);
		else
			ret = i915_gem_object_set_to_cpu_domain(vma->obj, true);
		if (unlikely(ret))
			return ret;
	}

	ret = i915_vma_pin(vma, 0, PAGE_SIZE, flags);
	if (unlikely(ret))
		return ret;

	if (i915_vma_is_map_and_fenceable(vma))
		addr = (void __force *)i915_vma_pin_iomap(vma);
	else
		addr = i915_gem_object_pin_map(vma->obj, map);
	if (IS_ERR(addr))
		goto err;

	ring->vaddr = addr;
	return 0;

err:
	i915_vma_unpin(vma);
	return PTR_ERR(addr);
}

void intel_ring_reset(struct intel_ring *ring, u32 tail)
{
	GEM_BUG_ON(!list_empty(&ring->request_list));
	ring->tail = tail;
	ring->head = tail;
	ring->emit = tail;
	intel_ring_update_space(ring);
}

void intel_ring_unpin(struct intel_ring *ring)
{
	GEM_BUG_ON(!ring->vma);
	GEM_BUG_ON(!ring->vaddr);

	/* Discard any unused bytes beyond that submitted to hw. */
	intel_ring_reset(ring, ring->tail);

	if (i915_vma_is_map_and_fenceable(ring->vma))
		i915_vma_unpin_iomap(ring->vma);
	else
		i915_gem_object_unpin_map(ring->vma->obj);
	ring->vaddr = NULL;

	i915_vma_unpin(ring->vma);
}

static struct i915_vma *
intel_ring_create_vma(struct drm_i915_private *dev_priv, int size)
{
	struct drm_i915_gem_object *obj;
	struct i915_vma *vma;

	obj = i915_gem_object_create_stolen(dev_priv, size);
	if (!obj)
		obj = i915_gem_object_create_internal(dev_priv, size);
	if (IS_ERR(obj))
		return ERR_CAST(obj);

	/* mark ring buffers as read-only from GPU side by default */
	obj->gt_ro = 1;

	vma = i915_vma_instance(obj, &dev_priv->ggtt.base, NULL);
	if (IS_ERR(vma))
		goto err;

	return vma;

err:
	i915_gem_object_put(obj);
	return vma;
}

struct intel_ring *
intel_engine_create_ring(struct intel_engine_cs *engine, int size)
{
	struct intel_ring *ring;
	struct i915_vma *vma;

	GEM_BUG_ON(!is_power_of_2(size));
	GEM_BUG_ON(RING_CTL_SIZE(size) & ~RING_NR_PAGES);

	ring = kzalloc(sizeof(*ring), GFP_KERNEL);
	if (!ring)
		return ERR_PTR(-ENOMEM);

	INIT_LIST_HEAD(&ring->request_list);

	ring->size = size;
	/* Workaround an erratum on the i830 which causes a hang if
	 * the TAIL pointer points to within the last 2 cachelines
	 * of the buffer.
	 */
	ring->effective_size = size;
	if (IS_I830(engine->i915) || IS_I845G(engine->i915))
		ring->effective_size -= 2 * CACHELINE_BYTES;

	intel_ring_update_space(ring);

	vma = intel_ring_create_vma(engine->i915, size);
	if (IS_ERR(vma)) {
		kfree(ring);
		return ERR_CAST(vma);
	}
	ring->vma = vma;

	return ring;
}

void
intel_ring_free(struct intel_ring *ring)
{
	struct drm_i915_gem_object *obj = ring->vma->obj;

	i915_vma_close(ring->vma);
	__i915_gem_object_release_unless_active(obj);

	kfree(ring);
}

static int context_pin(struct i915_gem_context *ctx)
{
	struct i915_vma *vma = ctx->engine[RCS].state;
	int ret;

	/* Clear this page out of any CPU caches for coherent swap-in/out.
	 * We only want to do this on the first bind so that we do not stall
	 * on an active context (which by nature is already on the GPU).
	 */
	if (!(vma->flags & I915_VMA_GLOBAL_BIND)) {
		ret = i915_gem_object_set_to_gtt_domain(vma->obj, false);
		if (ret)
			return ret;
	}

	return i915_vma_pin(vma, 0, I915_GTT_MIN_ALIGNMENT,
			    PIN_GLOBAL | PIN_HIGH);
}

static struct i915_vma *
alloc_context_vma(struct intel_engine_cs *engine)
{
	struct drm_i915_private *i915 = engine->i915;
	struct drm_i915_gem_object *obj;
	struct i915_vma *vma;

	obj = i915_gem_object_create(i915, engine->context_size);
	if (IS_ERR(obj))
		return ERR_CAST(obj);

	/*
	 * Try to make the context utilize L3 as well as LLC.
	 *
	 * On VLV we don't have L3 controls in the PTEs so we
	 * shouldn't touch the cache level, especially as that
	 * would make the object snooped which might have a
	 * negative performance impact.
	 *
	 * Snooping is required on non-llc platforms in execlist
	 * mode, but since all GGTT accesses use PAT entry 0 we
	 * get snooping anyway regardless of cache_level.
	 *
	 * This is only applicable for Ivy Bridge devices since
	 * later platforms don't have L3 control bits in the PTE.
	 */
	if (IS_IVYBRIDGE(i915)) {
		/* Ignore any error, regard it as a simple optimisation */
		i915_gem_object_set_cache_level(obj, I915_CACHE_L3_LLC);
	}

	vma = i915_vma_instance(obj, &i915->ggtt.base, NULL);
	if (IS_ERR(vma))
		i915_gem_object_put(obj);

	return vma;
}

static struct intel_ring *
intel_ring_context_pin(struct intel_engine_cs *engine,
		       struct i915_gem_context *ctx)
{
	struct intel_context *ce = &ctx->engine[engine->id];
	int ret;

	lockdep_assert_held(&ctx->i915->drm.struct_mutex);

	if (likely(ce->pin_count++))
		goto out;
	GEM_BUG_ON(!ce->pin_count); /* no overflow please! */

	if (!ce->state && engine->context_size) {
		struct i915_vma *vma;

		vma = alloc_context_vma(engine);
		if (IS_ERR(vma)) {
			ret = PTR_ERR(vma);
			goto err;
		}

		ce->state = vma;
	}

	if (ce->state) {
		ret = context_pin(ctx);
		if (ret)
			goto err;

		ce->state->obj->mm.dirty = true;
	}

	/* The kernel context is only used as a placeholder for flushing the
	 * active context. It is never used for submitting user rendering and
	 * as such never requires the golden render context, and so we can skip
	 * emitting it when we switch to the kernel context. This is required
	 * as during eviction we cannot allocate and pin the renderstate in
	 * order to initialise the context.
	 */
	if (i915_gem_context_is_kernel(ctx))
		ce->initialised = true;

	i915_gem_context_get(ctx);

out:
	/* One ringbuffer to rule them all */
	return engine->buffer;

err:
	ce->pin_count = 0;
	return ERR_PTR(ret);
}

static void intel_ring_context_unpin(struct intel_engine_cs *engine,
				     struct i915_gem_context *ctx)
{
	struct intel_context *ce = &ctx->engine[engine->id];

	lockdep_assert_held(&ctx->i915->drm.struct_mutex);
	GEM_BUG_ON(ce->pin_count == 0);

	if (--ce->pin_count)
		return;

	if (ce->state)
		i915_vma_unpin(ce->state);

	i915_gem_context_put(ctx);
}

static int intel_init_ring_buffer(struct intel_engine_cs *engine)
{
	struct intel_ring *ring;
	int err;

	intel_engine_setup_common(engine);

	err = intel_engine_init_common(engine);
	if (err)
		goto err;

	if (HWS_NEEDS_PHYSICAL(engine->i915))
		err = init_phys_status_page(engine);
	else
		err = init_status_page(engine);
	if (err)
		goto err;

	ring = intel_engine_create_ring(engine, 32 * PAGE_SIZE);
	if (IS_ERR(ring)) {
		err = PTR_ERR(ring);
		goto err_hws;
	}

	/* Ring wraparound at offset 0 sometimes hangs. No idea why. */
	err = intel_ring_pin(ring, engine->i915, I915_GTT_PAGE_SIZE);
	if (err)
		goto err_ring;

	GEM_BUG_ON(engine->buffer);
	engine->buffer = ring;

	return 0;

err_ring:
	intel_ring_free(ring);
err_hws:
	if (HWS_NEEDS_PHYSICAL(engine->i915))
		cleanup_phys_status_page(engine);
	else
		cleanup_status_page(engine);
err:
	intel_engine_cleanup_common(engine);
	return err;
}

void intel_engine_cleanup(struct intel_engine_cs *engine)
{
	struct drm_i915_private *dev_priv = engine->i915;

	WARN_ON(INTEL_GEN(dev_priv) > 2 &&
		(I915_READ_MODE(engine) & MODE_IDLE) == 0);

	intel_ring_unpin(engine->buffer);
	intel_ring_free(engine->buffer);

	if (engine->cleanup)
		engine->cleanup(engine);

	if (HWS_NEEDS_PHYSICAL(dev_priv))
		cleanup_phys_status_page(engine);
	else
		cleanup_status_page(engine);

	intel_engine_cleanup_common(engine);

	dev_priv->engine[engine->id] = NULL;
	kfree(engine);
}

void intel_legacy_submission_resume(struct drm_i915_private *dev_priv)
{
	struct intel_engine_cs *engine;
	enum intel_engine_id id;

	/* Restart from the beginning of the rings for convenience */
	for_each_engine(engine, dev_priv, id)
		intel_ring_reset(engine->buffer, 0);
}

static int ring_request_alloc(struct drm_i915_gem_request *request)
{
	u32 *cs;

	GEM_BUG_ON(!request->ctx->engine[request->engine->id].pin_count);

	/* Flush enough space to reduce the likelihood of waiting after
	 * we start building the request - in which case we will just
	 * have to repeat work.
	 */
	request->reserved_space += LEGACY_REQUEST_SIZE;

	cs = intel_ring_begin(request, 0);
	if (IS_ERR(cs))
		return PTR_ERR(cs);

	request->reserved_space -= LEGACY_REQUEST_SIZE;
	return 0;
}

static noinline int wait_for_space(struct drm_i915_gem_request *req,
				   unsigned int bytes)
{
	struct intel_ring *ring = req->ring;
	struct drm_i915_gem_request *target;
	long timeout;

	lockdep_assert_held(&req->i915->drm.struct_mutex);

	if (intel_ring_update_space(ring) >= bytes)
		return 0;

	/*
	 * Space is reserved in the ringbuffer for finalising the request,
	 * as that cannot be allowed to fail. During request finalisation,
	 * reserved_space is set to 0 to stop the overallocation and the
	 * assumption is that then we never need to wait (which has the
	 * risk of failing with EINTR).
	 *
	 * See also i915_gem_request_alloc() and i915_add_request().
	 */
	GEM_BUG_ON(!req->reserved_space);

	list_for_each_entry(target, &ring->request_list, ring_link) {
		/* Would completion of this request free enough space? */
<<<<<<< HEAD
		space = __intel_ring_space(target->postfix, ring->emit,
					   ring->size);
		if (space >= bytes)
=======
		if (bytes <= __intel_ring_space(target->postfix,
						ring->emit, ring->size))
>>>>>>> a2054256
			break;
	}

	if (WARN_ON(&target->ring_link == &ring->request_list))
		return -ENOSPC;

	timeout = i915_wait_request(target,
				    I915_WAIT_INTERRUPTIBLE | I915_WAIT_LOCKED,
				    MAX_SCHEDULE_TIMEOUT);
	if (timeout < 0)
		return timeout;

	i915_gem_request_retire_upto(target);

	intel_ring_update_space(ring);
	GEM_BUG_ON(ring->space < bytes);
	return 0;
}

u32 *intel_ring_begin(struct drm_i915_gem_request *req,
		      unsigned int num_dwords)
{
	struct intel_ring *ring = req->ring;
<<<<<<< HEAD
	int remain_actual = ring->size - ring->emit;
	int remain_usable = ring->effective_size - ring->emit;
	int bytes = num_dwords * sizeof(u32);
	int total_bytes, wait_bytes;
	bool need_wrap = false;
=======
	const unsigned int remain_usable = ring->effective_size - ring->emit;
	const unsigned int bytes = num_dwords * sizeof(u32);
	unsigned int need_wrap = 0;
	unsigned int total_bytes;
>>>>>>> a2054256
	u32 *cs;

	total_bytes = bytes + req->reserved_space;
	GEM_BUG_ON(total_bytes > ring->effective_size);

	if (unlikely(total_bytes > remain_usable)) {
		const int remain_actual = ring->size - ring->emit;

		if (bytes > remain_usable) {
			/*
			 * Not enough space for the basic request. So need to
			 * flush out the remainder and then wait for
			 * base + reserved.
			 */
			total_bytes += remain_actual;
			need_wrap = remain_actual | 1;
		} else  {
			/*
			 * The base request will fit but the reserved space
			 * falls off the end. So we don't need an immediate
			 * wrap and only need to effectively wait for the
			 * reserved size from the start of ringbuffer.
			 */
			total_bytes = req->reserved_space + remain_actual;
		}
	}

	if (unlikely(total_bytes > ring->space)) {
		int ret = wait_for_space(req, total_bytes);
		if (unlikely(ret))
			return ERR_PTR(ret);
	}

	if (unlikely(need_wrap)) {
<<<<<<< HEAD
		GEM_BUG_ON(remain_actual > ring->space);
		GEM_BUG_ON(ring->emit + remain_actual > ring->size);

		/* Fill the tail with MI_NOOP */
		memset(ring->vaddr + ring->emit, 0, remain_actual);
		ring->emit = 0;
		ring->space -= remain_actual;
	}

	GEM_BUG_ON(ring->emit > ring->size - bytes);
	cs = ring->vaddr + ring->emit;
=======
		need_wrap &= ~1;
		GEM_BUG_ON(need_wrap > ring->space);
		GEM_BUG_ON(ring->emit + need_wrap > ring->size);

		/* Fill the tail with MI_NOOP */
		memset(ring->vaddr + ring->emit, 0, need_wrap);
		ring->emit = 0;
		ring->space -= need_wrap;
	}

	GEM_BUG_ON(ring->emit > ring->size - bytes);
	GEM_BUG_ON(ring->space < bytes);
	cs = ring->vaddr + ring->emit;
	GEM_DEBUG_EXEC(memset(cs, POISON_INUSE, bytes));
>>>>>>> a2054256
	ring->emit += bytes;
	ring->space -= bytes;

	return cs;
}

/* Align the ring tail to a cacheline boundary */
int intel_ring_cacheline_align(struct drm_i915_gem_request *req)
{
	int num_dwords =
		(req->ring->emit & (CACHELINE_BYTES - 1)) / sizeof(uint32_t);
	u32 *cs;

	if (num_dwords == 0)
		return 0;

	num_dwords = CACHELINE_BYTES / sizeof(uint32_t) - num_dwords;
	cs = intel_ring_begin(req, num_dwords);
	if (IS_ERR(cs))
		return PTR_ERR(cs);

	while (num_dwords--)
		*cs++ = MI_NOOP;

	intel_ring_advance(req, cs);

	return 0;
}

static void gen6_bsd_submit_request(struct drm_i915_gem_request *request)
{
	struct drm_i915_private *dev_priv = request->i915;

	intel_uncore_forcewake_get(dev_priv, FORCEWAKE_ALL);

       /* Every tail move must follow the sequence below */

	/* Disable notification that the ring is IDLE. The GT
	 * will then assume that it is busy and bring it out of rc6.
	 */
	I915_WRITE_FW(GEN6_BSD_SLEEP_PSMI_CONTROL,
		      _MASKED_BIT_ENABLE(GEN6_BSD_SLEEP_MSG_DISABLE));

	/* Clear the context id. Here be magic! */
	I915_WRITE64_FW(GEN6_BSD_RNCID, 0x0);

	/* Wait for the ring not to be idle, i.e. for it to wake up. */
	if (__intel_wait_for_register_fw(dev_priv,
					 GEN6_BSD_SLEEP_PSMI_CONTROL,
					 GEN6_BSD_SLEEP_INDICATOR,
					 0,
					 1000, 0, NULL))
		DRM_ERROR("timed out waiting for the BSD ring to wake up\n");

	/* Now that the ring is fully powered up, update the tail */
	i9xx_submit_request(request);

	/* Let the ring send IDLE messages to the GT again,
	 * and so let it sleep to conserve power when idle.
	 */
	I915_WRITE_FW(GEN6_BSD_SLEEP_PSMI_CONTROL,
		      _MASKED_BIT_DISABLE(GEN6_BSD_SLEEP_MSG_DISABLE));

	intel_uncore_forcewake_put(dev_priv, FORCEWAKE_ALL);
}

static int gen6_bsd_ring_flush(struct drm_i915_gem_request *req, u32 mode)
{
	u32 cmd, *cs;

	cs = intel_ring_begin(req, 4);
	if (IS_ERR(cs))
		return PTR_ERR(cs);

	cmd = MI_FLUSH_DW;
	if (INTEL_GEN(req->i915) >= 8)
		cmd += 1;

	/* We always require a command barrier so that subsequent
	 * commands, such as breadcrumb interrupts, are strictly ordered
	 * wrt the contents of the write cache being flushed to memory
	 * (and thus being coherent from the CPU).
	 */
	cmd |= MI_FLUSH_DW_STORE_INDEX | MI_FLUSH_DW_OP_STOREDW;

	/*
	 * Bspec vol 1c.5 - video engine command streamer:
	 * "If ENABLED, all TLBs will be invalidated once the flush
	 * operation is complete. This bit is only valid when the
	 * Post-Sync Operation field is a value of 1h or 3h."
	 */
	if (mode & EMIT_INVALIDATE)
		cmd |= MI_INVALIDATE_TLB | MI_INVALIDATE_BSD;

	*cs++ = cmd;
	*cs++ = I915_GEM_HWS_SCRATCH_ADDR | MI_FLUSH_DW_USE_GTT;
	if (INTEL_GEN(req->i915) >= 8) {
		*cs++ = 0; /* upper addr */
		*cs++ = 0; /* value */
	} else  {
		*cs++ = 0;
		*cs++ = MI_NOOP;
	}
	intel_ring_advance(req, cs);
	return 0;
}

static int
gen8_emit_bb_start(struct drm_i915_gem_request *req,
		   u64 offset, u32 len,
		   unsigned int dispatch_flags)
{
	bool ppgtt = USES_PPGTT(req->i915) &&
			!(dispatch_flags & I915_DISPATCH_SECURE);
	u32 *cs;

	cs = intel_ring_begin(req, 4);
	if (IS_ERR(cs))
		return PTR_ERR(cs);

	/* FIXME(BDW): Address space and security selectors. */
	*cs++ = MI_BATCH_BUFFER_START_GEN8 | (ppgtt << 8) | (dispatch_flags &
		I915_DISPATCH_RS ? MI_BATCH_RESOURCE_STREAMER : 0);
	*cs++ = lower_32_bits(offset);
	*cs++ = upper_32_bits(offset);
	*cs++ = MI_NOOP;
	intel_ring_advance(req, cs);

	return 0;
}

static int
hsw_emit_bb_start(struct drm_i915_gem_request *req,
		  u64 offset, u32 len,
		  unsigned int dispatch_flags)
{
	u32 *cs;

	cs = intel_ring_begin(req, 2);
	if (IS_ERR(cs))
		return PTR_ERR(cs);

	*cs++ = MI_BATCH_BUFFER_START | (dispatch_flags & I915_DISPATCH_SECURE ?
		0 : MI_BATCH_PPGTT_HSW | MI_BATCH_NON_SECURE_HSW) |
		(dispatch_flags & I915_DISPATCH_RS ?
		MI_BATCH_RESOURCE_STREAMER : 0);
	/* bit0-7 is the length on GEN6+ */
	*cs++ = offset;
	intel_ring_advance(req, cs);

	return 0;
}

static int
gen6_emit_bb_start(struct drm_i915_gem_request *req,
		   u64 offset, u32 len,
		   unsigned int dispatch_flags)
{
	u32 *cs;

	cs = intel_ring_begin(req, 2);
	if (IS_ERR(cs))
		return PTR_ERR(cs);

	*cs++ = MI_BATCH_BUFFER_START | (dispatch_flags & I915_DISPATCH_SECURE ?
		0 : MI_BATCH_NON_SECURE_I965);
	/* bit0-7 is the length on GEN6+ */
	*cs++ = offset;
	intel_ring_advance(req, cs);

	return 0;
}

/* Blitter support (SandyBridge+) */

static int gen6_ring_flush(struct drm_i915_gem_request *req, u32 mode)
{
	u32 cmd, *cs;

	cs = intel_ring_begin(req, 4);
	if (IS_ERR(cs))
		return PTR_ERR(cs);

	cmd = MI_FLUSH_DW;
	if (INTEL_GEN(req->i915) >= 8)
		cmd += 1;

	/* We always require a command barrier so that subsequent
	 * commands, such as breadcrumb interrupts, are strictly ordered
	 * wrt the contents of the write cache being flushed to memory
	 * (and thus being coherent from the CPU).
	 */
	cmd |= MI_FLUSH_DW_STORE_INDEX | MI_FLUSH_DW_OP_STOREDW;

	/*
	 * Bspec vol 1c.3 - blitter engine command streamer:
	 * "If ENABLED, all TLBs will be invalidated once the flush
	 * operation is complete. This bit is only valid when the
	 * Post-Sync Operation field is a value of 1h or 3h."
	 */
	if (mode & EMIT_INVALIDATE)
		cmd |= MI_INVALIDATE_TLB;
	*cs++ = cmd;
	*cs++ = I915_GEM_HWS_SCRATCH_ADDR | MI_FLUSH_DW_USE_GTT;
	if (INTEL_GEN(req->i915) >= 8) {
		*cs++ = 0; /* upper addr */
		*cs++ = 0; /* value */
	} else  {
		*cs++ = 0;
		*cs++ = MI_NOOP;
	}
	intel_ring_advance(req, cs);

	return 0;
}

static void intel_ring_init_semaphores(struct drm_i915_private *dev_priv,
				       struct intel_engine_cs *engine)
{
	struct drm_i915_gem_object *obj;
	int ret, i;

	if (!i915.semaphores)
		return;

	if (INTEL_GEN(dev_priv) >= 8 && !dev_priv->semaphore) {
		struct i915_vma *vma;

		obj = i915_gem_object_create(dev_priv, PAGE_SIZE);
		if (IS_ERR(obj))
			goto err;

		vma = i915_vma_instance(obj, &dev_priv->ggtt.base, NULL);
		if (IS_ERR(vma))
			goto err_obj;

		ret = i915_gem_object_set_to_gtt_domain(obj, false);
		if (ret)
			goto err_obj;

		ret = i915_vma_pin(vma, 0, 0, PIN_GLOBAL | PIN_HIGH);
		if (ret)
			goto err_obj;

		dev_priv->semaphore = vma;
	}

	if (INTEL_GEN(dev_priv) >= 8) {
		u32 offset = i915_ggtt_offset(dev_priv->semaphore);

		engine->semaphore.sync_to = gen8_ring_sync_to;
		engine->semaphore.signal = gen8_xcs_signal;

		for (i = 0; i < I915_NUM_ENGINES; i++) {
			u32 ring_offset;

			if (i != engine->id)
				ring_offset = offset + GEN8_SEMAPHORE_OFFSET(engine->id, i);
			else
				ring_offset = MI_SEMAPHORE_SYNC_INVALID;

			engine->semaphore.signal_ggtt[i] = ring_offset;
		}
	} else if (INTEL_GEN(dev_priv) >= 6) {
		engine->semaphore.sync_to = gen6_ring_sync_to;
		engine->semaphore.signal = gen6_signal;

		/*
		 * The current semaphore is only applied on pre-gen8
		 * platform.  And there is no VCS2 ring on the pre-gen8
		 * platform. So the semaphore between RCS and VCS2 is
		 * initialized as INVALID.  Gen8 will initialize the
		 * sema between VCS2 and RCS later.
		 */
		for (i = 0; i < GEN6_NUM_SEMAPHORES; i++) {
			static const struct {
				u32 wait_mbox;
				i915_reg_t mbox_reg;
			} sem_data[GEN6_NUM_SEMAPHORES][GEN6_NUM_SEMAPHORES] = {
				[RCS_HW] = {
					[VCS_HW] =  { .wait_mbox = MI_SEMAPHORE_SYNC_RV,  .mbox_reg = GEN6_VRSYNC },
					[BCS_HW] =  { .wait_mbox = MI_SEMAPHORE_SYNC_RB,  .mbox_reg = GEN6_BRSYNC },
					[VECS_HW] = { .wait_mbox = MI_SEMAPHORE_SYNC_RVE, .mbox_reg = GEN6_VERSYNC },
				},
				[VCS_HW] = {
					[RCS_HW] =  { .wait_mbox = MI_SEMAPHORE_SYNC_VR,  .mbox_reg = GEN6_RVSYNC },
					[BCS_HW] =  { .wait_mbox = MI_SEMAPHORE_SYNC_VB,  .mbox_reg = GEN6_BVSYNC },
					[VECS_HW] = { .wait_mbox = MI_SEMAPHORE_SYNC_VVE, .mbox_reg = GEN6_VEVSYNC },
				},
				[BCS_HW] = {
					[RCS_HW] =  { .wait_mbox = MI_SEMAPHORE_SYNC_BR,  .mbox_reg = GEN6_RBSYNC },
					[VCS_HW] =  { .wait_mbox = MI_SEMAPHORE_SYNC_BV,  .mbox_reg = GEN6_VBSYNC },
					[VECS_HW] = { .wait_mbox = MI_SEMAPHORE_SYNC_BVE, .mbox_reg = GEN6_VEBSYNC },
				},
				[VECS_HW] = {
					[RCS_HW] =  { .wait_mbox = MI_SEMAPHORE_SYNC_VER, .mbox_reg = GEN6_RVESYNC },
					[VCS_HW] =  { .wait_mbox = MI_SEMAPHORE_SYNC_VEV, .mbox_reg = GEN6_VVESYNC },
					[BCS_HW] =  { .wait_mbox = MI_SEMAPHORE_SYNC_VEB, .mbox_reg = GEN6_BVESYNC },
				},
			};
			u32 wait_mbox;
			i915_reg_t mbox_reg;

			if (i == engine->hw_id) {
				wait_mbox = MI_SEMAPHORE_SYNC_INVALID;
				mbox_reg = GEN6_NOSYNC;
			} else {
				wait_mbox = sem_data[engine->hw_id][i].wait_mbox;
				mbox_reg = sem_data[engine->hw_id][i].mbox_reg;
			}

			engine->semaphore.mbox.wait[i] = wait_mbox;
			engine->semaphore.mbox.signal[i] = mbox_reg;
		}
	}

	return;

err_obj:
	i915_gem_object_put(obj);
err:
	DRM_DEBUG_DRIVER("Failed to allocate space for semaphores, disabling\n");
	i915.semaphores = 0;
}

static void intel_ring_init_irq(struct drm_i915_private *dev_priv,
				struct intel_engine_cs *engine)
{
	engine->irq_enable_mask = GT_RENDER_USER_INTERRUPT << engine->irq_shift;

	if (INTEL_GEN(dev_priv) >= 8) {
		engine->irq_enable = gen8_irq_enable;
		engine->irq_disable = gen8_irq_disable;
		engine->irq_seqno_barrier = gen6_seqno_barrier;
	} else if (INTEL_GEN(dev_priv) >= 6) {
		engine->irq_enable = gen6_irq_enable;
		engine->irq_disable = gen6_irq_disable;
		engine->irq_seqno_barrier = gen6_seqno_barrier;
	} else if (INTEL_GEN(dev_priv) >= 5) {
		engine->irq_enable = gen5_irq_enable;
		engine->irq_disable = gen5_irq_disable;
		engine->irq_seqno_barrier = gen5_seqno_barrier;
	} else if (INTEL_GEN(dev_priv) >= 3) {
		engine->irq_enable = i9xx_irq_enable;
		engine->irq_disable = i9xx_irq_disable;
	} else {
		engine->irq_enable = i8xx_irq_enable;
		engine->irq_disable = i8xx_irq_disable;
	}
}

static void i9xx_set_default_submission(struct intel_engine_cs *engine)
{
	engine->submit_request = i9xx_submit_request;
}

static void gen6_bsd_set_default_submission(struct intel_engine_cs *engine)
{
	engine->submit_request = gen6_bsd_submit_request;
}

static void intel_ring_default_vfuncs(struct drm_i915_private *dev_priv,
				      struct intel_engine_cs *engine)
{
	intel_ring_init_irq(dev_priv, engine);
	intel_ring_init_semaphores(dev_priv, engine);

	engine->init_hw = init_ring_common;
	engine->reset_hw = reset_ring_common;

	engine->context_pin = intel_ring_context_pin;
	engine->context_unpin = intel_ring_context_unpin;

	engine->request_alloc = ring_request_alloc;

	engine->emit_breadcrumb = i9xx_emit_breadcrumb;
	engine->emit_breadcrumb_sz = i9xx_emit_breadcrumb_sz;
	if (i915.semaphores) {
		int num_rings;

		engine->emit_breadcrumb = gen6_sema_emit_breadcrumb;

		num_rings = hweight32(INTEL_INFO(dev_priv)->ring_mask) - 1;
		if (INTEL_GEN(dev_priv) >= 8) {
			engine->emit_breadcrumb_sz += num_rings * 6;
		} else {
			engine->emit_breadcrumb_sz += num_rings * 3;
			if (num_rings & 1)
				engine->emit_breadcrumb_sz++;
		}
	}

	engine->set_default_submission = i9xx_set_default_submission;

	if (INTEL_GEN(dev_priv) >= 8)
		engine->emit_bb_start = gen8_emit_bb_start;
	else if (INTEL_GEN(dev_priv) >= 6)
		engine->emit_bb_start = gen6_emit_bb_start;
	else if (INTEL_GEN(dev_priv) >= 4)
		engine->emit_bb_start = i965_emit_bb_start;
	else if (IS_I830(dev_priv) || IS_I845G(dev_priv))
		engine->emit_bb_start = i830_emit_bb_start;
	else
		engine->emit_bb_start = i915_emit_bb_start;
}

int intel_init_render_ring_buffer(struct intel_engine_cs *engine)
{
	struct drm_i915_private *dev_priv = engine->i915;
	int ret;

	intel_ring_default_vfuncs(dev_priv, engine);

	if (HAS_L3_DPF(dev_priv))
		engine->irq_keep_mask = GT_RENDER_L3_PARITY_ERROR_INTERRUPT;

	if (INTEL_GEN(dev_priv) >= 8) {
		engine->init_context = intel_rcs_ctx_init;
		engine->emit_breadcrumb = gen8_render_emit_breadcrumb;
		engine->emit_breadcrumb_sz = gen8_render_emit_breadcrumb_sz;
		engine->emit_flush = gen8_render_ring_flush;
		if (i915.semaphores) {
			int num_rings;

			engine->semaphore.signal = gen8_rcs_signal;

			num_rings =
				hweight32(INTEL_INFO(dev_priv)->ring_mask) - 1;
			engine->emit_breadcrumb_sz += num_rings * 8;
		}
	} else if (INTEL_GEN(dev_priv) >= 6) {
		engine->init_context = intel_rcs_ctx_init;
		engine->emit_flush = gen7_render_ring_flush;
		if (IS_GEN6(dev_priv))
			engine->emit_flush = gen6_render_ring_flush;
	} else if (IS_GEN5(dev_priv)) {
		engine->emit_flush = gen4_render_ring_flush;
	} else {
		if (INTEL_GEN(dev_priv) < 4)
			engine->emit_flush = gen2_render_ring_flush;
		else
			engine->emit_flush = gen4_render_ring_flush;
		engine->irq_enable_mask = I915_USER_INTERRUPT;
	}

	if (IS_HASWELL(dev_priv))
		engine->emit_bb_start = hsw_emit_bb_start;

	engine->init_hw = init_render_ring;
	engine->cleanup = render_ring_cleanup;

	ret = intel_init_ring_buffer(engine);
	if (ret)
		return ret;

	if (INTEL_GEN(dev_priv) >= 6) {
		ret = intel_engine_create_scratch(engine, PAGE_SIZE);
		if (ret)
			return ret;
	} else if (HAS_BROKEN_CS_TLB(dev_priv)) {
		ret = intel_engine_create_scratch(engine, I830_WA_SIZE);
		if (ret)
			return ret;
	}

	return 0;
}

int intel_init_bsd_ring_buffer(struct intel_engine_cs *engine)
{
	struct drm_i915_private *dev_priv = engine->i915;

	intel_ring_default_vfuncs(dev_priv, engine);

	if (INTEL_GEN(dev_priv) >= 6) {
		/* gen6 bsd needs a special wa for tail updates */
		if (IS_GEN6(dev_priv))
			engine->set_default_submission = gen6_bsd_set_default_submission;
		engine->emit_flush = gen6_bsd_ring_flush;
		if (INTEL_GEN(dev_priv) < 8)
			engine->irq_enable_mask = GT_BSD_USER_INTERRUPT;
	} else {
		engine->mmio_base = BSD_RING_BASE;
		engine->emit_flush = bsd_ring_flush;
		if (IS_GEN5(dev_priv))
			engine->irq_enable_mask = ILK_BSD_USER_INTERRUPT;
		else
			engine->irq_enable_mask = I915_BSD_USER_INTERRUPT;
	}

	return intel_init_ring_buffer(engine);
}

int intel_init_blt_ring_buffer(struct intel_engine_cs *engine)
{
	struct drm_i915_private *dev_priv = engine->i915;

	intel_ring_default_vfuncs(dev_priv, engine);

	engine->emit_flush = gen6_ring_flush;
	if (INTEL_GEN(dev_priv) < 8)
		engine->irq_enable_mask = GT_BLT_USER_INTERRUPT;

	return intel_init_ring_buffer(engine);
}

int intel_init_vebox_ring_buffer(struct intel_engine_cs *engine)
{
	struct drm_i915_private *dev_priv = engine->i915;

	intel_ring_default_vfuncs(dev_priv, engine);

	engine->emit_flush = gen6_ring_flush;

	if (INTEL_GEN(dev_priv) < 8) {
		engine->irq_enable_mask = PM_VEBOX_USER_INTERRUPT;
		engine->irq_enable = hsw_vebox_irq_enable;
		engine->irq_disable = hsw_vebox_irq_disable;
	}

	return intel_init_ring_buffer(engine);
}<|MERGE_RESOLUTION|>--- conflicted
+++ resolved
@@ -54,16 +54,12 @@
 
 unsigned int intel_ring_update_space(struct intel_ring *ring)
 {
-<<<<<<< HEAD
-	ring->space = __intel_ring_space(ring->head, ring->emit, ring->size);
-=======
 	unsigned int space;
 
 	space = __intel_ring_space(ring->head, ring->emit, ring->size);
 
 	ring->space = space;
 	return space;
->>>>>>> a2054256
 }
 
 static int
@@ -1685,14 +1681,8 @@
 
 	list_for_each_entry(target, &ring->request_list, ring_link) {
 		/* Would completion of this request free enough space? */
-<<<<<<< HEAD
-		space = __intel_ring_space(target->postfix, ring->emit,
-					   ring->size);
-		if (space >= bytes)
-=======
 		if (bytes <= __intel_ring_space(target->postfix,
 						ring->emit, ring->size))
->>>>>>> a2054256
 			break;
 	}
 
@@ -1716,18 +1706,10 @@
 		      unsigned int num_dwords)
 {
 	struct intel_ring *ring = req->ring;
-<<<<<<< HEAD
-	int remain_actual = ring->size - ring->emit;
-	int remain_usable = ring->effective_size - ring->emit;
-	int bytes = num_dwords * sizeof(u32);
-	int total_bytes, wait_bytes;
-	bool need_wrap = false;
-=======
 	const unsigned int remain_usable = ring->effective_size - ring->emit;
 	const unsigned int bytes = num_dwords * sizeof(u32);
 	unsigned int need_wrap = 0;
 	unsigned int total_bytes;
->>>>>>> a2054256
 	u32 *cs;
 
 	total_bytes = bytes + req->reserved_space;
@@ -1762,19 +1744,6 @@
 	}
 
 	if (unlikely(need_wrap)) {
-<<<<<<< HEAD
-		GEM_BUG_ON(remain_actual > ring->space);
-		GEM_BUG_ON(ring->emit + remain_actual > ring->size);
-
-		/* Fill the tail with MI_NOOP */
-		memset(ring->vaddr + ring->emit, 0, remain_actual);
-		ring->emit = 0;
-		ring->space -= remain_actual;
-	}
-
-	GEM_BUG_ON(ring->emit > ring->size - bytes);
-	cs = ring->vaddr + ring->emit;
-=======
 		need_wrap &= ~1;
 		GEM_BUG_ON(need_wrap > ring->space);
 		GEM_BUG_ON(ring->emit + need_wrap > ring->size);
@@ -1789,7 +1758,6 @@
 	GEM_BUG_ON(ring->space < bytes);
 	cs = ring->vaddr + ring->emit;
 	GEM_DEBUG_EXEC(memset(cs, POISON_INUSE, bytes));
->>>>>>> a2054256
 	ring->emit += bytes;
 	ring->space -= bytes;
 
