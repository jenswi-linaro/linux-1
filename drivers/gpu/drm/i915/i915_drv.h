/* i915_drv.h -- Private header for the I915 driver -*- linux-c -*-
 */
/*
 *
 * Copyright 2003 Tungsten Graphics, Inc., Cedar Park, Texas.
 * All Rights Reserved.
 *
 * Permission is hereby granted, free of charge, to any person obtaining a
 * copy of this software and associated documentation files (the
 * "Software"), to deal in the Software without restriction, including
 * without limitation the rights to use, copy, modify, merge, publish,
 * distribute, sub license, and/or sell copies of the Software, and to
 * permit persons to whom the Software is furnished to do so, subject to
 * the following conditions:
 *
 * The above copyright notice and this permission notice (including the
 * next paragraph) shall be included in all copies or substantial portions
 * of the Software.
 *
 * THE SOFTWARE IS PROVIDED "AS IS", WITHOUT WARRANTY OF ANY KIND, EXPRESS
 * OR IMPLIED, INCLUDING BUT NOT LIMITED TO THE WARRANTIES OF
 * MERCHANTABILITY, FITNESS FOR A PARTICULAR PURPOSE AND NON-INFRINGEMENT.
 * IN NO EVENT SHALL TUNGSTEN GRAPHICS AND/OR ITS SUPPLIERS BE LIABLE FOR
 * ANY CLAIM, DAMAGES OR OTHER LIABILITY, WHETHER IN AN ACTION OF CONTRACT,
 * TORT OR OTHERWISE, ARISING FROM, OUT OF OR IN CONNECTION WITH THE
 * SOFTWARE OR THE USE OR OTHER DEALINGS IN THE SOFTWARE.
 *
 */

#ifndef _I915_DRV_H_
#define _I915_DRV_H_

#include <uapi/drm/i915_drm.h>

#include "i915_reg.h"
#include "intel_bios.h"
#include "intel_ringbuffer.h"
#include <linux/io-mapping.h>
#include <linux/i2c.h>
#include <linux/i2c-algo-bit.h>
#include <drm/intel-gtt.h>
#include <linux/backlight.h>
#include <linux/intel-iommu.h>
#include <linux/kref.h>
#include <linux/pm_qos.h>

/* General customization:
 */

#define DRIVER_AUTHOR		"Tungsten Graphics, Inc."

#define DRIVER_NAME		"i915"
#define DRIVER_DESC		"Intel Graphics"
#define DRIVER_DATE		"20080730"

enum pipe {
	INVALID_PIPE = -1,
	PIPE_A = 0,
	PIPE_B,
	PIPE_C,
	I915_MAX_PIPES
};
#define pipe_name(p) ((p) + 'A')

enum transcoder {
	TRANSCODER_A = 0,
	TRANSCODER_B,
	TRANSCODER_C,
	TRANSCODER_EDP = 0xF,
};
#define transcoder_name(t) ((t) + 'A')

enum plane {
	PLANE_A = 0,
	PLANE_B,
	PLANE_C,
};
#define plane_name(p) ((p) + 'A')

#define sprite_name(p, s) ((p) * dev_priv->num_plane + (s) + 'A')

enum port {
	PORT_A = 0,
	PORT_B,
	PORT_C,
	PORT_D,
	PORT_E,
	I915_MAX_PORTS
};
#define port_name(p) ((p) + 'A')

#define I915_NUM_PHYS_VLV 1

enum dpio_channel {
	DPIO_CH0,
	DPIO_CH1
};

enum dpio_phy {
	DPIO_PHY0,
	DPIO_PHY1
};

enum intel_display_power_domain {
	POWER_DOMAIN_PIPE_A,
	POWER_DOMAIN_PIPE_B,
	POWER_DOMAIN_PIPE_C,
	POWER_DOMAIN_PIPE_A_PANEL_FITTER,
	POWER_DOMAIN_PIPE_B_PANEL_FITTER,
	POWER_DOMAIN_PIPE_C_PANEL_FITTER,
	POWER_DOMAIN_TRANSCODER_A,
	POWER_DOMAIN_TRANSCODER_B,
	POWER_DOMAIN_TRANSCODER_C,
	POWER_DOMAIN_TRANSCODER_EDP,
	POWER_DOMAIN_VGA,
	POWER_DOMAIN_AUDIO,
	POWER_DOMAIN_INIT,

	POWER_DOMAIN_NUM,
};

#define POWER_DOMAIN_MASK (BIT(POWER_DOMAIN_NUM) - 1)

#define POWER_DOMAIN_PIPE(pipe) ((pipe) + POWER_DOMAIN_PIPE_A)
#define POWER_DOMAIN_PIPE_PANEL_FITTER(pipe) \
		((pipe) + POWER_DOMAIN_PIPE_A_PANEL_FITTER)
#define POWER_DOMAIN_TRANSCODER(tran) \
	((tran) == TRANSCODER_EDP ? POWER_DOMAIN_TRANSCODER_EDP : \
	 (tran) + POWER_DOMAIN_TRANSCODER_A)

#define HSW_ALWAYS_ON_POWER_DOMAINS (		\
	BIT(POWER_DOMAIN_PIPE_A) |		\
	BIT(POWER_DOMAIN_TRANSCODER_EDP))
#define BDW_ALWAYS_ON_POWER_DOMAINS (		\
	BIT(POWER_DOMAIN_PIPE_A) |		\
	BIT(POWER_DOMAIN_TRANSCODER_EDP) |	\
	BIT(POWER_DOMAIN_PIPE_A_PANEL_FITTER))

enum hpd_pin {
	HPD_NONE = 0,
	HPD_PORT_A = HPD_NONE, /* PORT_A is internal */
	HPD_TV = HPD_NONE,     /* TV is known to be unreliable */
	HPD_CRT,
	HPD_SDVO_B,
	HPD_SDVO_C,
	HPD_PORT_B,
	HPD_PORT_C,
	HPD_PORT_D,
	HPD_NUM_PINS
};

#define I915_GEM_GPU_DOMAINS \
	(I915_GEM_DOMAIN_RENDER | \
	 I915_GEM_DOMAIN_SAMPLER | \
	 I915_GEM_DOMAIN_COMMAND | \
	 I915_GEM_DOMAIN_INSTRUCTION | \
	 I915_GEM_DOMAIN_VERTEX)

#define for_each_pipe(p) for ((p) = 0; (p) < INTEL_INFO(dev)->num_pipes; (p)++)

#define for_each_encoder_on_crtc(dev, __crtc, intel_encoder) \
	list_for_each_entry((intel_encoder), &(dev)->mode_config.encoder_list, base.head) \
		if ((intel_encoder)->base.crtc == (__crtc))

struct drm_i915_private;

enum intel_dpll_id {
	DPLL_ID_PRIVATE = -1, /* non-shared dpll in use */
	/* real shared dpll ids must be >= 0 */
	DPLL_ID_PCH_PLL_A,
	DPLL_ID_PCH_PLL_B,
};
#define I915_NUM_PLLS 2

struct intel_dpll_hw_state {
	uint32_t dpll;
	uint32_t dpll_md;
	uint32_t fp0;
	uint32_t fp1;
};

struct intel_shared_dpll {
	int refcount; /* count of number of CRTCs sharing this PLL */
	int active; /* count of number of active CRTCs (i.e. DPMS on) */
	bool on; /* is the PLL actually active? Disabled during modeset */
	const char *name;
	/* should match the index in the dev_priv->shared_dplls array */
	enum intel_dpll_id id;
	struct intel_dpll_hw_state hw_state;
	void (*mode_set)(struct drm_i915_private *dev_priv,
			 struct intel_shared_dpll *pll);
	void (*enable)(struct drm_i915_private *dev_priv,
		       struct intel_shared_dpll *pll);
	void (*disable)(struct drm_i915_private *dev_priv,
			struct intel_shared_dpll *pll);
	bool (*get_hw_state)(struct drm_i915_private *dev_priv,
			     struct intel_shared_dpll *pll,
			     struct intel_dpll_hw_state *hw_state);
};

/* Used by dp and fdi links */
struct intel_link_m_n {
	uint32_t	tu;
	uint32_t	gmch_m;
	uint32_t	gmch_n;
	uint32_t	link_m;
	uint32_t	link_n;
};

void intel_link_compute_m_n(int bpp, int nlanes,
			    int pixel_clock, int link_clock,
			    struct intel_link_m_n *m_n);

struct intel_ddi_plls {
	int spll_refcount;
	int wrpll1_refcount;
	int wrpll2_refcount;
};

/* Interface history:
 *
 * 1.1: Original.
 * 1.2: Add Power Management
 * 1.3: Add vblank support
 * 1.4: Fix cmdbuffer path, add heap destroy
 * 1.5: Add vblank pipe configuration
 * 1.6: - New ioctl for scheduling buffer swaps on vertical blank
 *      - Support vertical blank on secondary display pipe
 */
#define DRIVER_MAJOR		1
#define DRIVER_MINOR		6
#define DRIVER_PATCHLEVEL	0

#define WATCH_LISTS	0
#define WATCH_GTT	0

#define I915_GEM_PHYS_CURSOR_0 1
#define I915_GEM_PHYS_CURSOR_1 2
#define I915_GEM_PHYS_OVERLAY_REGS 3
#define I915_MAX_PHYS_OBJECT (I915_GEM_PHYS_OVERLAY_REGS)

struct drm_i915_gem_phys_object {
	int id;
	struct page **page_list;
	drm_dma_handle_t *handle;
	struct drm_i915_gem_object *cur_obj;
};

struct opregion_header;
struct opregion_acpi;
struct opregion_swsci;
struct opregion_asle;

struct intel_opregion {
	struct opregion_header __iomem *header;
	struct opregion_acpi __iomem *acpi;
	struct opregion_swsci __iomem *swsci;
	u32 swsci_gbda_sub_functions;
	u32 swsci_sbcb_sub_functions;
	struct opregion_asle __iomem *asle;
	void __iomem *vbt;
	u32 __iomem *lid_state;
	struct work_struct asle_work;
};
#define OPREGION_SIZE            (8*1024)

struct intel_overlay;
struct intel_overlay_error_state;

struct drm_i915_master_private {
	drm_local_map_t *sarea;
	struct _drm_i915_sarea *sarea_priv;
};
#define I915_FENCE_REG_NONE -1
#define I915_MAX_NUM_FENCES 32
/* 32 fences + sign bit for FENCE_REG_NONE */
#define I915_MAX_NUM_FENCE_BITS 6

struct drm_i915_fence_reg {
	struct list_head lru_list;
	struct drm_i915_gem_object *obj;
	int pin_count;
};

struct sdvo_device_mapping {
	u8 initialized;
	u8 dvo_port;
	u8 slave_addr;
	u8 dvo_wiring;
	u8 i2c_pin;
	u8 ddc_pin;
};

struct intel_display_error_state;

struct drm_i915_error_state {
	struct kref ref;
	u32 eir;
	u32 pgtbl_er;
	u32 ier;
	u32 ccid;
	u32 derrmr;
	u32 forcewake;
	bool waiting[I915_NUM_RINGS];
	u32 pipestat[I915_MAX_PIPES];
	u32 tail[I915_NUM_RINGS];
	u32 head[I915_NUM_RINGS];
	u32 ctl[I915_NUM_RINGS];
	u32 ipeir[I915_NUM_RINGS];
	u32 ipehr[I915_NUM_RINGS];
	u32 instdone[I915_NUM_RINGS];
	u32 acthd[I915_NUM_RINGS];
	u32 semaphore_mboxes[I915_NUM_RINGS][I915_NUM_RINGS - 1];
	u32 semaphore_seqno[I915_NUM_RINGS][I915_NUM_RINGS - 1];
	u32 rc_psmi[I915_NUM_RINGS]; /* sleep state */
	/* our own tracking of ring head and tail */
	u32 cpu_ring_head[I915_NUM_RINGS];
	u32 cpu_ring_tail[I915_NUM_RINGS];
	u32 error; /* gen6+ */
	u32 err_int; /* gen7 */
	u32 bbstate[I915_NUM_RINGS];
	u32 instpm[I915_NUM_RINGS];
	u32 instps[I915_NUM_RINGS];
	u32 extra_instdone[I915_NUM_INSTDONE_REG];
	u32 seqno[I915_NUM_RINGS];
	u64 bbaddr[I915_NUM_RINGS];
	u32 fault_reg[I915_NUM_RINGS];
	u32 done_reg;
	u32 faddr[I915_NUM_RINGS];
	u64 fence[I915_MAX_NUM_FENCES];
	struct timeval time;
	struct drm_i915_error_ring {
		struct drm_i915_error_object {
			int page_count;
			u32 gtt_offset;
			u32 *pages[0];
		} *ringbuffer, *batchbuffer, *ctx;
		struct drm_i915_error_request {
			long jiffies;
			u32 seqno;
			u32 tail;
		} *requests;
		int num_requests;
	} ring[I915_NUM_RINGS];
	struct drm_i915_error_buffer {
		u32 size;
		u32 name;
		u32 rseqno, wseqno;
		u32 gtt_offset;
		u32 read_domains;
		u32 write_domain;
		s32 fence_reg:I915_MAX_NUM_FENCE_BITS;
		s32 pinned:2;
		u32 tiling:2;
		u32 dirty:1;
		u32 purgeable:1;
		s32 ring:4;
		u32 cache_level:3;
	} **active_bo, **pinned_bo;
	u32 *active_bo_count, *pinned_bo_count;
	struct intel_overlay_error_state *overlay;
	struct intel_display_error_state *display;
	int hangcheck_score[I915_NUM_RINGS];
	enum intel_ring_hangcheck_action hangcheck_action[I915_NUM_RINGS];
};

struct intel_connector;
struct intel_crtc_config;
struct intel_crtc;
struct intel_limit;
struct dpll;

struct drm_i915_display_funcs {
	bool (*fbc_enabled)(struct drm_device *dev);
	void (*enable_fbc)(struct drm_crtc *crtc);
	void (*disable_fbc)(struct drm_device *dev);
	int (*get_display_clock_speed)(struct drm_device *dev);
	int (*get_fifo_size)(struct drm_device *dev, int plane);
	/**
	 * find_dpll() - Find the best values for the PLL
	 * @limit: limits for the PLL
	 * @crtc: current CRTC
	 * @target: target frequency in kHz
	 * @refclk: reference clock frequency in kHz
	 * @match_clock: if provided, @best_clock P divider must
	 *               match the P divider from @match_clock
	 *               used for LVDS downclocking
	 * @best_clock: best PLL values found
	 *
	 * Returns true on success, false on failure.
	 */
	bool (*find_dpll)(const struct intel_limit *limit,
			  struct drm_crtc *crtc,
			  int target, int refclk,
			  struct dpll *match_clock,
			  struct dpll *best_clock);
	void (*update_wm)(struct drm_crtc *crtc);
	void (*update_sprite_wm)(struct drm_plane *plane,
				 struct drm_crtc *crtc,
				 uint32_t sprite_width, int pixel_size,
				 bool enable, bool scaled);
	void (*modeset_global_resources)(struct drm_device *dev);
	/* Returns the active state of the crtc, and if the crtc is active,
	 * fills out the pipe-config with the hw state. */
	bool (*get_pipe_config)(struct intel_crtc *,
				struct intel_crtc_config *);
	int (*crtc_mode_set)(struct drm_crtc *crtc,
			     int x, int y,
			     struct drm_framebuffer *old_fb);
	void (*crtc_enable)(struct drm_crtc *crtc);
	void (*crtc_disable)(struct drm_crtc *crtc);
	void (*off)(struct drm_crtc *crtc);
	void (*write_eld)(struct drm_connector *connector,
			  struct drm_crtc *crtc,
			  struct drm_display_mode *mode);
	void (*fdi_link_train)(struct drm_crtc *crtc);
	void (*init_clock_gating)(struct drm_device *dev);
	int (*queue_flip)(struct drm_device *dev, struct drm_crtc *crtc,
			  struct drm_framebuffer *fb,
			  struct drm_i915_gem_object *obj,
			  uint32_t flags);
	int (*update_plane)(struct drm_crtc *crtc, struct drm_framebuffer *fb,
			    int x, int y);
	void (*hpd_irq_setup)(struct drm_device *dev);
	/* clock updates for mode set */
	/* cursor updates */
	/* render clock increase/decrease */
	/* display clock increase/decrease */
	/* pll clock increase/decrease */

	int (*setup_backlight)(struct intel_connector *connector);
	uint32_t (*get_backlight)(struct intel_connector *connector);
	void (*set_backlight)(struct intel_connector *connector,
			      uint32_t level);
	void (*disable_backlight)(struct intel_connector *connector);
	void (*enable_backlight)(struct intel_connector *connector);
};

struct intel_uncore_funcs {
	void (*force_wake_get)(struct drm_i915_private *dev_priv,
							int fw_engine);
	void (*force_wake_put)(struct drm_i915_private *dev_priv,
							int fw_engine);

	uint8_t  (*mmio_readb)(struct drm_i915_private *dev_priv, off_t offset, bool trace);
	uint16_t (*mmio_readw)(struct drm_i915_private *dev_priv, off_t offset, bool trace);
	uint32_t (*mmio_readl)(struct drm_i915_private *dev_priv, off_t offset, bool trace);
	uint64_t (*mmio_readq)(struct drm_i915_private *dev_priv, off_t offset, bool trace);

	void (*mmio_writeb)(struct drm_i915_private *dev_priv, off_t offset,
				uint8_t val, bool trace);
	void (*mmio_writew)(struct drm_i915_private *dev_priv, off_t offset,
				uint16_t val, bool trace);
	void (*mmio_writel)(struct drm_i915_private *dev_priv, off_t offset,
				uint32_t val, bool trace);
	void (*mmio_writeq)(struct drm_i915_private *dev_priv, off_t offset,
				uint64_t val, bool trace);
};

struct intel_uncore {
	spinlock_t lock; /** lock is also taken in irq contexts. */

	struct intel_uncore_funcs funcs;

	unsigned fifo_count;
	unsigned forcewake_count;

	unsigned fw_rendercount;
	unsigned fw_mediacount;

	struct delayed_work force_wake_work;
};

#define DEV_INFO_FOR_EACH_FLAG(func, sep) \
	func(is_mobile) sep \
	func(is_i85x) sep \
	func(is_i915g) sep \
	func(is_i945gm) sep \
	func(is_g33) sep \
	func(need_gfx_hws) sep \
	func(is_g4x) sep \
	func(is_pineview) sep \
	func(is_broadwater) sep \
	func(is_crestline) sep \
	func(is_ivybridge) sep \
	func(is_valleyview) sep \
	func(is_haswell) sep \
	func(is_preliminary) sep \
	func(has_fbc) sep \
	func(has_pipe_cxsr) sep \
	func(has_hotplug) sep \
	func(cursor_needs_physical) sep \
	func(has_overlay) sep \
	func(overlay_needs_physical) sep \
	func(supports_tv) sep \
	func(has_llc) sep \
	func(has_ddi) sep \
	func(has_fpga_dbg)

#define DEFINE_FLAG(name) u8 name:1
#define SEP_SEMICOLON ;

struct intel_device_info {
	u32 display_mmio_offset;
	u8 num_pipes:3;
	u8 gen;
	u8 ring_mask; /* Rings supported by the HW */
	DEV_INFO_FOR_EACH_FLAG(DEFINE_FLAG, SEP_SEMICOLON);
};

#undef DEFINE_FLAG
#undef SEP_SEMICOLON

enum i915_cache_level {
	I915_CACHE_NONE = 0,
	I915_CACHE_LLC, /* also used for snoopable memory on non-LLC */
	I915_CACHE_L3_LLC, /* gen7+, L3 sits between the domain specifc
			      caches, eg sampler/render caches, and the
			      large Last-Level-Cache. LLC is coherent with
			      the CPU, but L3 is only visible to the GPU. */
	I915_CACHE_WT, /* hsw:gt3e WriteThrough for scanouts */
};

typedef uint32_t gen6_gtt_pte_t;

struct i915_address_space {
	struct drm_mm mm;
	struct drm_device *dev;
	struct list_head global_link;
	unsigned long start;		/* Start offset always 0 for dri2 */
	size_t total;		/* size addr space maps (ex. 2GB for ggtt) */

	struct {
		dma_addr_t addr;
		struct page *page;
	} scratch;

	/**
	 * List of objects currently involved in rendering.
	 *
	 * Includes buffers having the contents of their GPU caches
	 * flushed, not necessarily primitives.  last_rendering_seqno
	 * represents when the rendering involved will be completed.
	 *
	 * A reference is held on the buffer while on this list.
	 */
	struct list_head active_list;

	/**
	 * LRU list of objects which are not in the ringbuffer and
	 * are ready to unbind, but are still in the GTT.
	 *
	 * last_rendering_seqno is 0 while an object is in this list.
	 *
	 * A reference is not held on the buffer while on this list,
	 * as merely being GTT-bound shouldn't prevent its being
	 * freed, and we'll pull it off the list in the free path.
	 */
	struct list_head inactive_list;

	/* FIXME: Need a more generic return type */
	gen6_gtt_pte_t (*pte_encode)(dma_addr_t addr,
				     enum i915_cache_level level,
				     bool valid); /* Create a valid PTE */
	void (*clear_range)(struct i915_address_space *vm,
			    unsigned int first_entry,
			    unsigned int num_entries,
			    bool use_scratch);
	void (*insert_entries)(struct i915_address_space *vm,
			       struct sg_table *st,
			       unsigned int first_entry,
			       enum i915_cache_level cache_level);
	void (*cleanup)(struct i915_address_space *vm);
};

/* The Graphics Translation Table is the way in which GEN hardware translates a
 * Graphics Virtual Address into a Physical Address. In addition to the normal
 * collateral associated with any va->pa translations GEN hardware also has a
 * portion of the GTT which can be mapped by the CPU and remain both coherent
 * and correct (in cases like swizzling). That region is referred to as GMADR in
 * the spec.
 */
struct i915_gtt {
	struct i915_address_space base;
	size_t stolen_size;		/* Total size of stolen memory */

	unsigned long mappable_end;	/* End offset that we can CPU map */
	struct io_mapping *mappable;	/* Mapping to our CPU mappable region */
	phys_addr_t mappable_base;	/* PA of our GMADR */

	/** "Graphics Stolen Memory" holds the global PTEs */
	void __iomem *gsm;

	bool do_idle_maps;

	int mtrr;

	/* global gtt ops */
	int (*gtt_probe)(struct drm_device *dev, size_t *gtt_total,
			  size_t *stolen, phys_addr_t *mappable_base,
			  unsigned long *mappable_end);
};
#define gtt_total_entries(gtt) ((gtt).base.total >> PAGE_SHIFT)

struct i915_hw_ppgtt {
	struct i915_address_space base;
	unsigned num_pd_entries;
	union {
		struct page **pt_pages;
		struct page *gen8_pt_pages;
	};
	struct page *pd_pages;
	int num_pd_pages;
	int num_pt_pages;
	union {
		uint32_t pd_offset;
		dma_addr_t pd_dma_addr[4];
	};
	union {
		dma_addr_t *pt_dma_addr;
		dma_addr_t *gen8_pt_dma_addr[4];
	};
	int (*enable)(struct drm_device *dev);
};

/**
 * A VMA represents a GEM BO that is bound into an address space. Therefore, a
 * VMA's presence cannot be guaranteed before binding, or after unbinding the
 * object into/from the address space.
 *
 * To make things as simple as possible (ie. no refcounting), a VMA's lifetime
 * will always be <= an objects lifetime. So object refcounting should cover us.
 */
struct i915_vma {
	struct drm_mm_node node;
	struct drm_i915_gem_object *obj;
	struct i915_address_space *vm;

	/** This object's place on the active/inactive lists */
	struct list_head mm_list;

	struct list_head vma_link; /* Link in the object's VMA list */

	/** This vma's place in the batchbuffer or on the eviction list */
	struct list_head exec_list;

	/**
	 * Used for performing relocations during execbuffer insertion.
	 */
	struct hlist_node exec_node;
	unsigned long exec_handle;
	struct drm_i915_gem_exec_object2 *exec_entry;

};

struct i915_ctx_hang_stats {
	/* This context had batch pending when hang was declared */
	unsigned batch_pending;

	/* This context had batch active when hang was declared */
	unsigned batch_active;

	/* Time when this context was last blamed for a GPU reset */
	unsigned long guilty_ts;

	/* This context is banned to submit more work */
	bool banned;
};

/* This must match up with the value previously used for execbuf2.rsvd1. */
#define DEFAULT_CONTEXT_ID 0
struct i915_hw_context {
	struct kref ref;
	int id;
	bool is_initialized;
	uint8_t remap_slice;
	struct drm_i915_file_private *file_priv;
	struct intel_ring_buffer *ring;
	struct drm_i915_gem_object *obj;
	struct i915_ctx_hang_stats hang_stats;

	struct list_head link;
};

struct i915_fbc {
	unsigned long size;
	unsigned int fb_id;
	enum plane plane;
	int y;

	struct drm_mm_node *compressed_fb;
	struct drm_mm_node *compressed_llb;

	struct intel_fbc_work {
		struct delayed_work work;
		struct drm_crtc *crtc;
		struct drm_framebuffer *fb;
	} *fbc_work;

	enum no_fbc_reason {
		FBC_OK, /* FBC is enabled */
		FBC_UNSUPPORTED, /* FBC is not supported by this chipset */
		FBC_NO_OUTPUT, /* no outputs enabled to compress */
		FBC_STOLEN_TOO_SMALL, /* not enough space for buffers */
		FBC_UNSUPPORTED_MODE, /* interlace or doublescanned mode */
		FBC_MODE_TOO_LARGE, /* mode too large for compression */
		FBC_BAD_PLANE, /* fbc not supported on plane */
		FBC_NOT_TILED, /* buffer not tiled */
		FBC_MULTIPLE_PIPES, /* more than one pipe active */
		FBC_MODULE_PARAM,
		FBC_CHIP_DEFAULT, /* disabled by default on this chip */
	} no_fbc_reason;
};

struct i915_psr {
	bool sink_support;
	bool source_ok;
};

enum intel_pch {
	PCH_NONE = 0,	/* No PCH present */
	PCH_IBX,	/* Ibexpeak PCH */
	PCH_CPT,	/* Cougarpoint PCH */
	PCH_LPT,	/* Lynxpoint PCH */
	PCH_NOP,
};

enum intel_sbi_destination {
	SBI_ICLK,
	SBI_MPHY,
};

#define QUIRK_PIPEA_FORCE (1<<0)
#define QUIRK_LVDS_SSC_DISABLE (1<<1)
#define QUIRK_INVERT_BRIGHTNESS (1<<2)

struct intel_fbdev;
struct intel_fbc_work;

struct intel_gmbus {
	struct i2c_adapter adapter;
	u32 force_bit;
	u32 reg0;
	u32 gpio_reg;
	struct i2c_algo_bit_data bit_algo;
	struct drm_i915_private *dev_priv;
};

struct i915_suspend_saved_registers {
	u8 saveLBB;
	u32 saveDSPACNTR;
	u32 saveDSPBCNTR;
	u32 saveDSPARB;
	u32 savePIPEACONF;
	u32 savePIPEBCONF;
	u32 savePIPEASRC;
	u32 savePIPEBSRC;
	u32 saveFPA0;
	u32 saveFPA1;
	u32 saveDPLL_A;
	u32 saveDPLL_A_MD;
	u32 saveHTOTAL_A;
	u32 saveHBLANK_A;
	u32 saveHSYNC_A;
	u32 saveVTOTAL_A;
	u32 saveVBLANK_A;
	u32 saveVSYNC_A;
	u32 saveBCLRPAT_A;
	u32 saveTRANSACONF;
	u32 saveTRANS_HTOTAL_A;
	u32 saveTRANS_HBLANK_A;
	u32 saveTRANS_HSYNC_A;
	u32 saveTRANS_VTOTAL_A;
	u32 saveTRANS_VBLANK_A;
	u32 saveTRANS_VSYNC_A;
	u32 savePIPEASTAT;
	u32 saveDSPASTRIDE;
	u32 saveDSPASIZE;
	u32 saveDSPAPOS;
	u32 saveDSPAADDR;
	u32 saveDSPASURF;
	u32 saveDSPATILEOFF;
	u32 savePFIT_PGM_RATIOS;
	u32 saveBLC_HIST_CTL;
	u32 saveBLC_PWM_CTL;
	u32 saveBLC_PWM_CTL2;
	u32 saveBLC_HIST_CTL_B;
	u32 saveBLC_CPU_PWM_CTL;
	u32 saveBLC_CPU_PWM_CTL2;
	u32 saveFPB0;
	u32 saveFPB1;
	u32 saveDPLL_B;
	u32 saveDPLL_B_MD;
	u32 saveHTOTAL_B;
	u32 saveHBLANK_B;
	u32 saveHSYNC_B;
	u32 saveVTOTAL_B;
	u32 saveVBLANK_B;
	u32 saveVSYNC_B;
	u32 saveBCLRPAT_B;
	u32 saveTRANSBCONF;
	u32 saveTRANS_HTOTAL_B;
	u32 saveTRANS_HBLANK_B;
	u32 saveTRANS_HSYNC_B;
	u32 saveTRANS_VTOTAL_B;
	u32 saveTRANS_VBLANK_B;
	u32 saveTRANS_VSYNC_B;
	u32 savePIPEBSTAT;
	u32 saveDSPBSTRIDE;
	u32 saveDSPBSIZE;
	u32 saveDSPBPOS;
	u32 saveDSPBADDR;
	u32 saveDSPBSURF;
	u32 saveDSPBTILEOFF;
	u32 saveVGA0;
	u32 saveVGA1;
	u32 saveVGA_PD;
	u32 saveVGACNTRL;
	u32 saveADPA;
	u32 saveLVDS;
	u32 savePP_ON_DELAYS;
	u32 savePP_OFF_DELAYS;
	u32 saveDVOA;
	u32 saveDVOB;
	u32 saveDVOC;
	u32 savePP_ON;
	u32 savePP_OFF;
	u32 savePP_CONTROL;
	u32 savePP_DIVISOR;
	u32 savePFIT_CONTROL;
	u32 save_palette_a[256];
	u32 save_palette_b[256];
	u32 saveDPFC_CB_BASE;
	u32 saveFBC_CFB_BASE;
	u32 saveFBC_LL_BASE;
	u32 saveFBC_CONTROL;
	u32 saveFBC_CONTROL2;
	u32 saveIER;
	u32 saveIIR;
	u32 saveIMR;
	u32 saveDEIER;
	u32 saveDEIMR;
	u32 saveGTIER;
	u32 saveGTIMR;
	u32 saveFDI_RXA_IMR;
	u32 saveFDI_RXB_IMR;
	u32 saveCACHE_MODE_0;
	u32 saveMI_ARB_STATE;
	u32 saveSWF0[16];
	u32 saveSWF1[16];
	u32 saveSWF2[3];
	u8 saveMSR;
	u8 saveSR[8];
	u8 saveGR[25];
	u8 saveAR_INDEX;
	u8 saveAR[21];
	u8 saveDACMASK;
	u8 saveCR[37];
	uint64_t saveFENCE[I915_MAX_NUM_FENCES];
	u32 saveCURACNTR;
	u32 saveCURAPOS;
	u32 saveCURABASE;
	u32 saveCURBCNTR;
	u32 saveCURBPOS;
	u32 saveCURBBASE;
	u32 saveCURSIZE;
	u32 saveDP_B;
	u32 saveDP_C;
	u32 saveDP_D;
	u32 savePIPEA_GMCH_DATA_M;
	u32 savePIPEB_GMCH_DATA_M;
	u32 savePIPEA_GMCH_DATA_N;
	u32 savePIPEB_GMCH_DATA_N;
	u32 savePIPEA_DP_LINK_M;
	u32 savePIPEB_DP_LINK_M;
	u32 savePIPEA_DP_LINK_N;
	u32 savePIPEB_DP_LINK_N;
	u32 saveFDI_RXA_CTL;
	u32 saveFDI_TXA_CTL;
	u32 saveFDI_RXB_CTL;
	u32 saveFDI_TXB_CTL;
	u32 savePFA_CTL_1;
	u32 savePFB_CTL_1;
	u32 savePFA_WIN_SZ;
	u32 savePFB_WIN_SZ;
	u32 savePFA_WIN_POS;
	u32 savePFB_WIN_POS;
	u32 savePCH_DREF_CONTROL;
	u32 saveDISP_ARB_CTL;
	u32 savePIPEA_DATA_M1;
	u32 savePIPEA_DATA_N1;
	u32 savePIPEA_LINK_M1;
	u32 savePIPEA_LINK_N1;
	u32 savePIPEB_DATA_M1;
	u32 savePIPEB_DATA_N1;
	u32 savePIPEB_LINK_M1;
	u32 savePIPEB_LINK_N1;
	u32 saveMCHBAR_RENDER_STANDBY;
	u32 savePCH_PORT_HOTPLUG;
};

struct intel_gen6_power_mgmt {
	/* work and pm_iir are protected by dev_priv->irq_lock */
	struct work_struct work;
	u32 pm_iir;

	/* The below variables an all the rps hw state are protected by
	 * dev->struct mutext. */
	u8 cur_delay;
	u8 min_delay;
	u8 max_delay;
	u8 rpe_delay;
	u8 rp1_delay;
	u8 rp0_delay;
	u8 hw_max;

	int last_adj;
	enum { LOW_POWER, BETWEEN, HIGH_POWER } power;

	bool enabled;
	struct delayed_work delayed_resume_work;

	/*
	 * Protects RPS/RC6 register access and PCU communication.
	 * Must be taken after struct_mutex if nested.
	 */
	struct mutex hw_lock;
};

/* defined intel_pm.c */
extern spinlock_t mchdev_lock;

struct intel_ilk_power_mgmt {
	u8 cur_delay;
	u8 min_delay;
	u8 max_delay;
	u8 fmax;
	u8 fstart;

	u64 last_count1;
	unsigned long last_time1;
	unsigned long chipset_power;
	u64 last_count2;
	struct timespec last_time2;
	unsigned long gfx_power;
	u8 corr;

	int c_m;
	int r_t;

	struct drm_i915_gem_object *pwrctx;
	struct drm_i915_gem_object *renderctx;
};

/* Power well structure for haswell */
struct i915_power_well {
	const char *name;
	bool always_on;
	/* power well enable/disable usage count */
	int count;
	unsigned long domains;
	void *data;
	void (*set)(struct drm_device *dev, struct i915_power_well *power_well,
		    bool enable);
	bool (*is_enabled)(struct drm_device *dev,
			   struct i915_power_well *power_well);
};

struct i915_power_domains {
	/*
	 * Power wells needed for initialization at driver init and suspend
	 * time are on. They are kept on until after the first modeset.
	 */
	bool init_power_on;
	int power_well_count;

	struct mutex lock;
	int domain_use_count[POWER_DOMAIN_NUM];
	struct i915_power_well *power_wells;
};

struct i915_dri1_state {
	unsigned allow_batchbuffer : 1;
	u32 __iomem *gfx_hws_cpu_addr;

	unsigned int cpp;
	int back_offset;
	int front_offset;
	int current_page;
	int page_flipping;

	uint32_t counter;
};

struct i915_ums_state {
	/**
	 * Flag if the X Server, and thus DRM, is not currently in
	 * control of the device.
	 *
	 * This is set between LeaveVT and EnterVT.  It needs to be
	 * replaced with a semaphore.  It also needs to be
	 * transitioned away from for kernel modesetting.
	 */
	int mm_suspended;
};

#define MAX_L3_SLICES 2
struct intel_l3_parity {
	u32 *remap_info[MAX_L3_SLICES];
	struct work_struct error_work;
	int which_slice;
};

struct i915_gem_mm {
	/** Memory allocator for GTT stolen memory */
	struct drm_mm stolen;
	/** List of all objects in gtt_space. Used to restore gtt
	 * mappings on resume */
	struct list_head bound_list;
	/**
	 * List of objects which are not bound to the GTT (thus
	 * are idle and not used by the GPU) but still have
	 * (presumably uncached) pages still attached.
	 */
	struct list_head unbound_list;

	/** Usable portion of the GTT for GEM */
	unsigned long stolen_base; /* limited to low memory (32-bit) */

	/** PPGTT used for aliasing the PPGTT with the GTT */
	struct i915_hw_ppgtt *aliasing_ppgtt;

	struct shrinker inactive_shrinker;
	bool shrinker_no_lock_stealing;

	/** LRU list of objects with fence regs on them. */
	struct list_head fence_list;

	/**
	 * We leave the user IRQ off as much as possible,
	 * but this means that requests will finish and never
	 * be retired once the system goes idle. Set a timer to
	 * fire periodically while the ring is running. When it
	 * fires, go retire requests.
	 */
	struct delayed_work retire_work;

	/**
	 * When we detect an idle GPU, we want to turn on
	 * powersaving features. So once we see that there
	 * are no more requests outstanding and no more
	 * arrive within a small period of time, we fire
	 * off the idle_work.
	 */
	struct delayed_work idle_work;

	/**
	 * Are we in a non-interruptible section of code like
	 * modesetting?
	 */
	bool interruptible;

	/** Bit 6 swizzling required for X tiling */
	uint32_t bit_6_swizzle_x;
	/** Bit 6 swizzling required for Y tiling */
	uint32_t bit_6_swizzle_y;

	/* storage for physical objects */
	struct drm_i915_gem_phys_object *phys_objs[I915_MAX_PHYS_OBJECT];

	/* accounting, useful for userland debugging */
	spinlock_t object_stat_lock;
	size_t object_memory;
	u32 object_count;
};

struct drm_i915_error_state_buf {
	unsigned bytes;
	unsigned size;
	int err;
	u8 *buf;
	loff_t start;
	loff_t pos;
};

struct i915_error_state_file_priv {
	struct drm_device *dev;
	struct drm_i915_error_state *error;
};

struct i915_gpu_error {
	/* For hangcheck timer */
#define DRM_I915_HANGCHECK_PERIOD 1500 /* in ms */
#define DRM_I915_HANGCHECK_JIFFIES msecs_to_jiffies(DRM_I915_HANGCHECK_PERIOD)
	/* Hang gpu twice in this window and your context gets banned */
#define DRM_I915_CTX_BAN_PERIOD DIV_ROUND_UP(8*DRM_I915_HANGCHECK_PERIOD, 1000)

	struct timer_list hangcheck_timer;

	/* For reset and error_state handling. */
	spinlock_t lock;
	/* Protected by the above dev->gpu_error.lock. */
	struct drm_i915_error_state *first_error;
	struct work_struct work;


	unsigned long missed_irq_rings;

	/**
	 * State variable controlling the reset flow and count
<<<<<<< HEAD
	 *
	 * This is a counter which gets incremented when reset is triggered,
	 * and again when reset has been handled. So odd values (lowest bit set)
	 * means that reset is in progress and even values that
	 * (reset_counter >> 1):th reset was successfully completed.
	 *
	 * If reset is not completed succesfully, the I915_WEDGE bit is
	 * set meaning that hardware is terminally sour and there is no
	 * recovery. All waiters on the reset_queue will be woken when
	 * that happens.
	 *
=======
	 *
	 * This is a counter which gets incremented when reset is triggered,
	 * and again when reset has been handled. So odd values (lowest bit set)
	 * means that reset is in progress and even values that
	 * (reset_counter >> 1):th reset was successfully completed.
	 *
	 * If reset is not completed succesfully, the I915_WEDGE bit is
	 * set meaning that hardware is terminally sour and there is no
	 * recovery. All waiters on the reset_queue will be woken when
	 * that happens.
	 *
>>>>>>> 0d9d349d
	 * This counter is used by the wait_seqno code to notice that reset
	 * event happened and it needs to restart the entire ioctl (since most
	 * likely the seqno it waited for won't ever signal anytime soon).
	 *
	 * This is important for lock-free wait paths, where no contended lock
	 * naturally enforces the correct ordering between the bail-out of the
	 * waiter and the gpu reset work code.
	 */
	atomic_t reset_counter;

#define I915_RESET_IN_PROGRESS_FLAG	1
#define I915_WEDGED			(1 << 31)

	/**
	 * Waitqueue to signal when the reset has completed. Used by clients
	 * that wait for dev_priv->mm.wedged to settle.
	 */
	wait_queue_head_t reset_queue;

	/* For gpu hang simulation. */
	unsigned int stop_rings;

	/* For missed irq/seqno simulation. */
	unsigned int test_irq_rings;
};

enum modeset_restore {
	MODESET_ON_LID_OPEN,
	MODESET_DONE,
	MODESET_SUSPENDED,
};

struct ddi_vbt_port_info {
	uint8_t hdmi_level_shift;

	uint8_t supports_dvi:1;
	uint8_t supports_hdmi:1;
	uint8_t supports_dp:1;
};

struct intel_vbt_data {
	struct drm_display_mode *lfp_lvds_vbt_mode; /* if any */
	struct drm_display_mode *sdvo_lvds_vbt_mode; /* if any */

	/* Feature bits */
	unsigned int int_tv_support:1;
	unsigned int lvds_dither:1;
	unsigned int lvds_vbt:1;
	unsigned int int_crt_support:1;
	unsigned int lvds_use_ssc:1;
	unsigned int display_clock_mode:1;
	unsigned int fdi_rx_polarity_inverted:1;
	int lvds_ssc_freq;
	unsigned int bios_lvds_val; /* initial [PCH_]LVDS reg val in VBIOS */

	/* eDP */
	int edp_rate;
	int edp_lanes;
	int edp_preemphasis;
	int edp_vswing;
	bool edp_initialized;
	bool edp_support;
	int edp_bpp;
	struct edp_power_seq edp_pps;

	struct {
		u16 pwm_freq_hz;
		bool active_low_pwm;
	} backlight;

	/* MIPI DSI */
	struct {
		u16 panel_id;
	} dsi;

	int crt_ddc_pin;

	int child_dev_num;
	union child_device_config *child_dev;

	struct ddi_vbt_port_info ddi_port_info[I915_MAX_PORTS];
};

enum intel_ddb_partitioning {
	INTEL_DDB_PART_1_2,
	INTEL_DDB_PART_5_6, /* IVB+ */
};

struct intel_wm_level {
	bool enable;
	uint32_t pri_val;
	uint32_t spr_val;
	uint32_t cur_val;
	uint32_t fbc_val;
};

struct ilk_wm_values {
	uint32_t wm_pipe[3];
	uint32_t wm_lp[3];
	uint32_t wm_lp_spr[3];
	uint32_t wm_linetime[3];
	bool enable_fbc_wm;
	enum intel_ddb_partitioning partitioning;
};

/*
 * This struct tracks the state needed for the Package C8+ feature.
 *
 * Package states C8 and deeper are really deep PC states that can only be
 * reached when all the devices on the system allow it, so even if the graphics
 * device allows PC8+, it doesn't mean the system will actually get to these
 * states.
 *
 * Our driver only allows PC8+ when all the outputs are disabled, the power well
 * is disabled and the GPU is idle. When these conditions are met, we manually
 * do the other conditions: disable the interrupts, clocks and switch LCPLL
 * refclk to Fclk.
 *
 * When we really reach PC8 or deeper states (not just when we allow it) we lose
 * the state of some registers, so when we come back from PC8+ we need to
 * restore this state. We don't get into PC8+ if we're not in RC6, so we don't
 * need to take care of the registers kept by RC6.
 *
 * The interrupt disabling is part of the requirements. We can only leave the
 * PCH HPD interrupts enabled. If we're in PC8+ and we get another interrupt we
 * can lock the machine.
 *
 * Ideally every piece of our code that needs PC8+ disabled would call
 * hsw_disable_package_c8, which would increment disable_count and prevent the
 * system from reaching PC8+. But we don't have a symmetric way to do this for
 * everything, so we have the requirements_met and gpu_idle variables. When we
 * switch requirements_met or gpu_idle to true we decrease disable_count, and
 * increase it in the opposite case. The requirements_met variable is true when
 * all the CRTCs, encoders and the power well are disabled. The gpu_idle
 * variable is true when the GPU is idle.
 *
 * In addition to everything, we only actually enable PC8+ if disable_count
 * stays at zero for at least some seconds. This is implemented with the
 * enable_work variable. We do this so we don't enable/disable PC8 dozens of
 * consecutive times when all screens are disabled and some background app
 * queries the state of our connectors, or we have some application constantly
 * waking up to use the GPU. Only after the enable_work function actually
 * enables PC8+ the "enable" variable will become true, which means that it can
 * be false even if disable_count is 0.
 *
 * The irqs_disabled variable becomes true exactly after we disable the IRQs and
 * goes back to false exactly before we reenable the IRQs. We use this variable
 * to check if someone is trying to enable/disable IRQs while they're supposed
 * to be disabled. This shouldn't happen and we'll print some error messages in
 * case it happens, but if it actually happens we'll also update the variables
 * inside struct regsave so when we restore the IRQs they will contain the
 * latest expected values.
 *
 * For more, read "Display Sequences for Package C8" on our documentation.
 */
struct i915_package_c8 {
	bool requirements_met;
	bool gpu_idle;
	bool irqs_disabled;
	/* Only true after the delayed work task actually enables it. */
	bool enabled;
	int disable_count;
	struct mutex lock;
	struct delayed_work enable_work;

	struct {
		uint32_t deimr;
		uint32_t sdeimr;
		uint32_t gtimr;
		uint32_t gtier;
		uint32_t gen6_pmimr;
	} regsave;
};

struct i915_runtime_pm {
	bool suspended;
};

enum intel_pipe_crc_source {
	INTEL_PIPE_CRC_SOURCE_NONE,
	INTEL_PIPE_CRC_SOURCE_PLANE1,
	INTEL_PIPE_CRC_SOURCE_PLANE2,
	INTEL_PIPE_CRC_SOURCE_PF,
	INTEL_PIPE_CRC_SOURCE_PIPE,
	/* TV/DP on pre-gen5/vlv can't use the pipe source. */
	INTEL_PIPE_CRC_SOURCE_TV,
	INTEL_PIPE_CRC_SOURCE_DP_B,
	INTEL_PIPE_CRC_SOURCE_DP_C,
	INTEL_PIPE_CRC_SOURCE_DP_D,
	INTEL_PIPE_CRC_SOURCE_AUTO,
	INTEL_PIPE_CRC_SOURCE_MAX,
};

struct intel_pipe_crc_entry {
	uint32_t frame;
	uint32_t crc[5];
};

#define INTEL_PIPE_CRC_ENTRIES_NR	128
struct intel_pipe_crc {
	spinlock_t lock;
	bool opened;		/* exclusive access to the result file */
	struct intel_pipe_crc_entry *entries;
	enum intel_pipe_crc_source source;
	int head, tail;
	wait_queue_head_t wq;
};

typedef struct drm_i915_private {
	struct drm_device *dev;
	struct kmem_cache *slab;

	const struct intel_device_info *info;

	int relative_constants_mode;

	void __iomem *regs;

	struct intel_uncore uncore;

	struct intel_gmbus gmbus[GMBUS_NUM_PORTS];


	/** gmbus_mutex protects against concurrent usage of the single hw gmbus
	 * controller on different i2c buses. */
	struct mutex gmbus_mutex;

	/**
	 * Base address of the gmbus and gpio block.
	 */
	uint32_t gpio_mmio_base;

	wait_queue_head_t gmbus_wait_queue;

	struct pci_dev *bridge_dev;
	struct intel_ring_buffer ring[I915_NUM_RINGS];
	uint32_t last_seqno, next_seqno;

	drm_dma_handle_t *status_page_dmah;
	struct resource mch_res;

	atomic_t irq_received;

	/* protects the irq masks */
	spinlock_t irq_lock;

	/* To control wakeup latency, e.g. for irq-driven dp aux transfers. */
	struct pm_qos_request pm_qos;

	/* DPIO indirect register protection */
	struct mutex dpio_lock;

	/** Cached value of IMR to avoid reads in updating the bitfield */
	union {
		u32 irq_mask;
		u32 de_irq_mask[I915_MAX_PIPES];
	};
	u32 gt_irq_mask;
	u32 pm_irq_mask;

	struct work_struct hotplug_work;
	bool enable_hotplug_processing;
	struct {
		unsigned long hpd_last_jiffies;
		int hpd_cnt;
		enum {
			HPD_ENABLED = 0,
			HPD_DISABLED = 1,
			HPD_MARK_DISABLED = 2
		} hpd_mark;
	} hpd_stats[HPD_NUM_PINS];
	u32 hpd_event_bits;
	struct timer_list hotplug_reenable_timer;

	int num_plane;

	struct i915_fbc fbc;
	struct intel_opregion opregion;
	struct intel_vbt_data vbt;

	/* overlay */
	struct intel_overlay *overlay;

	/* backlight registers and fields in struct intel_panel */
	spinlock_t backlight_lock;

	/* LVDS info */
	bool no_aux_handshake;

	struct drm_i915_fence_reg fence_regs[I915_MAX_NUM_FENCES]; /* assume 965 */
	int fence_reg_start; /* 4 if userland hasn't ioctl'd us yet */
	int num_fence_regs; /* 8 on pre-965, 16 otherwise */

	unsigned int fsb_freq, mem_freq, is_ddr3;

	/**
	 * wq - Driver workqueue for GEM.
	 *
	 * NOTE: Work items scheduled here are not allowed to grab any modeset
	 * locks, for otherwise the flushing done in the pageflip code will
	 * result in deadlocks.
	 */
	struct workqueue_struct *wq;

	/* Display functions */
	struct drm_i915_display_funcs display;

	/* PCH chipset type */
	enum intel_pch pch_type;
	unsigned short pch_id;

	unsigned long quirks;

	enum modeset_restore modeset_restore;
	struct mutex modeset_restore_lock;

	struct list_head vm_list; /* Global list of all address spaces */
	struct i915_gtt gtt; /* VMA representing the global address space */

	struct i915_gem_mm mm;

	/* Kernel Modesetting */

	struct sdvo_device_mapping sdvo_mappings[2];

	struct drm_crtc *plane_to_crtc_mapping[3];
	struct drm_crtc *pipe_to_crtc_mapping[3];
	wait_queue_head_t pending_flip_queue;

#ifdef CONFIG_DEBUG_FS
	struct intel_pipe_crc pipe_crc[I915_MAX_PIPES];
#endif

	int num_shared_dpll;
	struct intel_shared_dpll shared_dplls[I915_NUM_PLLS];
	struct intel_ddi_plls ddi_plls;
	int dpio_phy_iosf_port[I915_NUM_PHYS_VLV];

	/* Reclocking support */
	bool render_reclock_avail;
	bool lvds_downclock_avail;
	/* indicates the reduced downclock for LVDS*/
	int lvds_downclock;
	u16 orig_clock;

	bool mchbar_need_disable;

	struct intel_l3_parity l3_parity;

	/* Cannot be determined by PCIID. You must always read a register. */
	size_t ellc_size;

	/* gen6+ rps state */
	struct intel_gen6_power_mgmt rps;

	/* ilk-only ips/rps state. Everything in here is protected by the global
	 * mchdev_lock in intel_pm.c */
	struct intel_ilk_power_mgmt ips;

	struct i915_power_domains power_domains;

	struct i915_psr psr;

	struct i915_gpu_error gpu_error;

	struct drm_i915_gem_object *vlv_pctx;

#ifdef CONFIG_DRM_I915_FBDEV
	/* list of fbdev register on this device */
	struct intel_fbdev *fbdev;
#endif

	/*
	 * The console may be contended at resume, but we don't
	 * want it to block on it.
	 */
	struct work_struct console_resume_work;

	struct drm_property *broadcast_rgb_property;
	struct drm_property *force_audio_property;

	uint32_t hw_context_size;
	struct list_head context_list;

	u32 fdi_rx_config;

	struct i915_suspend_saved_registers regfile;

	struct {
		/*
		 * Raw watermark latency values:
		 * in 0.1us units for WM0,
		 * in 0.5us units for WM1+.
		 */
		/* primary */
		uint16_t pri_latency[5];
		/* sprite */
		uint16_t spr_latency[5];
		/* cursor */
		uint16_t cur_latency[5];

		/* current hardware state */
		struct ilk_wm_values hw;
	} wm;

	struct i915_package_c8 pc8;

	struct i915_runtime_pm pm;

	/* Old dri1 support infrastructure, beware the dragons ya fools entering
	 * here! */
	struct i915_dri1_state dri1;
	/* Old ums support infrastructure, same warning applies. */
	struct i915_ums_state ums;
} drm_i915_private_t;

static inline struct drm_i915_private *to_i915(const struct drm_device *dev)
{
	return dev->dev_private;
}

/* Iterate over initialised rings */
#define for_each_ring(ring__, dev_priv__, i__) \
	for ((i__) = 0; (i__) < I915_NUM_RINGS; (i__)++) \
		if (((ring__) = &(dev_priv__)->ring[(i__)]), intel_ring_initialized((ring__)))

enum hdmi_force_audio {
	HDMI_AUDIO_OFF_DVI = -2,	/* no aux data for HDMI-DVI converter */
	HDMI_AUDIO_OFF,			/* force turn off HDMI audio */
	HDMI_AUDIO_AUTO,		/* trust EDID */
	HDMI_AUDIO_ON,			/* force turn on HDMI audio */
};

#define I915_GTT_OFFSET_NONE ((u32)-1)

struct drm_i915_gem_object_ops {
	/* Interface between the GEM object and its backing storage.
	 * get_pages() is called once prior to the use of the associated set
	 * of pages before to binding them into the GTT, and put_pages() is
	 * called after we no longer need them. As we expect there to be
	 * associated cost with migrating pages between the backing storage
	 * and making them available for the GPU (e.g. clflush), we may hold
	 * onto the pages after they are no longer referenced by the GPU
	 * in case they may be used again shortly (for example migrating the
	 * pages to a different memory domain within the GTT). put_pages()
	 * will therefore most likely be called when the object itself is
	 * being released or under memory pressure (where we attempt to
	 * reap pages for the shrinker).
	 */
	int (*get_pages)(struct drm_i915_gem_object *);
	void (*put_pages)(struct drm_i915_gem_object *);
};

struct drm_i915_gem_object {
	struct drm_gem_object base;

	const struct drm_i915_gem_object_ops *ops;

	/** List of VMAs backed by this object */
	struct list_head vma_list;

	/** Stolen memory for this object, instead of being backed by shmem. */
	struct drm_mm_node *stolen;
	struct list_head global_list;

	struct list_head ring_list;
	/** Used in execbuf to temporarily hold a ref */
	struct list_head obj_exec_link;

	/**
	 * This is set if the object is on the active lists (has pending
	 * rendering and so a non-zero seqno), and is not set if it i s on
	 * inactive (ready to be unbound) list.
	 */
	unsigned int active:1;

	/**
	 * This is set if the object has been written to since last bound
	 * to the GTT
	 */
	unsigned int dirty:1;

	/**
	 * Fence register bits (if any) for this object.  Will be set
	 * as needed when mapped into the GTT.
	 * Protected by dev->struct_mutex.
	 */
	signed int fence_reg:I915_MAX_NUM_FENCE_BITS;

	/**
	 * Advice: are the backing pages purgeable?
	 */
	unsigned int madv:2;

	/**
	 * Current tiling mode for the object.
	 */
	unsigned int tiling_mode:2;
	/**
	 * Whether the tiling parameters for the currently associated fence
	 * register have changed. Note that for the purposes of tracking
	 * tiling changes we also treat the unfenced register, the register
	 * slot that the object occupies whilst it executes a fenced
	 * command (such as BLT on gen2/3), as a "fence".
	 */
	unsigned int fence_dirty:1;

	/** How many users have pinned this object in GTT space. The following
	 * users can each hold at most one reference: pwrite/pread, pin_ioctl
	 * (via user_pin_count), execbuffer (objects are not allowed multiple
	 * times for the same batchbuffer), and the framebuffer code. When
	 * switching/pageflipping, the framebuffer code has at most two buffers
	 * pinned per crtc.
	 *
	 * In the worst case this is 1 + 1 + 1 + 2*2 = 7. That would fit into 3
	 * bits with absolutely no headroom. So use 4 bits. */
	unsigned int pin_count:4;
#define DRM_I915_GEM_OBJECT_MAX_PIN_COUNT 0xf

	/**
	 * Is the object at the current location in the gtt mappable and
	 * fenceable? Used to avoid costly recalculations.
	 */
	unsigned int map_and_fenceable:1;

	/**
	 * Whether the current gtt mapping needs to be mappable (and isn't just
	 * mappable by accident). Track pin and fault separate for a more
	 * accurate mappable working set.
	 */
	unsigned int fault_mappable:1;
	unsigned int pin_mappable:1;
	unsigned int pin_display:1;

	/*
	 * Is the GPU currently using a fence to access this buffer,
	 */
	unsigned int pending_fenced_gpu_access:1;
	unsigned int fenced_gpu_access:1;

	unsigned int cache_level:3;

	unsigned int has_aliasing_ppgtt_mapping:1;
	unsigned int has_global_gtt_mapping:1;
	unsigned int has_dma_mapping:1;

	struct sg_table *pages;
	int pages_pin_count;

	/* prime dma-buf support */
	void *dma_buf_vmapping;
	int vmapping_count;

	struct intel_ring_buffer *ring;

	/** Breadcrumb of last rendering to the buffer. */
	uint32_t last_read_seqno;
	uint32_t last_write_seqno;
	/** Breadcrumb of last fenced GPU access to the buffer. */
	uint32_t last_fenced_seqno;

	/** Current tiling stride for the object, if it's tiled. */
	uint32_t stride;

	/** References from framebuffers, locks out tiling changes. */
	unsigned long framebuffer_references;

	/** Record of address bit 17 of each page at last unbind. */
	unsigned long *bit_17;

	/** User space pin count and filp owning the pin */
	unsigned long user_pin_count;
	struct drm_file *pin_filp;

	/** for phy allocated objects */
	struct drm_i915_gem_phys_object *phys_obj;
};
#define to_gem_object(obj) (&((struct drm_i915_gem_object *)(obj))->base)

#define to_intel_bo(x) container_of(x, struct drm_i915_gem_object, base)

/**
 * Request queue structure.
 *
 * The request queue allows us to note sequence numbers that have been emitted
 * and may be associated with active buffers to be retired.
 *
 * By keeping this list, we can avoid having to do questionable
 * sequence-number comparisons on buffer last_rendering_seqnos, and associate
 * an emission time with seqnos for tracking how far ahead of the GPU we are.
 */
struct drm_i915_gem_request {
	/** On Which ring this request was generated */
	struct intel_ring_buffer *ring;

	/** GEM sequence number associated with this request. */
	uint32_t seqno;

	/** Position in the ringbuffer of the start of the request */
	u32 head;

	/** Position in the ringbuffer of the end of the request */
	u32 tail;

	/** Context related to this request */
	struct i915_hw_context *ctx;

	/** Batch buffer related to this request if any */
	struct drm_i915_gem_object *batch_obj;

	/** Time at which this request was emitted, in jiffies. */
	unsigned long emitted_jiffies;

	/** global list entry for this request */
	struct list_head list;

	struct drm_i915_file_private *file_priv;
	/** file_priv list entry for this request */
	struct list_head client_list;
};

struct drm_i915_file_private {
	struct drm_i915_private *dev_priv;

	struct {
		spinlock_t lock;
		struct list_head request_list;
		struct delayed_work idle_work;
	} mm;
	struct idr context_idr;

	struct i915_ctx_hang_stats hang_stats;
	atomic_t rps_wait_boost;
};

#define INTEL_INFO(dev)	(to_i915(dev)->info)

#define IS_I830(dev)		((dev)->pdev->device == 0x3577)
#define IS_845G(dev)		((dev)->pdev->device == 0x2562)
#define IS_I85X(dev)		(INTEL_INFO(dev)->is_i85x)
#define IS_I865G(dev)		((dev)->pdev->device == 0x2572)
#define IS_I915G(dev)		(INTEL_INFO(dev)->is_i915g)
#define IS_I915GM(dev)		((dev)->pdev->device == 0x2592)
#define IS_I945G(dev)		((dev)->pdev->device == 0x2772)
#define IS_I945GM(dev)		(INTEL_INFO(dev)->is_i945gm)
#define IS_BROADWATER(dev)	(INTEL_INFO(dev)->is_broadwater)
#define IS_CRESTLINE(dev)	(INTEL_INFO(dev)->is_crestline)
#define IS_GM45(dev)		((dev)->pdev->device == 0x2A42)
#define IS_G4X(dev)		(INTEL_INFO(dev)->is_g4x)
#define IS_PINEVIEW_G(dev)	((dev)->pdev->device == 0xa001)
#define IS_PINEVIEW_M(dev)	((dev)->pdev->device == 0xa011)
#define IS_PINEVIEW(dev)	(INTEL_INFO(dev)->is_pineview)
#define IS_G33(dev)		(INTEL_INFO(dev)->is_g33)
#define IS_IRONLAKE_M(dev)	((dev)->pdev->device == 0x0046)
#define IS_IVYBRIDGE(dev)	(INTEL_INFO(dev)->is_ivybridge)
#define IS_IVB_GT1(dev)		((dev)->pdev->device == 0x0156 || \
				 (dev)->pdev->device == 0x0152 || \
				 (dev)->pdev->device == 0x015a)
#define IS_SNB_GT1(dev)		((dev)->pdev->device == 0x0102 || \
				 (dev)->pdev->device == 0x0106 || \
				 (dev)->pdev->device == 0x010A)
#define IS_VALLEYVIEW(dev)	(INTEL_INFO(dev)->is_valleyview)
#define IS_HASWELL(dev)	(INTEL_INFO(dev)->is_haswell)
#define IS_BROADWELL(dev)	(INTEL_INFO(dev)->gen == 8)
#define IS_MOBILE(dev)		(INTEL_INFO(dev)->is_mobile)
#define IS_HSW_EARLY_SDV(dev)	(IS_HASWELL(dev) && \
				 ((dev)->pdev->device & 0xFF00) == 0x0C00)
#define IS_BDW_ULT(dev)		(IS_BROADWELL(dev) && \
				 (((dev)->pdev->device & 0xf) == 0x2  || \
				 ((dev)->pdev->device & 0xf) == 0x6 || \
				 ((dev)->pdev->device & 0xf) == 0xe))
#define IS_HSW_ULT(dev)		(IS_HASWELL(dev) && \
				 ((dev)->pdev->device & 0xFF00) == 0x0A00)
#define IS_ULT(dev)		(IS_HSW_ULT(dev) || IS_BDW_ULT(dev))
#define IS_HSW_GT3(dev)		(IS_HASWELL(dev) && \
				 ((dev)->pdev->device & 0x00F0) == 0x0020)
#define IS_PRELIMINARY_HW(intel_info) ((intel_info)->is_preliminary)

/*
 * The genX designation typically refers to the render engine, so render
 * capability related checks should use IS_GEN, while display and other checks
 * have their own (e.g. HAS_PCH_SPLIT for ILK+ display, IS_foo for particular
 * chips, etc.).
 */
#define IS_GEN2(dev)	(INTEL_INFO(dev)->gen == 2)
#define IS_GEN3(dev)	(INTEL_INFO(dev)->gen == 3)
#define IS_GEN4(dev)	(INTEL_INFO(dev)->gen == 4)
#define IS_GEN5(dev)	(INTEL_INFO(dev)->gen == 5)
#define IS_GEN6(dev)	(INTEL_INFO(dev)->gen == 6)
#define IS_GEN7(dev)	(INTEL_INFO(dev)->gen == 7)
#define IS_GEN8(dev)	(INTEL_INFO(dev)->gen == 8)

#define RENDER_RING		(1<<RCS)
#define BSD_RING		(1<<VCS)
#define BLT_RING		(1<<BCS)
#define VEBOX_RING		(1<<VECS)
#define HAS_BSD(dev)            (INTEL_INFO(dev)->ring_mask & BSD_RING)
#define HAS_BLT(dev)            (INTEL_INFO(dev)->ring_mask & BLT_RING)
#define HAS_VEBOX(dev)            (INTEL_INFO(dev)->ring_mask & VEBOX_RING)
#define HAS_LLC(dev)            (INTEL_INFO(dev)->has_llc)
#define HAS_WT(dev)            (IS_HASWELL(dev) && to_i915(dev)->ellc_size)
#define I915_NEED_GFX_HWS(dev)	(INTEL_INFO(dev)->need_gfx_hws)

#define HAS_HW_CONTEXTS(dev)	(INTEL_INFO(dev)->gen >= 6)
#define HAS_ALIASING_PPGTT(dev)	(INTEL_INFO(dev)->gen >=6 && !IS_VALLEYVIEW(dev))

#define HAS_OVERLAY(dev)		(INTEL_INFO(dev)->has_overlay)
#define OVERLAY_NEEDS_PHYSICAL(dev)	(INTEL_INFO(dev)->overlay_needs_physical)

/* Early gen2 have a totally busted CS tlb and require pinned batches. */
#define HAS_BROKEN_CS_TLB(dev)		(IS_I830(dev) || IS_845G(dev))

/* With the 945 and later, Y tiling got adjusted so that it was 32 128-byte
 * rows, which changed the alignment requirements and fence programming.
 */
#define HAS_128_BYTE_Y_TILING(dev) (!IS_GEN2(dev) && !(IS_I915G(dev) || \
						      IS_I915GM(dev)))
#define SUPPORTS_DIGITAL_OUTPUTS(dev)	(!IS_GEN2(dev) && !IS_PINEVIEW(dev))
#define SUPPORTS_INTEGRATED_HDMI(dev)	(IS_G4X(dev) || IS_GEN5(dev))
#define SUPPORTS_INTEGRATED_DP(dev)	(IS_G4X(dev) || IS_GEN5(dev))
#define SUPPORTS_TV(dev)		(INTEL_INFO(dev)->supports_tv)
#define I915_HAS_HOTPLUG(dev)		 (INTEL_INFO(dev)->has_hotplug)

#define HAS_FW_BLC(dev) (INTEL_INFO(dev)->gen > 2)
#define HAS_PIPE_CXSR(dev) (INTEL_INFO(dev)->has_pipe_cxsr)
#define HAS_FBC(dev) (INTEL_INFO(dev)->has_fbc)

#define HAS_IPS(dev)		(IS_ULT(dev) || IS_BROADWELL(dev))

#define HAS_DDI(dev)		(INTEL_INFO(dev)->has_ddi)
#define HAS_FPGA_DBG_UNCLAIMED(dev)	(INTEL_INFO(dev)->has_fpga_dbg)
#define HAS_PSR(dev)		(IS_HASWELL(dev) || IS_BROADWELL(dev))
#define HAS_PC8(dev)		(IS_HASWELL(dev)) /* XXX HSW:ULX */
<<<<<<< HEAD
#define HAS_RUNTIME_PM(dev)	false
=======
#define HAS_RUNTIME_PM(dev)	(IS_HASWELL(dev))
>>>>>>> 0d9d349d

#define INTEL_PCH_DEVICE_ID_MASK		0xff00
#define INTEL_PCH_IBX_DEVICE_ID_TYPE		0x3b00
#define INTEL_PCH_CPT_DEVICE_ID_TYPE		0x1c00
#define INTEL_PCH_PPT_DEVICE_ID_TYPE		0x1e00
#define INTEL_PCH_LPT_DEVICE_ID_TYPE		0x8c00
#define INTEL_PCH_LPT_LP_DEVICE_ID_TYPE		0x9c00

#define INTEL_PCH_TYPE(dev) (to_i915(dev)->pch_type)
#define HAS_PCH_LPT(dev) (INTEL_PCH_TYPE(dev) == PCH_LPT)
#define HAS_PCH_CPT(dev) (INTEL_PCH_TYPE(dev) == PCH_CPT)
#define HAS_PCH_IBX(dev) (INTEL_PCH_TYPE(dev) == PCH_IBX)
#define HAS_PCH_NOP(dev) (INTEL_PCH_TYPE(dev) == PCH_NOP)
#define HAS_PCH_SPLIT(dev) (INTEL_PCH_TYPE(dev) != PCH_NONE)

/* DPF == dynamic parity feature */
#define HAS_L3_DPF(dev) (IS_IVYBRIDGE(dev) || IS_HASWELL(dev))
#define NUM_L3_SLICES(dev) (IS_HSW_GT3(dev) ? 2 : HAS_L3_DPF(dev))

#define GT_FREQUENCY_MULTIPLIER 50

#include "i915_trace.h"

extern const struct drm_ioctl_desc i915_ioctls[];
extern int i915_max_ioctl;
extern unsigned int i915_fbpercrtc __always_unused;
extern int i915_panel_ignore_lid __read_mostly;
extern unsigned int i915_powersave __read_mostly;
extern int i915_semaphores __read_mostly;
extern unsigned int i915_lvds_downclock __read_mostly;
extern int i915_lvds_channel_mode __read_mostly;
extern int i915_panel_use_ssc __read_mostly;
extern int i915_vbt_sdvo_panel_type __read_mostly;
extern int i915_enable_rc6 __read_mostly;
extern int i915_enable_fbc __read_mostly;
extern bool i915_enable_hangcheck __read_mostly;
extern int i915_enable_ppgtt __read_mostly;
extern int i915_enable_psr __read_mostly;
extern unsigned int i915_preliminary_hw_support __read_mostly;
extern int i915_disable_power_well __read_mostly;
extern int i915_enable_ips __read_mostly;
extern bool i915_fastboot __read_mostly;
extern int i915_enable_pc8 __read_mostly;
extern int i915_pc8_timeout __read_mostly;
extern bool i915_prefault_disable __read_mostly;

extern int i915_suspend(struct drm_device *dev, pm_message_t state);
extern int i915_resume(struct drm_device *dev);
extern int i915_master_create(struct drm_device *dev, struct drm_master *master);
extern void i915_master_destroy(struct drm_device *dev, struct drm_master *master);

				/* i915_dma.c */
void i915_update_dri1_breadcrumb(struct drm_device *dev);
extern void i915_kernel_lost_context(struct drm_device * dev);
extern int i915_driver_load(struct drm_device *, unsigned long flags);
extern int i915_driver_unload(struct drm_device *);
extern int i915_driver_open(struct drm_device *dev, struct drm_file *file_priv);
extern void i915_driver_lastclose(struct drm_device * dev);
extern void i915_driver_preclose(struct drm_device *dev,
				 struct drm_file *file_priv);
extern void i915_driver_postclose(struct drm_device *dev,
				  struct drm_file *file_priv);
extern int i915_driver_device_is_agp(struct drm_device * dev);
#ifdef CONFIG_COMPAT
extern long i915_compat_ioctl(struct file *filp, unsigned int cmd,
			      unsigned long arg);
#endif
extern int i915_emit_box(struct drm_device *dev,
			 struct drm_clip_rect *box,
			 int DR1, int DR4);
extern int intel_gpu_reset(struct drm_device *dev);
extern int i915_reset(struct drm_device *dev);
extern unsigned long i915_chipset_val(struct drm_i915_private *dev_priv);
extern unsigned long i915_mch_val(struct drm_i915_private *dev_priv);
extern unsigned long i915_gfx_val(struct drm_i915_private *dev_priv);
extern void i915_update_gfx_val(struct drm_i915_private *dev_priv);

extern void intel_console_resume(struct work_struct *work);

/* i915_irq.c */
void i915_queue_hangcheck(struct drm_device *dev);
void i915_handle_error(struct drm_device *dev, bool wedged);

extern void intel_irq_init(struct drm_device *dev);
extern void intel_hpd_init(struct drm_device *dev);

extern void intel_uncore_sanitize(struct drm_device *dev);
extern void intel_uncore_early_sanitize(struct drm_device *dev);
extern void intel_uncore_init(struct drm_device *dev);
extern void intel_uncore_check_errors(struct drm_device *dev);
extern void intel_uncore_fini(struct drm_device *dev);

void
i915_enable_pipestat(drm_i915_private_t *dev_priv, enum pipe pipe, u32 mask);

void
i915_disable_pipestat(drm_i915_private_t *dev_priv, enum pipe pipe, u32 mask);

/* i915_gem.c */
int i915_gem_init_ioctl(struct drm_device *dev, void *data,
			struct drm_file *file_priv);
int i915_gem_create_ioctl(struct drm_device *dev, void *data,
			  struct drm_file *file_priv);
int i915_gem_pread_ioctl(struct drm_device *dev, void *data,
			 struct drm_file *file_priv);
int i915_gem_pwrite_ioctl(struct drm_device *dev, void *data,
			  struct drm_file *file_priv);
int i915_gem_mmap_ioctl(struct drm_device *dev, void *data,
			struct drm_file *file_priv);
int i915_gem_mmap_gtt_ioctl(struct drm_device *dev, void *data,
			struct drm_file *file_priv);
int i915_gem_set_domain_ioctl(struct drm_device *dev, void *data,
			      struct drm_file *file_priv);
int i915_gem_sw_finish_ioctl(struct drm_device *dev, void *data,
			     struct drm_file *file_priv);
int i915_gem_execbuffer(struct drm_device *dev, void *data,
			struct drm_file *file_priv);
int i915_gem_execbuffer2(struct drm_device *dev, void *data,
			 struct drm_file *file_priv);
int i915_gem_pin_ioctl(struct drm_device *dev, void *data,
		       struct drm_file *file_priv);
int i915_gem_unpin_ioctl(struct drm_device *dev, void *data,
			 struct drm_file *file_priv);
int i915_gem_busy_ioctl(struct drm_device *dev, void *data,
			struct drm_file *file_priv);
int i915_gem_get_caching_ioctl(struct drm_device *dev, void *data,
			       struct drm_file *file);
int i915_gem_set_caching_ioctl(struct drm_device *dev, void *data,
			       struct drm_file *file);
int i915_gem_throttle_ioctl(struct drm_device *dev, void *data,
			    struct drm_file *file_priv);
int i915_gem_madvise_ioctl(struct drm_device *dev, void *data,
			   struct drm_file *file_priv);
int i915_gem_entervt_ioctl(struct drm_device *dev, void *data,
			   struct drm_file *file_priv);
int i915_gem_leavevt_ioctl(struct drm_device *dev, void *data,
			   struct drm_file *file_priv);
int i915_gem_set_tiling(struct drm_device *dev, void *data,
			struct drm_file *file_priv);
int i915_gem_get_tiling(struct drm_device *dev, void *data,
			struct drm_file *file_priv);
int i915_gem_get_aperture_ioctl(struct drm_device *dev, void *data,
				struct drm_file *file_priv);
int i915_gem_wait_ioctl(struct drm_device *dev, void *data,
			struct drm_file *file_priv);
void i915_gem_load(struct drm_device *dev);
void *i915_gem_object_alloc(struct drm_device *dev);
void i915_gem_object_free(struct drm_i915_gem_object *obj);
void i915_gem_object_init(struct drm_i915_gem_object *obj,
			 const struct drm_i915_gem_object_ops *ops);
struct drm_i915_gem_object *i915_gem_alloc_object(struct drm_device *dev,
						  size_t size);
void i915_gem_free_object(struct drm_gem_object *obj);
void i915_gem_vma_destroy(struct i915_vma *vma);

int __must_check i915_gem_object_pin(struct drm_i915_gem_object *obj,
				     struct i915_address_space *vm,
				     uint32_t alignment,
				     bool map_and_fenceable,
				     bool nonblocking);
void i915_gem_object_unpin(struct drm_i915_gem_object *obj);
int __must_check i915_vma_unbind(struct i915_vma *vma);
int __must_check i915_gem_object_ggtt_unbind(struct drm_i915_gem_object *obj);
int i915_gem_object_put_pages(struct drm_i915_gem_object *obj);
void i915_gem_release_all_mmaps(struct drm_i915_private *dev_priv);
void i915_gem_release_mmap(struct drm_i915_gem_object *obj);
void i915_gem_lastclose(struct drm_device *dev);

int __must_check i915_gem_object_get_pages(struct drm_i915_gem_object *obj);
static inline struct page *i915_gem_object_get_page(struct drm_i915_gem_object *obj, int n)
{
	struct sg_page_iter sg_iter;

	for_each_sg_page(obj->pages->sgl, &sg_iter, obj->pages->nents, n)
		return sg_page_iter_page(&sg_iter);

	return NULL;
}
static inline void i915_gem_object_pin_pages(struct drm_i915_gem_object *obj)
{
	BUG_ON(obj->pages == NULL);
	obj->pages_pin_count++;
}
static inline void i915_gem_object_unpin_pages(struct drm_i915_gem_object *obj)
{
	BUG_ON(obj->pages_pin_count == 0);
	obj->pages_pin_count--;
}

int __must_check i915_mutex_lock_interruptible(struct drm_device *dev);
int i915_gem_object_sync(struct drm_i915_gem_object *obj,
			 struct intel_ring_buffer *to);
void i915_vma_move_to_active(struct i915_vma *vma,
			     struct intel_ring_buffer *ring);
int i915_gem_dumb_create(struct drm_file *file_priv,
			 struct drm_device *dev,
			 struct drm_mode_create_dumb *args);
int i915_gem_mmap_gtt(struct drm_file *file_priv, struct drm_device *dev,
		      uint32_t handle, uint64_t *offset);
/**
 * Returns true if seq1 is later than seq2.
 */
static inline bool
i915_seqno_passed(uint32_t seq1, uint32_t seq2)
{
	return (int32_t)(seq1 - seq2) >= 0;
}

int __must_check i915_gem_get_seqno(struct drm_device *dev, u32 *seqno);
int __must_check i915_gem_set_seqno(struct drm_device *dev, u32 seqno);
int __must_check i915_gem_object_get_fence(struct drm_i915_gem_object *obj);
int __must_check i915_gem_object_put_fence(struct drm_i915_gem_object *obj);

static inline bool
i915_gem_object_pin_fence(struct drm_i915_gem_object *obj)
{
	if (obj->fence_reg != I915_FENCE_REG_NONE) {
		struct drm_i915_private *dev_priv = obj->base.dev->dev_private;
		dev_priv->fence_regs[obj->fence_reg].pin_count++;
		return true;
	} else
		return false;
}

static inline void
i915_gem_object_unpin_fence(struct drm_i915_gem_object *obj)
{
	if (obj->fence_reg != I915_FENCE_REG_NONE) {
		struct drm_i915_private *dev_priv = obj->base.dev->dev_private;
		WARN_ON(dev_priv->fence_regs[obj->fence_reg].pin_count <= 0);
		dev_priv->fence_regs[obj->fence_reg].pin_count--;
	}
}

bool i915_gem_retire_requests(struct drm_device *dev);
void i915_gem_retire_requests_ring(struct intel_ring_buffer *ring);
int __must_check i915_gem_check_wedge(struct i915_gpu_error *error,
				      bool interruptible);
static inline bool i915_reset_in_progress(struct i915_gpu_error *error)
{
	return unlikely(atomic_read(&error->reset_counter)
			& (I915_RESET_IN_PROGRESS_FLAG | I915_WEDGED));
}

static inline bool i915_terminally_wedged(struct i915_gpu_error *error)
{
	return atomic_read(&error->reset_counter) & I915_WEDGED;
}

static inline u32 i915_reset_count(struct i915_gpu_error *error)
{
	return ((atomic_read(&error->reset_counter) & ~I915_WEDGED) + 1) / 2;
}

void i915_gem_reset(struct drm_device *dev);
bool i915_gem_clflush_object(struct drm_i915_gem_object *obj, bool force);
int __must_check i915_gem_object_finish_gpu(struct drm_i915_gem_object *obj);
int __must_check i915_gem_init(struct drm_device *dev);
int __must_check i915_gem_init_hw(struct drm_device *dev);
int i915_gem_l3_remap(struct intel_ring_buffer *ring, int slice);
void i915_gem_init_swizzling(struct drm_device *dev);
void i915_gem_cleanup_ringbuffer(struct drm_device *dev);
int __must_check i915_gpu_idle(struct drm_device *dev);
int __must_check i915_gem_suspend(struct drm_device *dev);
int __i915_add_request(struct intel_ring_buffer *ring,
		       struct drm_file *file,
		       struct drm_i915_gem_object *batch_obj,
		       u32 *seqno);
#define i915_add_request(ring, seqno) \
	__i915_add_request(ring, NULL, NULL, seqno)
int __must_check i915_wait_seqno(struct intel_ring_buffer *ring,
				 uint32_t seqno);
int i915_gem_fault(struct vm_area_struct *vma, struct vm_fault *vmf);
int __must_check
i915_gem_object_set_to_gtt_domain(struct drm_i915_gem_object *obj,
				  bool write);
int __must_check
i915_gem_object_set_to_cpu_domain(struct drm_i915_gem_object *obj, bool write);
int __must_check
i915_gem_object_pin_to_display_plane(struct drm_i915_gem_object *obj,
				     u32 alignment,
				     struct intel_ring_buffer *pipelined);
void i915_gem_object_unpin_from_display_plane(struct drm_i915_gem_object *obj);
int i915_gem_attach_phys_object(struct drm_device *dev,
				struct drm_i915_gem_object *obj,
				int id,
				int align);
void i915_gem_detach_phys_object(struct drm_device *dev,
				 struct drm_i915_gem_object *obj);
void i915_gem_free_all_phys_object(struct drm_device *dev);
int i915_gem_open(struct drm_device *dev, struct drm_file *file);
void i915_gem_release(struct drm_device *dev, struct drm_file *file);

uint32_t
i915_gem_get_gtt_size(struct drm_device *dev, uint32_t size, int tiling_mode);
uint32_t
i915_gem_get_gtt_alignment(struct drm_device *dev, uint32_t size,
			    int tiling_mode, bool fenced);

int i915_gem_object_set_cache_level(struct drm_i915_gem_object *obj,
				    enum i915_cache_level cache_level);

struct drm_gem_object *i915_gem_prime_import(struct drm_device *dev,
				struct dma_buf *dma_buf);

struct dma_buf *i915_gem_prime_export(struct drm_device *dev,
				struct drm_gem_object *gem_obj, int flags);

void i915_gem_restore_fences(struct drm_device *dev);

unsigned long i915_gem_obj_offset(struct drm_i915_gem_object *o,
				  struct i915_address_space *vm);
bool i915_gem_obj_bound_any(struct drm_i915_gem_object *o);
bool i915_gem_obj_bound(struct drm_i915_gem_object *o,
			struct i915_address_space *vm);
unsigned long i915_gem_obj_size(struct drm_i915_gem_object *o,
				struct i915_address_space *vm);
struct i915_vma *i915_gem_obj_to_vma(struct drm_i915_gem_object *obj,
				     struct i915_address_space *vm);
struct i915_vma *
i915_gem_obj_lookup_or_create_vma(struct drm_i915_gem_object *obj,
				  struct i915_address_space *vm);

struct i915_vma *i915_gem_obj_to_ggtt(struct drm_i915_gem_object *obj);

/* Some GGTT VM helpers */
#define obj_to_ggtt(obj) \
	(&((struct drm_i915_private *)(obj)->base.dev->dev_private)->gtt.base)
static inline bool i915_is_ggtt(struct i915_address_space *vm)
{
	struct i915_address_space *ggtt =
		&((struct drm_i915_private *)(vm)->dev->dev_private)->gtt.base;
	return vm == ggtt;
}

static inline bool i915_gem_obj_ggtt_bound(struct drm_i915_gem_object *obj)
{
	return i915_gem_obj_bound(obj, obj_to_ggtt(obj));
}

static inline unsigned long
i915_gem_obj_ggtt_offset(struct drm_i915_gem_object *obj)
{
	return i915_gem_obj_offset(obj, obj_to_ggtt(obj));
}

static inline unsigned long
i915_gem_obj_ggtt_size(struct drm_i915_gem_object *obj)
{
	return i915_gem_obj_size(obj, obj_to_ggtt(obj));
}

static inline int __must_check
i915_gem_obj_ggtt_pin(struct drm_i915_gem_object *obj,
		      uint32_t alignment,
		      bool map_and_fenceable,
		      bool nonblocking)
{
	return i915_gem_object_pin(obj, obj_to_ggtt(obj), alignment,
				   map_and_fenceable, nonblocking);
}

/* i915_gem_context.c */
int __must_check i915_gem_context_init(struct drm_device *dev);
void i915_gem_context_fini(struct drm_device *dev);
void i915_gem_context_close(struct drm_device *dev, struct drm_file *file);
int i915_switch_context(struct intel_ring_buffer *ring,
			struct drm_file *file, int to_id);
void i915_gem_context_free(struct kref *ctx_ref);
static inline void i915_gem_context_reference(struct i915_hw_context *ctx)
{
	kref_get(&ctx->ref);
}

static inline void i915_gem_context_unreference(struct i915_hw_context *ctx)
{
	kref_put(&ctx->ref, i915_gem_context_free);
}

struct i915_ctx_hang_stats * __must_check
i915_gem_context_get_hang_stats(struct drm_device *dev,
				struct drm_file *file,
				u32 id);
int i915_gem_context_create_ioctl(struct drm_device *dev, void *data,
				  struct drm_file *file);
int i915_gem_context_destroy_ioctl(struct drm_device *dev, void *data,
				   struct drm_file *file);

/* i915_gem_gtt.c */
void i915_gem_cleanup_aliasing_ppgtt(struct drm_device *dev);
void i915_ppgtt_bind_object(struct i915_hw_ppgtt *ppgtt,
			    struct drm_i915_gem_object *obj,
			    enum i915_cache_level cache_level);
void i915_ppgtt_unbind_object(struct i915_hw_ppgtt *ppgtt,
			      struct drm_i915_gem_object *obj);

void i915_check_and_clear_faults(struct drm_device *dev);
void i915_gem_suspend_gtt_mappings(struct drm_device *dev);
void i915_gem_restore_gtt_mappings(struct drm_device *dev);
int __must_check i915_gem_gtt_prepare_object(struct drm_i915_gem_object *obj);
void i915_gem_gtt_bind_object(struct drm_i915_gem_object *obj,
				enum i915_cache_level cache_level);
void i915_gem_gtt_unbind_object(struct drm_i915_gem_object *obj);
void i915_gem_gtt_finish_object(struct drm_i915_gem_object *obj);
void i915_gem_init_global_gtt(struct drm_device *dev);
void i915_gem_setup_global_gtt(struct drm_device *dev, unsigned long start,
			       unsigned long mappable_end, unsigned long end);
int i915_gem_gtt_init(struct drm_device *dev);
static inline void i915_gem_chipset_flush(struct drm_device *dev)
{
	if (INTEL_INFO(dev)->gen < 6)
		intel_gtt_chipset_flush();
}


/* i915_gem_evict.c */
int __must_check i915_gem_evict_something(struct drm_device *dev,
					  struct i915_address_space *vm,
					  int min_size,
					  unsigned alignment,
					  unsigned cache_level,
					  bool mappable,
					  bool nonblock);
int i915_gem_evict_vm(struct i915_address_space *vm, bool do_idle);
int i915_gem_evict_everything(struct drm_device *dev);

/* i915_gem_stolen.c */
int i915_gem_init_stolen(struct drm_device *dev);
int i915_gem_stolen_setup_compression(struct drm_device *dev, int size);
void i915_gem_stolen_cleanup_compression(struct drm_device *dev);
void i915_gem_cleanup_stolen(struct drm_device *dev);
struct drm_i915_gem_object *
i915_gem_object_create_stolen(struct drm_device *dev, u32 size);
struct drm_i915_gem_object *
i915_gem_object_create_stolen_for_preallocated(struct drm_device *dev,
					       u32 stolen_offset,
					       u32 gtt_offset,
					       u32 size);
void i915_gem_object_release_stolen(struct drm_i915_gem_object *obj);

/* i915_gem_tiling.c */
static inline bool i915_gem_object_needs_bit17_swizzle(struct drm_i915_gem_object *obj)
{
	drm_i915_private_t *dev_priv = obj->base.dev->dev_private;

	return dev_priv->mm.bit_6_swizzle_x == I915_BIT_6_SWIZZLE_9_10_17 &&
		obj->tiling_mode != I915_TILING_NONE;
}

void i915_gem_detect_bit_6_swizzle(struct drm_device *dev);
void i915_gem_object_do_bit_17_swizzle(struct drm_i915_gem_object *obj);
void i915_gem_object_save_bit_17_swizzle(struct drm_i915_gem_object *obj);

/* i915_gem_debug.c */
#if WATCH_LISTS
int i915_verify_lists(struct drm_device *dev);
#else
#define i915_verify_lists(dev) 0
#endif

/* i915_debugfs.c */
int i915_debugfs_init(struct drm_minor *minor);
void i915_debugfs_cleanup(struct drm_minor *minor);
#ifdef CONFIG_DEBUG_FS
void intel_display_crc_init(struct drm_device *dev);
#else
static inline void intel_display_crc_init(struct drm_device *dev) {}
#endif

/* i915_gpu_error.c */
__printf(2, 3)
void i915_error_printf(struct drm_i915_error_state_buf *e, const char *f, ...);
int i915_error_state_to_str(struct drm_i915_error_state_buf *estr,
			    const struct i915_error_state_file_priv *error);
int i915_error_state_buf_init(struct drm_i915_error_state_buf *eb,
			      size_t count, loff_t pos);
static inline void i915_error_state_buf_release(
	struct drm_i915_error_state_buf *eb)
{
	kfree(eb->buf);
}
void i915_capture_error_state(struct drm_device *dev);
void i915_error_state_get(struct drm_device *dev,
			  struct i915_error_state_file_priv *error_priv);
void i915_error_state_put(struct i915_error_state_file_priv *error_priv);
void i915_destroy_error_state(struct drm_device *dev);

void i915_get_extra_instdone(struct drm_device *dev, uint32_t *instdone);
const char *i915_cache_level_str(int type);

/* i915_suspend.c */
extern int i915_save_state(struct drm_device *dev);
extern int i915_restore_state(struct drm_device *dev);

/* i915_ums.c */
void i915_save_display_reg(struct drm_device *dev);
void i915_restore_display_reg(struct drm_device *dev);

/* i915_sysfs.c */
void i915_setup_sysfs(struct drm_device *dev_priv);
void i915_teardown_sysfs(struct drm_device *dev_priv);

/* intel_i2c.c */
extern int intel_setup_gmbus(struct drm_device *dev);
extern void intel_teardown_gmbus(struct drm_device *dev);
static inline bool intel_gmbus_is_port_valid(unsigned port)
{
	return (port >= GMBUS_PORT_SSC && port <= GMBUS_PORT_DPD);
}

extern struct i2c_adapter *intel_gmbus_get_adapter(
		struct drm_i915_private *dev_priv, unsigned port);
extern void intel_gmbus_set_speed(struct i2c_adapter *adapter, int speed);
extern void intel_gmbus_force_bit(struct i2c_adapter *adapter, bool force_bit);
static inline bool intel_gmbus_is_forced_bit(struct i2c_adapter *adapter)
{
	return container_of(adapter, struct intel_gmbus, adapter)->force_bit;
}
extern void intel_i2c_reset(struct drm_device *dev);

/* intel_opregion.c */
struct intel_encoder;
extern int intel_opregion_setup(struct drm_device *dev);
#ifdef CONFIG_ACPI
extern void intel_opregion_init(struct drm_device *dev);
extern void intel_opregion_fini(struct drm_device *dev);
extern void intel_opregion_asle_intr(struct drm_device *dev);
extern int intel_opregion_notify_encoder(struct intel_encoder *intel_encoder,
					 bool enable);
extern int intel_opregion_notify_adapter(struct drm_device *dev,
					 pci_power_t state);
#else
static inline void intel_opregion_init(struct drm_device *dev) { return; }
static inline void intel_opregion_fini(struct drm_device *dev) { return; }
static inline void intel_opregion_asle_intr(struct drm_device *dev) { return; }
static inline int
intel_opregion_notify_encoder(struct intel_encoder *intel_encoder, bool enable)
{
	return 0;
}
static inline int
intel_opregion_notify_adapter(struct drm_device *dev, pci_power_t state)
{
	return 0;
}
#endif

/* intel_acpi.c */
#ifdef CONFIG_ACPI
extern void intel_register_dsm_handler(void);
extern void intel_unregister_dsm_handler(void);
#else
static inline void intel_register_dsm_handler(void) { return; }
static inline void intel_unregister_dsm_handler(void) { return; }
#endif /* CONFIG_ACPI */

/* modesetting */
extern void intel_modeset_init_hw(struct drm_device *dev);
extern void intel_modeset_suspend_hw(struct drm_device *dev);
extern void intel_modeset_init(struct drm_device *dev);
extern void intel_modeset_gem_init(struct drm_device *dev);
extern void intel_modeset_cleanup(struct drm_device *dev);
extern int intel_modeset_vga_set_state(struct drm_device *dev, bool state);
extern void intel_modeset_setup_hw_state(struct drm_device *dev,
					 bool force_restore);
extern void i915_redisable_vga(struct drm_device *dev);
extern bool intel_fbc_enabled(struct drm_device *dev);
extern void intel_disable_fbc(struct drm_device *dev);
extern bool ironlake_set_drps(struct drm_device *dev, u8 val);
extern void intel_init_pch_refclk(struct drm_device *dev);
extern void gen6_set_rps(struct drm_device *dev, u8 val);
extern void valleyview_set_rps(struct drm_device *dev, u8 val);
extern int valleyview_rps_max_freq(struct drm_i915_private *dev_priv);
extern int valleyview_rps_min_freq(struct drm_i915_private *dev_priv);
extern void intel_detect_pch(struct drm_device *dev);
extern int intel_trans_dp_port_sel(struct drm_crtc *crtc);
extern int intel_enable_rc6(const struct drm_device *dev);

extern bool i915_semaphore_is_enabled(struct drm_device *dev);
int i915_reg_read_ioctl(struct drm_device *dev, void *data,
			struct drm_file *file);
int i915_get_reset_stats_ioctl(struct drm_device *dev, void *data,
			       struct drm_file *file);

/* overlay */
extern struct intel_overlay_error_state *intel_overlay_capture_error_state(struct drm_device *dev);
extern void intel_overlay_print_error_state(struct drm_i915_error_state_buf *e,
					    struct intel_overlay_error_state *error);

extern struct intel_display_error_state *intel_display_capture_error_state(struct drm_device *dev);
extern void intel_display_print_error_state(struct drm_i915_error_state_buf *e,
					    struct drm_device *dev,
					    struct intel_display_error_state *error);

/* On SNB platform, before reading ring registers forcewake bit
 * must be set to prevent GT core from power down and stale values being
 * returned.
 */
void gen6_gt_force_wake_get(struct drm_i915_private *dev_priv, int fw_engine);
void gen6_gt_force_wake_put(struct drm_i915_private *dev_priv, int fw_engine);

int sandybridge_pcode_read(struct drm_i915_private *dev_priv, u8 mbox, u32 *val);
int sandybridge_pcode_write(struct drm_i915_private *dev_priv, u8 mbox, u32 val);

/* intel_sideband.c */
u32 vlv_punit_read(struct drm_i915_private *dev_priv, u8 addr);
void vlv_punit_write(struct drm_i915_private *dev_priv, u8 addr, u32 val);
u32 vlv_nc_read(struct drm_i915_private *dev_priv, u8 addr);
u32 vlv_gpio_nc_read(struct drm_i915_private *dev_priv, u32 reg);
void vlv_gpio_nc_write(struct drm_i915_private *dev_priv, u32 reg, u32 val);
u32 vlv_cck_read(struct drm_i915_private *dev_priv, u32 reg);
void vlv_cck_write(struct drm_i915_private *dev_priv, u32 reg, u32 val);
u32 vlv_ccu_read(struct drm_i915_private *dev_priv, u32 reg);
void vlv_ccu_write(struct drm_i915_private *dev_priv, u32 reg, u32 val);
u32 vlv_bunit_read(struct drm_i915_private *dev_priv, u32 reg);
void vlv_bunit_write(struct drm_i915_private *dev_priv, u32 reg, u32 val);
u32 vlv_gps_core_read(struct drm_i915_private *dev_priv, u32 reg);
void vlv_gps_core_write(struct drm_i915_private *dev_priv, u32 reg, u32 val);
u32 vlv_dpio_read(struct drm_i915_private *dev_priv, enum pipe pipe, int reg);
void vlv_dpio_write(struct drm_i915_private *dev_priv, enum pipe pipe, int reg, u32 val);
u32 intel_sbi_read(struct drm_i915_private *dev_priv, u16 reg,
		   enum intel_sbi_destination destination);
void intel_sbi_write(struct drm_i915_private *dev_priv, u16 reg, u32 value,
		     enum intel_sbi_destination destination);
u32 vlv_flisdsi_read(struct drm_i915_private *dev_priv, u32 reg);
void vlv_flisdsi_write(struct drm_i915_private *dev_priv, u32 reg, u32 val);

int vlv_gpu_freq(struct drm_i915_private *dev_priv, int val);
int vlv_freq_opcode(struct drm_i915_private *dev_priv, int val);

void vlv_force_wake_get(struct drm_i915_private *dev_priv, int fw_engine);
void vlv_force_wake_put(struct drm_i915_private *dev_priv, int fw_engine);

#define FORCEWAKE_VLV_RENDER_RANGE_OFFSET(reg) \
	(((reg) >= 0x2000 && (reg) < 0x4000) ||\
	((reg) >= 0x5000 && (reg) < 0x8000) ||\
	((reg) >= 0xB000 && (reg) < 0x12000) ||\
	((reg) >= 0x2E000 && (reg) < 0x30000))

#define FORCEWAKE_VLV_MEDIA_RANGE_OFFSET(reg)\
	(((reg) >= 0x12000 && (reg) < 0x14000) ||\
	((reg) >= 0x22000 && (reg) < 0x24000) ||\
	((reg) >= 0x30000 && (reg) < 0x40000))

#define FORCEWAKE_RENDER	(1 << 0)
#define FORCEWAKE_MEDIA		(1 << 1)
#define FORCEWAKE_ALL		(FORCEWAKE_RENDER | FORCEWAKE_MEDIA)


#define I915_READ8(reg)		dev_priv->uncore.funcs.mmio_readb(dev_priv, (reg), true)
#define I915_WRITE8(reg, val)	dev_priv->uncore.funcs.mmio_writeb(dev_priv, (reg), (val), true)

#define I915_READ16(reg)	dev_priv->uncore.funcs.mmio_readw(dev_priv, (reg), true)
#define I915_WRITE16(reg, val)	dev_priv->uncore.funcs.mmio_writew(dev_priv, (reg), (val), true)
#define I915_READ16_NOTRACE(reg)	dev_priv->uncore.funcs.mmio_readw(dev_priv, (reg), false)
#define I915_WRITE16_NOTRACE(reg, val)	dev_priv->uncore.funcs.mmio_writew(dev_priv, (reg), (val), false)

#define I915_READ(reg)		dev_priv->uncore.funcs.mmio_readl(dev_priv, (reg), true)
#define I915_WRITE(reg, val)	dev_priv->uncore.funcs.mmio_writel(dev_priv, (reg), (val), true)
#define I915_READ_NOTRACE(reg)		dev_priv->uncore.funcs.mmio_readl(dev_priv, (reg), false)
#define I915_WRITE_NOTRACE(reg, val)	dev_priv->uncore.funcs.mmio_writel(dev_priv, (reg), (val), false)

#define I915_WRITE64(reg, val)	dev_priv->uncore.funcs.mmio_writeq(dev_priv, (reg), (val), true)
#define I915_READ64(reg)	dev_priv->uncore.funcs.mmio_readq(dev_priv, (reg), true)

#define POSTING_READ(reg)	(void)I915_READ_NOTRACE(reg)
#define POSTING_READ16(reg)	(void)I915_READ16_NOTRACE(reg)

/* "Broadcast RGB" property */
#define INTEL_BROADCAST_RGB_AUTO 0
#define INTEL_BROADCAST_RGB_FULL 1
#define INTEL_BROADCAST_RGB_LIMITED 2

static inline uint32_t i915_vgacntrl_reg(struct drm_device *dev)
{
	if (HAS_PCH_SPLIT(dev))
		return CPU_VGACNTRL;
	else if (IS_VALLEYVIEW(dev))
		return VLV_VGACNTRL;
	else
		return VGACNTRL;
}

static inline void __user *to_user_ptr(u64 address)
{
	return (void __user *)(uintptr_t)address;
}

static inline unsigned long msecs_to_jiffies_timeout(const unsigned int m)
{
	unsigned long j = msecs_to_jiffies(m);

	return min_t(unsigned long, MAX_JIFFY_OFFSET, j + 1);
}

static inline unsigned long
timespec_to_jiffies_timeout(const struct timespec *value)
{
	unsigned long j = timespec_to_jiffies(value);

	return min_t(unsigned long, MAX_JIFFY_OFFSET, j + 1);
}

#endif<|MERGE_RESOLUTION|>--- conflicted
+++ resolved
@@ -1108,7 +1108,6 @@
 
 	/**
 	 * State variable controlling the reset flow and count
-<<<<<<< HEAD
 	 *
 	 * This is a counter which gets incremented when reset is triggered,
 	 * and again when reset has been handled. So odd values (lowest bit set)
@@ -1120,19 +1119,6 @@
 	 * recovery. All waiters on the reset_queue will be woken when
 	 * that happens.
 	 *
-=======
-	 *
-	 * This is a counter which gets incremented when reset is triggered,
-	 * and again when reset has been handled. So odd values (lowest bit set)
-	 * means that reset is in progress and even values that
-	 * (reset_counter >> 1):th reset was successfully completed.
-	 *
-	 * If reset is not completed succesfully, the I915_WEDGE bit is
-	 * set meaning that hardware is terminally sour and there is no
-	 * recovery. All waiters on the reset_queue will be woken when
-	 * that happens.
-	 *
->>>>>>> 0d9d349d
 	 * This counter is used by the wait_seqno code to notice that reset
 	 * event happened and it needs to restart the entire ioctl (since most
 	 * likely the seqno it waited for won't ever signal anytime soon).
@@ -1866,11 +1852,7 @@
 #define HAS_FPGA_DBG_UNCLAIMED(dev)	(INTEL_INFO(dev)->has_fpga_dbg)
 #define HAS_PSR(dev)		(IS_HASWELL(dev) || IS_BROADWELL(dev))
 #define HAS_PC8(dev)		(IS_HASWELL(dev)) /* XXX HSW:ULX */
-<<<<<<< HEAD
-#define HAS_RUNTIME_PM(dev)	false
-=======
 #define HAS_RUNTIME_PM(dev)	(IS_HASWELL(dev))
->>>>>>> 0d9d349d
 
 #define INTEL_PCH_DEVICE_ID_MASK		0xff00
 #define INTEL_PCH_IBX_DEVICE_ID_TYPE		0x3b00
