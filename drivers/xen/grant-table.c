--- conflicted
+++ resolved
@@ -929,12 +929,7 @@
 		}
 	}
 
-<<<<<<< HEAD
-	ret = arch_gnttab_init(max_nr_grant_frames,
-			       nr_status_frames(max_nr_grant_frames));
-=======
 	ret = arch_gnttab_init(max_nr_grant_frames);
->>>>>>> 8b63c998
 	if (ret < 0)
 		goto ini_nomem;
 
