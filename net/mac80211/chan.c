/*
 * mac80211 - channel management
 */

#include <linux/nl80211.h>
#include <linux/export.h>
#include <linux/rtnetlink.h>
#include <net/cfg80211.h>
#include "ieee80211_i.h"
#include "driver-ops.h"

static int ieee80211_chanctx_num_assigned(struct ieee80211_local *local,
					  struct ieee80211_chanctx *ctx)
{
	struct ieee80211_sub_if_data *sdata;
	int num = 0;

	lockdep_assert_held(&local->chanctx_mtx);

	list_for_each_entry(sdata, &ctx->assigned_vifs, assigned_chanctx_list)
		num++;

	return num;
}

static int ieee80211_chanctx_num_reserved(struct ieee80211_local *local,
					  struct ieee80211_chanctx *ctx)
{
	struct ieee80211_sub_if_data *sdata;
	int num = 0;

	lockdep_assert_held(&local->chanctx_mtx);

	list_for_each_entry(sdata, &ctx->reserved_vifs, reserved_chanctx_list)
		num++;

	return num;
}

int ieee80211_chanctx_refcount(struct ieee80211_local *local,
			       struct ieee80211_chanctx *ctx)
{
	return ieee80211_chanctx_num_assigned(local, ctx) +
	       ieee80211_chanctx_num_reserved(local, ctx);
}

static int ieee80211_num_chanctx(struct ieee80211_local *local)
{
	struct ieee80211_chanctx *ctx;
	int num = 0;

	lockdep_assert_held(&local->chanctx_mtx);

	list_for_each_entry(ctx, &local->chanctx_list, list)
		num++;

	return num;
}

static bool ieee80211_can_create_new_chanctx(struct ieee80211_local *local)
{
	lockdep_assert_held(&local->chanctx_mtx);
	return ieee80211_num_chanctx(local) < ieee80211_max_num_channels(local);
}

static const struct cfg80211_chan_def *
ieee80211_chanctx_reserved_chandef(struct ieee80211_local *local,
				   struct ieee80211_chanctx *ctx,
				   const struct cfg80211_chan_def *compat)
{
	struct ieee80211_sub_if_data *sdata;

	lockdep_assert_held(&local->chanctx_mtx);

	list_for_each_entry(sdata, &ctx->reserved_vifs,
			    reserved_chanctx_list) {
		if (!compat)
			compat = &sdata->reserved_chandef;

		compat = cfg80211_chandef_compatible(&sdata->reserved_chandef,
						     compat);
		if (!compat)
			break;
	}

	return compat;
}

static const struct cfg80211_chan_def *
ieee80211_chanctx_non_reserved_chandef(struct ieee80211_local *local,
				       struct ieee80211_chanctx *ctx,
				       const struct cfg80211_chan_def *compat)
{
	struct ieee80211_sub_if_data *sdata;

	lockdep_assert_held(&local->chanctx_mtx);

	list_for_each_entry(sdata, &ctx->assigned_vifs,
			    assigned_chanctx_list) {
		if (sdata->reserved_chanctx != NULL)
			continue;

		if (!compat)
			compat = &sdata->vif.bss_conf.chandef;

		compat = cfg80211_chandef_compatible(
				&sdata->vif.bss_conf.chandef, compat);
		if (!compat)
			break;
	}

	return compat;
}

static const struct cfg80211_chan_def *
ieee80211_chanctx_combined_chandef(struct ieee80211_local *local,
				   struct ieee80211_chanctx *ctx,
				   const struct cfg80211_chan_def *compat)
{
	lockdep_assert_held(&local->chanctx_mtx);

	compat = ieee80211_chanctx_reserved_chandef(local, ctx, compat);
	if (!compat)
		return NULL;

	compat = ieee80211_chanctx_non_reserved_chandef(local, ctx, compat);
	if (!compat)
		return NULL;

	return compat;
}

static bool
ieee80211_chanctx_can_reserve_chandef(struct ieee80211_local *local,
				      struct ieee80211_chanctx *ctx,
				      const struct cfg80211_chan_def *def)
{
	lockdep_assert_held(&local->chanctx_mtx);

	if (ieee80211_chanctx_combined_chandef(local, ctx, def))
		return true;

	if (!list_empty(&ctx->reserved_vifs) &&
	    ieee80211_chanctx_reserved_chandef(local, ctx, def))
		return true;

	return false;
}

static struct ieee80211_chanctx *
ieee80211_find_reservation_chanctx(struct ieee80211_local *local,
				   const struct cfg80211_chan_def *chandef,
				   enum ieee80211_chanctx_mode mode)
{
	struct ieee80211_chanctx *ctx;

	lockdep_assert_held(&local->chanctx_mtx);

	if (mode == IEEE80211_CHANCTX_EXCLUSIVE)
		return NULL;

	list_for_each_entry(ctx, &local->chanctx_list, list) {
		if (ctx->mode == IEEE80211_CHANCTX_EXCLUSIVE)
			continue;

		if (!ieee80211_chanctx_can_reserve_chandef(local, ctx,
							   chandef))
			continue;

		return ctx;
	}

	return NULL;
}

static enum nl80211_chan_width ieee80211_get_sta_bw(struct ieee80211_sta *sta)
{
	switch (sta->bandwidth) {
	case IEEE80211_STA_RX_BW_20:
		if (sta->ht_cap.ht_supported)
			return NL80211_CHAN_WIDTH_20;
		else
			return NL80211_CHAN_WIDTH_20_NOHT;
	case IEEE80211_STA_RX_BW_40:
		return NL80211_CHAN_WIDTH_40;
	case IEEE80211_STA_RX_BW_80:
		return NL80211_CHAN_WIDTH_80;
	case IEEE80211_STA_RX_BW_160:
		/*
		 * This applied for both 160 and 80+80. since we use
		 * the returned value to consider degradation of
		 * ctx->conf.min_def, we have to make sure to take
		 * the bigger one (NL80211_CHAN_WIDTH_160).
		 * Otherwise we might try degrading even when not
		 * needed, as the max required sta_bw returned (80+80)
		 * might be smaller than the configured bw (160).
		 */
		return NL80211_CHAN_WIDTH_160;
	default:
		WARN_ON(1);
		return NL80211_CHAN_WIDTH_20;
	}
}

static enum nl80211_chan_width
ieee80211_get_max_required_bw(struct ieee80211_sub_if_data *sdata)
{
	enum nl80211_chan_width max_bw = NL80211_CHAN_WIDTH_20_NOHT;
	struct sta_info *sta;

	rcu_read_lock();
	list_for_each_entry_rcu(sta, &sdata->local->sta_list, list) {
		if (sdata != sta->sdata &&
		    !(sta->sdata->bss && sta->sdata->bss == sdata->bss))
			continue;

		if (!sta->uploaded)
			continue;

		max_bw = max(max_bw, ieee80211_get_sta_bw(&sta->sta));
	}
	rcu_read_unlock();

	return max_bw;
}

static enum nl80211_chan_width
ieee80211_get_chanctx_max_required_bw(struct ieee80211_local *local,
				      struct ieee80211_chanctx_conf *conf)
{
	struct ieee80211_sub_if_data *sdata;
	enum nl80211_chan_width max_bw = NL80211_CHAN_WIDTH_20_NOHT;

	rcu_read_lock();
	list_for_each_entry_rcu(sdata, &local->interfaces, list) {
		struct ieee80211_vif *vif = &sdata->vif;
		enum nl80211_chan_width width = NL80211_CHAN_WIDTH_20_NOHT;

		if (!ieee80211_sdata_running(sdata))
			continue;

		if (rcu_access_pointer(sdata->vif.chanctx_conf) != conf)
			continue;

		switch (vif->type) {
		case NL80211_IFTYPE_AP:
		case NL80211_IFTYPE_AP_VLAN:
			width = ieee80211_get_max_required_bw(sdata);
			break;
		case NL80211_IFTYPE_P2P_DEVICE:
			continue;
		case NL80211_IFTYPE_STATION:
		case NL80211_IFTYPE_ADHOC:
		case NL80211_IFTYPE_WDS:
		case NL80211_IFTYPE_MESH_POINT:
			width = vif->bss_conf.chandef.width;
			break;
		case NL80211_IFTYPE_UNSPECIFIED:
		case NUM_NL80211_IFTYPES:
		case NL80211_IFTYPE_MONITOR:
		case NL80211_IFTYPE_P2P_CLIENT:
		case NL80211_IFTYPE_P2P_GO:
			WARN_ON_ONCE(1);
		}
		max_bw = max(max_bw, width);
	}

	/* use the configured bandwidth in case of monitor interface */
	sdata = rcu_dereference(local->monitor_sdata);
	if (sdata && rcu_access_pointer(sdata->vif.chanctx_conf) == conf)
		max_bw = max(max_bw, conf->def.width);

	rcu_read_unlock();

	return max_bw;
}

/*
 * recalc the min required chan width of the channel context, which is
 * the max of min required widths of all the interfaces bound to this
 * channel context.
 */
void ieee80211_recalc_chanctx_min_def(struct ieee80211_local *local,
				      struct ieee80211_chanctx *ctx)
{
	enum nl80211_chan_width max_bw;
	struct cfg80211_chan_def min_def;

	lockdep_assert_held(&local->chanctx_mtx);

	/* don't optimize 5MHz, 10MHz, and radar_enabled confs */
	if (ctx->conf.def.width == NL80211_CHAN_WIDTH_5 ||
	    ctx->conf.def.width == NL80211_CHAN_WIDTH_10 ||
	    ctx->conf.radar_enabled) {
		ctx->conf.min_def = ctx->conf.def;
		return;
	}

	max_bw = ieee80211_get_chanctx_max_required_bw(local, &ctx->conf);

	/* downgrade chandef up to max_bw */
	min_def = ctx->conf.def;
	while (min_def.width > max_bw)
		ieee80211_chandef_downgrade(&min_def);

	if (cfg80211_chandef_identical(&ctx->conf.min_def, &min_def))
		return;

	ctx->conf.min_def = min_def;
	if (!ctx->driver_present)
		return;

	drv_change_chanctx(local, ctx, IEEE80211_CHANCTX_CHANGE_MIN_WIDTH);
}

static void ieee80211_change_chanctx(struct ieee80211_local *local,
				     struct ieee80211_chanctx *ctx,
				     const struct cfg80211_chan_def *chandef)
{
	if (cfg80211_chandef_identical(&ctx->conf.def, chandef))
		return;

	WARN_ON(!cfg80211_chandef_compatible(&ctx->conf.def, chandef));

	ctx->conf.def = *chandef;
	drv_change_chanctx(local, ctx, IEEE80211_CHANCTX_CHANGE_WIDTH);
	ieee80211_recalc_chanctx_min_def(local, ctx);

	if (!local->use_chanctx) {
		local->_oper_chandef = *chandef;
		ieee80211_hw_config(local, 0);
	}
}

static struct ieee80211_chanctx *
ieee80211_find_chanctx(struct ieee80211_local *local,
		       const struct cfg80211_chan_def *chandef,
		       enum ieee80211_chanctx_mode mode)
{
	struct ieee80211_chanctx *ctx;

	lockdep_assert_held(&local->chanctx_mtx);

	if (mode == IEEE80211_CHANCTX_EXCLUSIVE)
		return NULL;

	list_for_each_entry(ctx, &local->chanctx_list, list) {
		const struct cfg80211_chan_def *compat;

		if (ctx->mode == IEEE80211_CHANCTX_EXCLUSIVE)
			continue;

		compat = cfg80211_chandef_compatible(&ctx->conf.def, chandef);
		if (!compat)
			continue;

		compat = ieee80211_chanctx_reserved_chandef(local, ctx,
							    compat);
		if (!compat)
			continue;

		ieee80211_change_chanctx(local, ctx, compat);

		return ctx;
	}

	return NULL;
}

static bool ieee80211_is_radar_required(struct ieee80211_local *local)
{
	struct ieee80211_sub_if_data *sdata;

	lockdep_assert_held(&local->mtx);

	rcu_read_lock();
	list_for_each_entry_rcu(sdata, &local->interfaces, list) {
		if (sdata->radar_required) {
			rcu_read_unlock();
			return true;
		}
	}
	rcu_read_unlock();

	return false;
}

static struct ieee80211_chanctx *
ieee80211_alloc_chanctx(struct ieee80211_local *local,
			const struct cfg80211_chan_def *chandef,
			enum ieee80211_chanctx_mode mode)
{
	struct ieee80211_chanctx *ctx;

	lockdep_assert_held(&local->chanctx_mtx);

	ctx = kzalloc(sizeof(*ctx) + local->hw.chanctx_data_size, GFP_KERNEL);
	if (!ctx)
		return NULL;

	INIT_LIST_HEAD(&ctx->assigned_vifs);
	INIT_LIST_HEAD(&ctx->reserved_vifs);
	ctx->conf.def = *chandef;
	ctx->conf.rx_chains_static = 1;
	ctx->conf.rx_chains_dynamic = 1;
	ctx->mode = mode;
	ctx->conf.radar_enabled = ieee80211_is_radar_required(local);
	ieee80211_recalc_chanctx_min_def(local, ctx);

	return ctx;
}

static int ieee80211_add_chanctx(struct ieee80211_local *local,
				 struct ieee80211_chanctx *ctx)
{
	u32 changed;
	int err;

	lockdep_assert_held(&local->mtx);
	lockdep_assert_held(&local->chanctx_mtx);

	if (!local->use_chanctx)
		local->hw.conf.radar_enabled = ctx->conf.radar_enabled;

	/* turn idle off *before* setting channel -- some drivers need that */
	changed = ieee80211_idle_off(local);
	if (changed)
		ieee80211_hw_config(local, changed);

	if (!local->use_chanctx) {
<<<<<<< HEAD
		local->_oper_chandef = *chandef;
		ieee80211_hw_config(local, IEEE80211_CONF_CHANGE_CHANNEL);
=======
		local->_oper_chandef = ctx->conf.def;
		ieee80211_hw_config(local, 0);
>>>>>>> f55ee083
	} else {
		err = drv_add_chanctx(local, ctx);
		if (err) {
			ieee80211_recalc_idle(local);
			return err;
		}
	}

	return 0;
}

static struct ieee80211_chanctx *
ieee80211_new_chanctx(struct ieee80211_local *local,
		      const struct cfg80211_chan_def *chandef,
		      enum ieee80211_chanctx_mode mode)
{
	struct ieee80211_chanctx *ctx;
	int err;

	lockdep_assert_held(&local->mtx);
	lockdep_assert_held(&local->chanctx_mtx);

	ctx = ieee80211_alloc_chanctx(local, chandef, mode);
	if (!ctx)
		return ERR_PTR(-ENOMEM);

	err = ieee80211_add_chanctx(local, ctx);
	if (err) {
		kfree(ctx);
		return ERR_PTR(err);
	}

	list_add_rcu(&ctx->list, &local->chanctx_list);
	return ctx;
}

static void ieee80211_del_chanctx(struct ieee80211_local *local,
				  struct ieee80211_chanctx *ctx)
{
	lockdep_assert_held(&local->chanctx_mtx);

	if (!local->use_chanctx) {
		struct cfg80211_chan_def *chandef = &local->_oper_chandef;
		chandef->width = NL80211_CHAN_WIDTH_20_NOHT;
		chandef->center_freq1 = chandef->chan->center_freq;
		chandef->center_freq2 = 0;

		/* NOTE: Disabling radar is only valid here for
		 * single channel context. To be sure, check it ...
		 */
		WARN_ON(local->hw.conf.radar_enabled &&
			!list_empty(&local->chanctx_list));

		local->hw.conf.radar_enabled = false;

		ieee80211_hw_config(local, IEEE80211_CONF_CHANGE_CHANNEL);
	} else {
		drv_remove_chanctx(local, ctx);
	}

	ieee80211_recalc_idle(local);
}

static void ieee80211_free_chanctx(struct ieee80211_local *local,
				   struct ieee80211_chanctx *ctx)
{
	lockdep_assert_held(&local->chanctx_mtx);

	WARN_ON_ONCE(ieee80211_chanctx_refcount(local, ctx) != 0);

	list_del_rcu(&ctx->list);
	ieee80211_del_chanctx(local, ctx);
	kfree_rcu(ctx, rcu_head);
}

static void ieee80211_recalc_chanctx_chantype(struct ieee80211_local *local,
					      struct ieee80211_chanctx *ctx)
{
	struct ieee80211_chanctx_conf *conf = &ctx->conf;
	struct ieee80211_sub_if_data *sdata;
	const struct cfg80211_chan_def *compat = NULL;

	lockdep_assert_held(&local->chanctx_mtx);

	rcu_read_lock();
	list_for_each_entry_rcu(sdata, &local->interfaces, list) {

		if (!ieee80211_sdata_running(sdata))
			continue;
		if (rcu_access_pointer(sdata->vif.chanctx_conf) != conf)
			continue;

		if (!compat)
			compat = &sdata->vif.bss_conf.chandef;

		compat = cfg80211_chandef_compatible(
				&sdata->vif.bss_conf.chandef, compat);
		if (!compat)
			break;
	}
	rcu_read_unlock();

	if (WARN_ON_ONCE(!compat))
		return;

	ieee80211_change_chanctx(local, ctx, compat);
}

static void ieee80211_recalc_radar_chanctx(struct ieee80211_local *local,
					   struct ieee80211_chanctx *chanctx)
{
	bool radar_enabled;

	lockdep_assert_held(&local->chanctx_mtx);
	/* for setting local->radar_detect_enabled */
	lockdep_assert_held(&local->mtx);

	radar_enabled = ieee80211_is_radar_required(local);

	if (radar_enabled == chanctx->conf.radar_enabled)
		return;

	chanctx->conf.radar_enabled = radar_enabled;
	local->radar_detect_enabled = chanctx->conf.radar_enabled;

	if (!local->use_chanctx) {
		local->hw.conf.radar_enabled = chanctx->conf.radar_enabled;
		ieee80211_hw_config(local, IEEE80211_CONF_CHANGE_CHANNEL);
	}

	drv_change_chanctx(local, chanctx, IEEE80211_CHANCTX_CHANGE_RADAR);
}

static int ieee80211_assign_vif_chanctx(struct ieee80211_sub_if_data *sdata,
					struct ieee80211_chanctx *new_ctx)
{
	struct ieee80211_local *local = sdata->local;
	struct ieee80211_chanctx_conf *conf;
	struct ieee80211_chanctx *curr_ctx = NULL;
	int ret = 0;

	conf = rcu_dereference_protected(sdata->vif.chanctx_conf,
					 lockdep_is_held(&local->chanctx_mtx));

	if (conf) {
		curr_ctx = container_of(conf, struct ieee80211_chanctx, conf);

		drv_unassign_vif_chanctx(local, sdata, curr_ctx);
		conf = NULL;
		list_del(&sdata->assigned_chanctx_list);
	}

	if (new_ctx) {
		ret = drv_assign_vif_chanctx(local, sdata, new_ctx);
		if (ret)
			goto out;

		conf = &new_ctx->conf;
		list_add(&sdata->assigned_chanctx_list,
			 &new_ctx->assigned_vifs);
	}

out:
	rcu_assign_pointer(sdata->vif.chanctx_conf, conf);

	sdata->vif.bss_conf.idle = !conf;

	if (curr_ctx && ieee80211_chanctx_num_assigned(local, curr_ctx) > 0) {
		ieee80211_recalc_chanctx_chantype(local, curr_ctx);
		ieee80211_recalc_smps_chanctx(local, curr_ctx);
		ieee80211_recalc_radar_chanctx(local, curr_ctx);
		ieee80211_recalc_chanctx_min_def(local, curr_ctx);
	}

	if (new_ctx && ieee80211_chanctx_num_assigned(local, new_ctx) > 0) {
		ieee80211_recalc_txpower(sdata);
		ieee80211_recalc_chanctx_min_def(local, new_ctx);
	}

	if (sdata->vif.type != NL80211_IFTYPE_P2P_DEVICE &&
	    sdata->vif.type != NL80211_IFTYPE_MONITOR)
		ieee80211_bss_info_change_notify(sdata,
						 BSS_CHANGED_IDLE);

	return ret;
}

static void __ieee80211_vif_release_channel(struct ieee80211_sub_if_data *sdata)
{
	struct ieee80211_local *local = sdata->local;
	struct ieee80211_chanctx_conf *conf;
	struct ieee80211_chanctx *ctx;

	lockdep_assert_held(&local->chanctx_mtx);

	conf = rcu_dereference_protected(sdata->vif.chanctx_conf,
					 lockdep_is_held(&local->chanctx_mtx));
	if (!conf)
		return;

	ctx = container_of(conf, struct ieee80211_chanctx, conf);

	if (sdata->reserved_chanctx)
		ieee80211_vif_unreserve_chanctx(sdata);

	ieee80211_assign_vif_chanctx(sdata, NULL);
	if (ieee80211_chanctx_refcount(local, ctx) == 0)
		ieee80211_free_chanctx(local, ctx);
}

void ieee80211_recalc_smps_chanctx(struct ieee80211_local *local,
				   struct ieee80211_chanctx *chanctx)
{
	struct ieee80211_sub_if_data *sdata;
	u8 rx_chains_static, rx_chains_dynamic;

	lockdep_assert_held(&local->chanctx_mtx);

	rx_chains_static = 1;
	rx_chains_dynamic = 1;

	rcu_read_lock();
	list_for_each_entry_rcu(sdata, &local->interfaces, list) {
		u8 needed_static, needed_dynamic;

		if (!ieee80211_sdata_running(sdata))
			continue;

		if (rcu_access_pointer(sdata->vif.chanctx_conf) !=
						&chanctx->conf)
			continue;

		switch (sdata->vif.type) {
		case NL80211_IFTYPE_P2P_DEVICE:
			continue;
		case NL80211_IFTYPE_STATION:
			if (!sdata->u.mgd.associated)
				continue;
			break;
		case NL80211_IFTYPE_AP_VLAN:
			continue;
		case NL80211_IFTYPE_AP:
		case NL80211_IFTYPE_ADHOC:
		case NL80211_IFTYPE_WDS:
		case NL80211_IFTYPE_MESH_POINT:
			break;
		default:
			WARN_ON_ONCE(1);
		}

		switch (sdata->smps_mode) {
		default:
			WARN_ONCE(1, "Invalid SMPS mode %d\n",
				  sdata->smps_mode);
			/* fall through */
		case IEEE80211_SMPS_OFF:
			needed_static = sdata->needed_rx_chains;
			needed_dynamic = sdata->needed_rx_chains;
			break;
		case IEEE80211_SMPS_DYNAMIC:
			needed_static = 1;
			needed_dynamic = sdata->needed_rx_chains;
			break;
		case IEEE80211_SMPS_STATIC:
			needed_static = 1;
			needed_dynamic = 1;
			break;
		}

		rx_chains_static = max(rx_chains_static, needed_static);
		rx_chains_dynamic = max(rx_chains_dynamic, needed_dynamic);
	}

	/* Disable SMPS for the monitor interface */
	sdata = rcu_dereference(local->monitor_sdata);
	if (sdata &&
	    rcu_access_pointer(sdata->vif.chanctx_conf) == &chanctx->conf)
		rx_chains_dynamic = rx_chains_static = local->rx_chains;

	rcu_read_unlock();

	if (!local->use_chanctx) {
		if (rx_chains_static > 1)
			local->smps_mode = IEEE80211_SMPS_OFF;
		else if (rx_chains_dynamic > 1)
			local->smps_mode = IEEE80211_SMPS_DYNAMIC;
		else
			local->smps_mode = IEEE80211_SMPS_STATIC;
		ieee80211_hw_config(local, 0);
	}

	if (rx_chains_static == chanctx->conf.rx_chains_static &&
	    rx_chains_dynamic == chanctx->conf.rx_chains_dynamic)
		return;

	chanctx->conf.rx_chains_static = rx_chains_static;
	chanctx->conf.rx_chains_dynamic = rx_chains_dynamic;
	drv_change_chanctx(local, chanctx, IEEE80211_CHANCTX_CHANGE_RX_CHAINS);
}

int ieee80211_vif_use_channel(struct ieee80211_sub_if_data *sdata,
			      const struct cfg80211_chan_def *chandef,
			      enum ieee80211_chanctx_mode mode)
{
	struct ieee80211_local *local = sdata->local;
	struct ieee80211_chanctx *ctx;
	u8 radar_detect_width = 0;
	int ret;

	lockdep_assert_held(&local->mtx);

	WARN_ON(sdata->dev && netif_carrier_ok(sdata->dev));

	mutex_lock(&local->chanctx_mtx);

	ret = cfg80211_chandef_dfs_required(local->hw.wiphy,
					    chandef,
					    sdata->wdev.iftype);
	if (ret < 0)
		goto out;
	if (ret > 0)
		radar_detect_width = BIT(chandef->width);

	sdata->radar_required = ret;

	ret = ieee80211_check_combinations(sdata, chandef, mode,
					   radar_detect_width);
	if (ret < 0)
		goto out;

	__ieee80211_vif_release_channel(sdata);

	ctx = ieee80211_find_chanctx(local, chandef, mode);
	if (!ctx)
		ctx = ieee80211_new_chanctx(local, chandef, mode);
	if (IS_ERR(ctx)) {
		ret = PTR_ERR(ctx);
		goto out;
	}

	sdata->vif.bss_conf.chandef = *chandef;

	ret = ieee80211_assign_vif_chanctx(sdata, ctx);
	if (ret) {
		/* if assign fails refcount stays the same */
		if (ieee80211_chanctx_refcount(local, ctx) == 0)
			ieee80211_free_chanctx(local, ctx);
		goto out;
	}

	ieee80211_recalc_smps_chanctx(local, ctx);
	ieee80211_recalc_radar_chanctx(local, ctx);
 out:
	mutex_unlock(&local->chanctx_mtx);
	return ret;
}

static int __ieee80211_vif_change_channel(struct ieee80211_sub_if_data *sdata,
					  struct ieee80211_chanctx *ctx,
					  u32 *changed)
{
	struct ieee80211_local *local = sdata->local;
	const struct cfg80211_chan_def *chandef = &sdata->csa_chandef;
	u32 chanctx_changed = 0;

	if (!cfg80211_chandef_usable(sdata->local->hw.wiphy, chandef,
				     IEEE80211_CHAN_DISABLED))
		return -EINVAL;

	if (ieee80211_chanctx_refcount(local, ctx) != 1)
		return -EINVAL;

	if (sdata->vif.bss_conf.chandef.width != chandef->width) {
		chanctx_changed = IEEE80211_CHANCTX_CHANGE_WIDTH;
		*changed |= BSS_CHANGED_BANDWIDTH;
	}

	sdata->vif.bss_conf.chandef = *chandef;
	ctx->conf.def = *chandef;

	chanctx_changed |= IEEE80211_CHANCTX_CHANGE_CHANNEL;
	drv_change_chanctx(local, ctx, chanctx_changed);

	ieee80211_recalc_chanctx_chantype(local, ctx);
	ieee80211_recalc_smps_chanctx(local, ctx);
	ieee80211_recalc_radar_chanctx(local, ctx);
	ieee80211_recalc_chanctx_min_def(local, ctx);

	return 0;
}

int ieee80211_vif_change_channel(struct ieee80211_sub_if_data *sdata,
				 u32 *changed)
{
	struct ieee80211_local *local = sdata->local;
	struct ieee80211_chanctx_conf *conf;
	struct ieee80211_chanctx *ctx;
	int ret;

	lockdep_assert_held(&local->mtx);

	/* should never be called if not performing a channel switch. */
	if (WARN_ON(!sdata->vif.csa_active))
		return -EINVAL;

	mutex_lock(&local->chanctx_mtx);
	conf = rcu_dereference_protected(sdata->vif.chanctx_conf,
					 lockdep_is_held(&local->chanctx_mtx));
	if (!conf) {
		ret = -EINVAL;
		goto out;
	}

	ctx = container_of(conf, struct ieee80211_chanctx, conf);

	ret = __ieee80211_vif_change_channel(sdata, ctx, changed);
 out:
	mutex_unlock(&local->chanctx_mtx);
	return ret;
}

static void
__ieee80211_vif_copy_chanctx_to_vlans(struct ieee80211_sub_if_data *sdata,
				      bool clear)
{
	struct ieee80211_local *local = sdata->local;
	struct ieee80211_sub_if_data *vlan;
	struct ieee80211_chanctx_conf *conf;

	if (WARN_ON(sdata->vif.type != NL80211_IFTYPE_AP))
		return;

	lockdep_assert_held(&local->mtx);

	/* Check that conf exists, even when clearing this function
	 * must be called with the AP's channel context still there
	 * as it would otherwise cause VLANs to have an invalid
	 * channel context pointer for a while, possibly pointing
	 * to a channel context that has already been freed.
	 */
	conf = rcu_dereference_protected(sdata->vif.chanctx_conf,
				lockdep_is_held(&local->chanctx_mtx));
	WARN_ON(!conf);

	if (clear)
		conf = NULL;

	list_for_each_entry(vlan, &sdata->u.ap.vlans, u.vlan.list)
		rcu_assign_pointer(vlan->vif.chanctx_conf, conf);
}

void ieee80211_vif_copy_chanctx_to_vlans(struct ieee80211_sub_if_data *sdata,
					 bool clear)
{
	struct ieee80211_local *local = sdata->local;

	mutex_lock(&local->chanctx_mtx);

	__ieee80211_vif_copy_chanctx_to_vlans(sdata, clear);

	mutex_unlock(&local->chanctx_mtx);
}

int ieee80211_vif_unreserve_chanctx(struct ieee80211_sub_if_data *sdata)
{
	struct ieee80211_chanctx *ctx = sdata->reserved_chanctx;

	lockdep_assert_held(&sdata->local->chanctx_mtx);

	if (WARN_ON(!ctx))
		return -EINVAL;

	list_del(&sdata->reserved_chanctx_list);
	sdata->reserved_chanctx = NULL;

	if (ieee80211_chanctx_refcount(sdata->local, ctx) == 0)
		ieee80211_free_chanctx(sdata->local, ctx);

	return 0;
}

int ieee80211_vif_reserve_chanctx(struct ieee80211_sub_if_data *sdata,
				  const struct cfg80211_chan_def *chandef,
				  enum ieee80211_chanctx_mode mode,
				  bool radar_required)
{
	struct ieee80211_local *local = sdata->local;
	struct ieee80211_chanctx_conf *conf;
	struct ieee80211_chanctx *new_ctx, *curr_ctx;
	int ret = 0;

	mutex_lock(&local->chanctx_mtx);

	conf = rcu_dereference_protected(sdata->vif.chanctx_conf,
					 lockdep_is_held(&local->chanctx_mtx));
	if (!conf) {
		ret = -EINVAL;
		goto out;
	}

	curr_ctx = container_of(conf, struct ieee80211_chanctx, conf);

	new_ctx = ieee80211_find_reservation_chanctx(local, chandef, mode);
	if (!new_ctx) {
		if (ieee80211_chanctx_refcount(local, curr_ctx) == 1 &&
		    (local->hw.flags & IEEE80211_HW_CHANGE_RUNNING_CHANCTX)) {
			/* if we're the only users of the chanctx and
			 * the driver supports changing a running
			 * context, reserve our current context
			 */
			new_ctx = curr_ctx;
		} else if (ieee80211_can_create_new_chanctx(local)) {
			/* create a new context and reserve it */
			new_ctx = ieee80211_new_chanctx(local, chandef, mode);
			if (IS_ERR(new_ctx)) {
				ret = PTR_ERR(new_ctx);
				goto out;
			}
		} else {
			ret = -EBUSY;
			goto out;
		}
	}

	list_add(&sdata->reserved_chanctx_list, &new_ctx->reserved_vifs);
	sdata->reserved_chanctx = new_ctx;
	sdata->reserved_chandef = *chandef;
	sdata->reserved_radar_required = radar_required;
out:
	mutex_unlock(&local->chanctx_mtx);
	return ret;
}

int ieee80211_vif_use_reserved_context(struct ieee80211_sub_if_data *sdata,
				       u32 *changed)
{
	struct ieee80211_local *local = sdata->local;
	struct ieee80211_chanctx *ctx;
	struct ieee80211_chanctx *old_ctx;
	struct ieee80211_chanctx_conf *conf;
	int ret;
	u32 tmp_changed = *changed;

	/* TODO: need to recheck if the chandef is usable etc.? */

	lockdep_assert_held(&local->mtx);

	mutex_lock(&local->chanctx_mtx);

	ctx = sdata->reserved_chanctx;
	if (WARN_ON(!ctx)) {
		ret = -EINVAL;
		goto out;
	}

	conf = rcu_dereference_protected(sdata->vif.chanctx_conf,
					 lockdep_is_held(&local->chanctx_mtx));
	if (!conf) {
		ret = -EINVAL;
		goto out;
	}

	old_ctx = container_of(conf, struct ieee80211_chanctx, conf);

	if (sdata->vif.bss_conf.chandef.width != sdata->reserved_chandef.width)
		tmp_changed |= BSS_CHANGED_BANDWIDTH;

	sdata->vif.bss_conf.chandef = sdata->reserved_chandef;

	/* unref our reservation */
	sdata->reserved_chanctx = NULL;
	sdata->radar_required = sdata->reserved_radar_required;
	list_del(&sdata->reserved_chanctx_list);

	if (old_ctx == ctx) {
		/* This is our own context, just change it */
		ret = __ieee80211_vif_change_channel(sdata, old_ctx,
						     &tmp_changed);
		if (ret)
			goto out;
	} else {
		ret = ieee80211_assign_vif_chanctx(sdata, ctx);
		if (ieee80211_chanctx_refcount(local, old_ctx) == 0)
			ieee80211_free_chanctx(local, old_ctx);
		if (ret) {
			/* if assign fails refcount stays the same */
			if (ieee80211_chanctx_refcount(local, ctx) == 0)
				ieee80211_free_chanctx(local, ctx);
			goto out;
		}

		if (sdata->vif.type == NL80211_IFTYPE_AP)
			__ieee80211_vif_copy_chanctx_to_vlans(sdata, false);
	}

	*changed = tmp_changed;

	ieee80211_recalc_chanctx_chantype(local, ctx);
	ieee80211_recalc_smps_chanctx(local, ctx);
	ieee80211_recalc_radar_chanctx(local, ctx);
	ieee80211_recalc_chanctx_min_def(local, ctx);
out:
	mutex_unlock(&local->chanctx_mtx);
	return ret;
}

int ieee80211_vif_change_bandwidth(struct ieee80211_sub_if_data *sdata,
				   const struct cfg80211_chan_def *chandef,
				   u32 *changed)
{
	struct ieee80211_local *local = sdata->local;
	struct ieee80211_chanctx_conf *conf;
	struct ieee80211_chanctx *ctx;
	int ret;

	if (!cfg80211_chandef_usable(sdata->local->hw.wiphy, chandef,
				     IEEE80211_CHAN_DISABLED))
		return -EINVAL;

	mutex_lock(&local->chanctx_mtx);
	if (cfg80211_chandef_identical(chandef, &sdata->vif.bss_conf.chandef)) {
		ret = 0;
		goto out;
	}

	if (chandef->width == NL80211_CHAN_WIDTH_20_NOHT ||
	    sdata->vif.bss_conf.chandef.width == NL80211_CHAN_WIDTH_20_NOHT) {
		ret = -EINVAL;
		goto out;
	}

	conf = rcu_dereference_protected(sdata->vif.chanctx_conf,
					 lockdep_is_held(&local->chanctx_mtx));
	if (!conf) {
		ret = -EINVAL;
		goto out;
	}

	ctx = container_of(conf, struct ieee80211_chanctx, conf);
	if (!cfg80211_chandef_compatible(&conf->def, chandef)) {
		ret = -EINVAL;
		goto out;
	}

	sdata->vif.bss_conf.chandef = *chandef;

	ieee80211_recalc_chanctx_chantype(local, ctx);

	*changed |= BSS_CHANGED_BANDWIDTH;
	ret = 0;
 out:
	mutex_unlock(&local->chanctx_mtx);
	return ret;
}

void ieee80211_vif_release_channel(struct ieee80211_sub_if_data *sdata)
{
	WARN_ON(sdata->dev && netif_carrier_ok(sdata->dev));

	lockdep_assert_held(&sdata->local->mtx);

	mutex_lock(&sdata->local->chanctx_mtx);
	__ieee80211_vif_release_channel(sdata);
	mutex_unlock(&sdata->local->chanctx_mtx);
}

void ieee80211_vif_vlan_copy_chanctx(struct ieee80211_sub_if_data *sdata)
{
	struct ieee80211_local *local = sdata->local;
	struct ieee80211_sub_if_data *ap;
	struct ieee80211_chanctx_conf *conf;

	if (WARN_ON(sdata->vif.type != NL80211_IFTYPE_AP_VLAN || !sdata->bss))
		return;

	ap = container_of(sdata->bss, struct ieee80211_sub_if_data, u.ap);

	mutex_lock(&local->chanctx_mtx);

	conf = rcu_dereference_protected(ap->vif.chanctx_conf,
					 lockdep_is_held(&local->chanctx_mtx));
	rcu_assign_pointer(sdata->vif.chanctx_conf, conf);
	mutex_unlock(&local->chanctx_mtx);
}

void ieee80211_iter_chan_contexts_atomic(
	struct ieee80211_hw *hw,
	void (*iter)(struct ieee80211_hw *hw,
		     struct ieee80211_chanctx_conf *chanctx_conf,
		     void *data),
	void *iter_data)
{
	struct ieee80211_local *local = hw_to_local(hw);
	struct ieee80211_chanctx *ctx;

	rcu_read_lock();
	list_for_each_entry_rcu(ctx, &local->chanctx_list, list)
		if (ctx->driver_present)
			iter(hw, &ctx->conf, iter_data);
	rcu_read_unlock();
}
EXPORT_SYMBOL_GPL(ieee80211_iter_chan_contexts_atomic);<|MERGE_RESOLUTION|>--- conflicted
+++ resolved
@@ -428,13 +428,8 @@
 		ieee80211_hw_config(local, changed);
 
 	if (!local->use_chanctx) {
-<<<<<<< HEAD
-		local->_oper_chandef = *chandef;
+		local->_oper_chandef = ctx->conf.def;
 		ieee80211_hw_config(local, IEEE80211_CONF_CHANGE_CHANNEL);
-=======
-		local->_oper_chandef = ctx->conf.def;
-		ieee80211_hw_config(local, 0);
->>>>>>> f55ee083
 	} else {
 		err = drv_add_chanctx(local, ctx);
 		if (err) {
