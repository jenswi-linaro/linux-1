--- conflicted
+++ resolved
@@ -714,92 +714,6 @@
 }
 
 
-<<<<<<< HEAD
-/**
- * taken from mm/filemap.c because it isn't exported
- *
- * __filemap_fdatawrite_range - start writeback on mapping dirty pages in range
- * @mapping:	address space structure to write
- * @start:	offset in bytes where the range starts
- * @end:	offset in bytes where the range ends (inclusive)
- * @sync_mode:	enable synchronous operation
- *
- * Start writeback against all of a mapping's dirty pages that lie
- * within the byte offsets <start, end> inclusive.
- *
- * If sync_mode is WB_SYNC_ALL then this is a "data integrity" operation, as
- * opposed to a regular memory cleansing writeback.  The difference between
- * these two operations is that if a dirty page/buffer is encountered, it must
- * be waited upon, and not just skipped over.
- */
-int btrfs_fdatawrite_range(struct address_space *mapping, loff_t start,
-			   loff_t end, int sync_mode)
-{
-	struct writeback_control wbc = {
-		.sync_mode = sync_mode,
-		.nr_to_write = mapping->nrpages * 2,
-		.range_start = start,
-		.range_end = end,
-	};
-	return btrfs_writepages(mapping, &wbc);
-}
-
-/**
- * taken from mm/filemap.c because it isn't exported
- *
- * wait_on_page_writeback_range - wait for writeback to complete
- * @mapping:	target address_space
- * @start:	beginning page index
- * @end:	ending page index
- *
- * Wait for writeback to complete against pages indexed by start->end
- * inclusive
- */
-int btrfs_wait_on_page_writeback_range(struct address_space *mapping,
-				       pgoff_t start, pgoff_t end)
-{
-	struct pagevec pvec;
-	int nr_pages;
-	int ret = 0;
-	pgoff_t index;
-
-	if (end < start)
-		return 0;
-
-	pagevec_init(&pvec, 0);
-	index = start;
-	while ((index <= end) &&
-			(nr_pages = pagevec_lookup_tag(&pvec, mapping, &index,
-			PAGECACHE_TAG_WRITEBACK,
-			min(end - index, (pgoff_t)PAGEVEC_SIZE-1) + 1)) != 0) {
-		unsigned i;
-
-		for (i = 0; i < nr_pages; i++) {
-			struct page *page = pvec.pages[i];
-
-			/* until radix tree lookup accepts end_index */
-			if (page->index > end)
-				continue;
-
-			wait_on_page_writeback(page);
-			if (PageError(page))
-				ret = -EIO;
-		}
-		pagevec_release(&pvec);
-		cond_resched();
-	}
-
-	/* Check for outstanding write errors */
-	if (test_and_clear_bit(AS_ENOSPC, &mapping->flags))
-		ret = -ENOSPC;
-	if (test_and_clear_bit(AS_EIO, &mapping->flags))
-		ret = -EIO;
-
-	return ret;
-}
-
-=======
->>>>>>> ad1cd745
 /*
  * add a given inode to the list of inodes that must be fully on
  * disk before a transaction commit finishes.
