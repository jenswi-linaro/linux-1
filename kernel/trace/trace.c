--- conflicted
+++ resolved
@@ -1288,14 +1288,7 @@
 
 #define SAVED_CMDLINES_DEFAULT 128
 #define NO_CMDLINE_MAP UINT_MAX
-<<<<<<< HEAD
-static unsigned map_pid_to_cmdline[PID_MAX_DEFAULT+1];
-static unsigned map_cmdline_to_pid[SAVED_CMDLINES];
-static char saved_cmdlines[SAVED_CMDLINES][TASK_COMM_LEN];
-static unsigned saved_tgids[SAVED_CMDLINES];
-static int cmdline_idx;
-=======
->>>>>>> 7171511e
+static unsigned saved_tgids[SAVED_CMDLINES_DEFAULT];
 static arch_spinlock_t trace_cmdline_lock = __ARCH_SPIN_LOCK_UNLOCKED;
 struct saved_cmdlines_buffer {
 	unsigned map_pid_to_cmdline[PID_MAX_DEFAULT+1];
@@ -1535,12 +1528,8 @@
 		savedcmd->cmdline_idx = idx;
 	}
 
-<<<<<<< HEAD
-	memcpy(&saved_cmdlines[idx], tsk->comm, TASK_COMM_LEN);
 	saved_tgids[idx] = tsk->tgid;
-=======
 	set_cmdline(idx, tsk->comm);
->>>>>>> 7171511e
 
 	arch_spin_unlock(&trace_cmdline_lock);
 
@@ -1591,7 +1580,7 @@
 
 	preempt_disable();
 	arch_spin_lock(&trace_cmdline_lock);
-	map = map_pid_to_cmdline[pid];
+	map = savedcmd->map_pid_to_cmdline[pid];
 	if (map != NO_CMDLINE_MAP)
 		tgid = saved_tgids[map];
 	else
@@ -3957,13 +3946,6 @@
 	return cnt;
 }
 
-<<<<<<< HEAD
-static const struct file_operations tracing_saved_cmdlines_fops = {
-	.open	= tracing_open_generic,
-	.read	= tracing_saved_cmdlines_read,
-	.llseek	= generic_file_llseek,
-};
-
 static ssize_t
 tracing_saved_tgids_read(struct file *file, char __user *ubuf,
 				size_t cnt, loff_t *ppos)
@@ -3974,17 +3956,17 @@
 	int pid;
 	int i;
 
-	file_buf = kmalloc(SAVED_CMDLINES*(16+1+16), GFP_KERNEL);
+	file_buf = kmalloc(SAVED_CMDLINES_DEFAULT*(16+1+16), GFP_KERNEL);
 	if (!file_buf)
 		return -ENOMEM;
 
 	buf = file_buf;
 
-	for (i = 0; i < SAVED_CMDLINES; i++) {
+	for (i = 0; i < SAVED_CMDLINES_DEFAULT; i++) {
 		int tgid;
 		int r;
 
-		pid = map_cmdline_to_pid[i];
+		pid = savedcmd->map_cmdline_to_pid[i];
 		if (pid == -1 || pid == NO_CMDLINE_MAP)
 			continue;
 
@@ -4006,12 +3988,12 @@
 	.open	= tracing_open_generic,
 	.read	= tracing_saved_tgids_read,
 	.llseek	= generic_file_llseek,
-=======
+};
+
 static const struct file_operations tracing_saved_cmdlines_size_fops = {
 	.open		= tracing_open_generic,
 	.read		= tracing_saved_cmdlines_size_read,
 	.write		= tracing_saved_cmdlines_size_write,
->>>>>>> 7171511e
 };
 
 static ssize_t
