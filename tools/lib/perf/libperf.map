LIBPERF_0.0.1 {
	global:
		libperf_init;
		perf_cpu_map__new_any_cpu;
		perf_cpu_map__new_online_cpus;
		perf_cpu_map__get;
		perf_cpu_map__put;
		perf_cpu_map__new;
		perf_cpu_map__read;
		perf_cpu_map__nr;
		perf_cpu_map__cpu;
		perf_cpu_map__has_any_cpu_or_is_empty;
<<<<<<< HEAD
=======
		perf_cpu_map__is_any_cpu_or_is_empty;
		perf_cpu_map__is_empty;
		perf_cpu_map__has_any_cpu;
		perf_cpu_map__min;
>>>>>>> 0c383648
		perf_cpu_map__max;
		perf_cpu_map__has;
		perf_thread_map__new_array;
		perf_thread_map__new_dummy;
		perf_thread_map__set_pid;
		perf_thread_map__comm;
		perf_thread_map__nr;
		perf_thread_map__pid;
		perf_thread_map__get;
		perf_thread_map__put;
		perf_evsel__new;
		perf_evsel__delete;
		perf_evsel__enable;
		perf_evsel__disable;
		perf_evsel__open;
		perf_evsel__close;
		perf_evsel__mmap;
		perf_evsel__munmap;
		perf_evsel__mmap_base;
		perf_evsel__read;
		perf_evsel__cpus;
		perf_evsel__threads;
		perf_evsel__attr;
		perf_evlist__new;
		perf_evlist__delete;
		perf_evlist__open;
		perf_evlist__close;
		perf_evlist__enable;
		perf_evlist__disable;
		perf_evlist__add;
		perf_evlist__remove;
		perf_evlist__next;
		perf_evlist__set_maps;
		perf_evlist__poll;
		perf_evlist__mmap;
		perf_evlist__munmap;
		perf_evlist__filter_pollfd;
		perf_evlist__next_mmap;
		perf_evlist__set_leader;
		perf_mmap__consume;
		perf_mmap__read_init;
		perf_mmap__read_done;
		perf_mmap__read_event;
		perf_counts_values__scale;
	local:
		*;
};<|MERGE_RESOLUTION|>--- conflicted
+++ resolved
@@ -10,13 +10,10 @@
 		perf_cpu_map__nr;
 		perf_cpu_map__cpu;
 		perf_cpu_map__has_any_cpu_or_is_empty;
-<<<<<<< HEAD
-=======
 		perf_cpu_map__is_any_cpu_or_is_empty;
 		perf_cpu_map__is_empty;
 		perf_cpu_map__has_any_cpu;
 		perf_cpu_map__min;
->>>>>>> 0c383648
 		perf_cpu_map__max;
 		perf_cpu_map__has;
 		perf_thread_map__new_array;
