<<<<<<< HEAD
# SPDX-License-Identifier: GPL-2.0-only
=======
# SPDX-License-Identifier: (GPL-2.0-or-later OR BSD-2-Clause)
>>>>>>> f59d2611
# Makefile.libfdt
#
# This is not a complete Makefile of itself.  Instead, it is designed to
# be easily embeddable into other systems of Makefiles.
#
LIBFDT_soname = libfdt.$(SHAREDLIB_EXT).1
LIBFDT_INCLUDES = fdt.h libfdt.h libfdt_env.h
LIBFDT_VERSION = version.lds
LIBFDT_SRCS = fdt.c fdt_ro.c fdt_wip.c fdt_sw.c fdt_rw.c fdt_strerror.c fdt_empty_tree.c \
	fdt_addresses.c fdt_overlay.c
LIBFDT_OBJS = $(LIBFDT_SRCS:%.c=%.o)
LIBFDT_LIB = libfdt-$(DTC_VERSION).$(SHAREDLIB_EXT)

libfdt_clean:
	@$(VECHO) CLEAN "(libfdt)"
	rm -f $(STD_CLEANFILES:%=$(LIBFDT_dir)/%)
	rm -f $(LIBFDT_dir)/$(LIBFDT_soname)<|MERGE_RESOLUTION|>--- conflicted
+++ resolved
@@ -1,8 +1,4 @@
-<<<<<<< HEAD
-# SPDX-License-Identifier: GPL-2.0-only
-=======
 # SPDX-License-Identifier: (GPL-2.0-or-later OR BSD-2-Clause)
->>>>>>> f59d2611
 # Makefile.libfdt
 #
 # This is not a complete Makefile of itself.  Instead, it is designed to
