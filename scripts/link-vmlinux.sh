#!/bin/sh
# SPDX-License-Identifier: GPL-2.0
#
# link vmlinux
#
# vmlinux is linked from the objects selected by $(KBUILD_VMLINUX_OBJS) and
# $(KBUILD_VMLINUX_LIBS). Most are built-in.a files from top-level directories
# in the kernel tree, others are specified in arch/$(ARCH)/Makefile.
# $(KBUILD_VMLINUX_LIBS) are archives which are linked conditionally
# (not within --whole-archive), and do not require symbol indexes added.
#
# vmlinux
#   ^
#   |
#   +--< $(KBUILD_VMLINUX_OBJS)
#   |    +--< init/built-in.a drivers/built-in.a mm/built-in.a + more
#   |
#   +--< $(KBUILD_VMLINUX_LIBS)
#   |    +--< lib/lib.a + more
#   |
#   +-< ${kallsymso} (see description in KALLSYMS section)
#
# vmlinux version (uname -v) cannot be updated during normal
# descending-into-subdirs phase since we do not yet know if we need to
# update vmlinux.
# Therefore this step is delayed until just before final link of vmlinux.
#
# System.map is generated to document addresses of all kernel symbols

# Error out on error
set -e

LD="$1"
KBUILD_LDFLAGS="$2"
LDFLAGS_vmlinux="$3"

# Nice output in kbuild format
# Will be supressed by "make -s"
info()
{
	if [ "${quiet}" != "silent_" ]; then
		printf "  %-7s %s\n" "${1}" "${2}"
	fi
}

# Generate a linker script to ensure correct ordering of initcalls.
gen_initcalls()
{
	info GEN .tmp_initcalls.lds

	${PYTHON} ${srctree}/scripts/jobserver-exec		\
	${PERL} ${srctree}/scripts/generate_initcall_order.pl	\
		${KBUILD_VMLINUX_OBJS} ${KBUILD_VMLINUX_LIBS}	\
		> .tmp_initcalls.lds
}

# If CONFIG_LTO_CLANG is selected, collect generated symbol versions into
# .tmp_symversions.lds
gen_symversions()
{
	info GEN .tmp_symversions.lds
	rm -f .tmp_symversions.lds

	for o in ${KBUILD_VMLINUX_OBJS} ${KBUILD_VMLINUX_LIBS}; do
		if [ -f ${o}.symversions ]; then
			cat ${o}.symversions >> .tmp_symversions.lds
		fi
	done
}

# Link of vmlinux.o used for section mismatch analysis
# ${1} output file
modpost_link()
{
	local objects
	local lds=""

	objects="--whole-archive				\
		${KBUILD_VMLINUX_OBJS}				\
		--no-whole-archive				\
		--start-group					\
		${KBUILD_VMLINUX_LIBS}				\
		--end-group"

	if [ -n "${CONFIG_LTO_CLANG}" ]; then
		gen_initcalls
		lds="-T .tmp_initcalls.lds"

		if [ -n "${CONFIG_MODVERSIONS}" ]; then
			gen_symversions
			lds="${lds} -T .tmp_symversions.lds"
		fi

		# This might take a while, so indicate that we're doing
		# an LTO link
		info LTO ${1}
	else
		info LD ${1}
	fi

	${LD} ${KBUILD_LDFLAGS} -r -o ${1} ${lds} ${objects}
}

objtool_link()
{
	local objtoolcmd;
	local objtoolopt;

	if [ "${CONFIG_LTO_CLANG} ${CONFIG_STACK_VALIDATION}" = "y y" ]; then
		# Don't perform vmlinux validation unless explicitly requested,
		# but run objtool on vmlinux.o now that we have an object file.
		if [ -n "${CONFIG_UNWINDER_ORC}" ]; then
			objtoolcmd="orc generate"
		fi

		objtoolopt="${objtoolopt} --duplicate"

		if [ -n "${CONFIG_FTRACE_MCOUNT_USE_OBJTOOL}" ]; then
			objtoolopt="${objtoolopt} --mcount"
		fi
	fi

	if [ -n "${CONFIG_VMLINUX_VALIDATION}" ]; then
		objtoolopt="${objtoolopt} --noinstr"
	fi

	if [ -n "${objtoolopt}" ]; then
		if [ -z "${objtoolcmd}" ]; then
			objtoolcmd="check"
		fi
		objtoolopt="${objtoolopt} --vmlinux"
		if [ -z "${CONFIG_FRAME_POINTER}" ]; then
			objtoolopt="${objtoolopt} --no-fp"
		fi
		if [ -n "${CONFIG_GCOV_KERNEL}" ] || [ -n "${CONFIG_LTO_CLANG}" ]; then
			objtoolopt="${objtoolopt} --no-unreachable"
		fi
		if [ -n "${CONFIG_RETPOLINE}" ]; then
			objtoolopt="${objtoolopt} --retpoline"
		fi
		if [ -n "${CONFIG_X86_SMAP}" ]; then
			objtoolopt="${objtoolopt} --uaccess"
		fi
		info OBJTOOL ${1}
		tools/objtool/objtool ${objtoolcmd} ${objtoolopt} ${1}
	fi
}

# Link of vmlinux
# ${1} - output file
# ${2}, ${3}, ... - optional extra .o files
vmlinux_link()
{
	local lds="${objtree}/${KBUILD_LDS}"
	local output=${1}
	local objects
	local strip_debug
	local map_option

	info LD ${output}

	# skip output file argument
	shift

	# The kallsyms linking does not need debug symbols included.
	if [ "$output" != "${output#.tmp_vmlinux.kallsyms}" ] ; then
		strip_debug=-Wl,--strip-debug
	fi

	if [ -n "${CONFIG_VMLINUX_MAP}" ]; then
		map_option="-Map=${output}.map"
	fi

	if [ "${SRCARCH}" != "um" ]; then
		if [ -n "${CONFIG_LTO_CLANG}" ]; then
			# Use vmlinux.o instead of performing the slow LTO
			# link again.
			objects="--whole-archive		\
				vmlinux.o 			\
				--no-whole-archive		\
				${@}"
		else
			objects="--whole-archive		\
				${KBUILD_VMLINUX_OBJS}		\
				--no-whole-archive		\
				--start-group			\
				${KBUILD_VMLINUX_LIBS}		\
				--end-group			\
				${@}"
		fi

		${LD} ${KBUILD_LDFLAGS} ${LDFLAGS_vmlinux}	\
			${strip_debug#-Wl,}			\
			-o ${output}				\
			${map_option}				\
			-T ${lds} ${objects}
	else
		objects="-Wl,--whole-archive			\
			${KBUILD_VMLINUX_OBJS}			\
			-Wl,--no-whole-archive			\
			-Wl,--start-group			\
			${KBUILD_VMLINUX_LIBS}			\
			-Wl,--end-group				\
			${@}"

		${CC} ${CFLAGS_vmlinux}				\
			${strip_debug}				\
			-o ${output}				\
			${map_option:+-Wl,${map_option}}	\
			-Wl,-T,${lds}				\
			${objects}				\
			-lutil -lrt -lpthread
		rm -f linux
	fi
}

# generate .BTF typeinfo from DWARF debuginfo
# ${1} - vmlinux image
# ${2} - file to dump raw BTF data into
gen_btf()
{
	local pahole_ver
	local extra_paholeopt=

	if ! [ -x "$(command -v ${PAHOLE})" ]; then
		echo >&2 "BTF: ${1}: pahole (${PAHOLE}) is not available"
		return 1
	fi

	pahole_ver=$(${PAHOLE} --version | sed -E 's/v([0-9]+)\.([0-9]+)/\1\2/')
	if [ "${pahole_ver}" -lt "116" ]; then
		echo >&2 "BTF: ${1}: pahole version $(${PAHOLE} --version) is too old, need at least v1.16"
		return 1
	fi

	vmlinux_link ${1}

	if [ "${pahole_ver}" -ge "121" ]; then
		extra_paholeopt="${extra_paholeopt} --btf_gen_floats"
	fi

	info "BTF" ${2}
<<<<<<< HEAD
	LLVM_OBJCOPY=${OBJCOPY} ${PAHOLE} -J ${extra_paholeopt} ${1}
=======
	LLVM_OBJCOPY="${OBJCOPY}" ${PAHOLE} -J ${extra_paholeopt} ${1}
>>>>>>> 8e0eb2fb

	# Create ${2} which contains just .BTF section but no symbols. Add
	# SHF_ALLOC because .BTF will be part of the vmlinux image. --strip-all
	# deletes all symbols including __start_BTF and __stop_BTF, which will
	# be redefined in the linker script. Add 2>/dev/null to suppress GNU
	# objcopy warnings: "empty loadable segment detected at ..."
	${OBJCOPY} --only-section=.BTF --set-section-flags .BTF=alloc,readonly \
		--strip-all ${1} ${2} 2>/dev/null
	# Change e_type to ET_REL so that it can be used to link final vmlinux.
	# Unlike GNU ld, lld does not allow an ET_EXEC input.
	printf '\1' | dd of=${2} conv=notrunc bs=1 seek=16 status=none
}

# Create ${2} .S file with all symbols from the ${1} object file
kallsyms()
{
	local kallsymopt;

	if [ -n "${CONFIG_KALLSYMS_ALL}" ]; then
		kallsymopt="${kallsymopt} --all-symbols"
	fi

	if [ -n "${CONFIG_KALLSYMS_ABSOLUTE_PERCPU}" ]; then
		kallsymopt="${kallsymopt} --absolute-percpu"
	fi

	if [ -n "${CONFIG_KALLSYMS_BASE_RELATIVE}" ]; then
		kallsymopt="${kallsymopt} --base-relative"
	fi

	info KSYMS ${2}
	${NM} -n ${1} | scripts/kallsyms ${kallsymopt} > ${2}
}

# Perform one step in kallsyms generation, including temporary linking of
# vmlinux.
kallsyms_step()
{
	kallsymso_prev=${kallsymso}
	kallsyms_vmlinux=.tmp_vmlinux.kallsyms${1}
	kallsymso=${kallsyms_vmlinux}.o
	kallsyms_S=${kallsyms_vmlinux}.S

	vmlinux_link ${kallsyms_vmlinux} "${kallsymso_prev}" ${btf_vmlinux_bin_o}
	kallsyms ${kallsyms_vmlinux} ${kallsyms_S}

	info AS ${kallsyms_S}
	${CC} ${NOSTDINC_FLAGS} ${LINUXINCLUDE} ${KBUILD_CPPFLAGS} \
	      ${KBUILD_AFLAGS} ${KBUILD_AFLAGS_KERNEL} \
	      -c -o ${kallsymso} ${kallsyms_S}
}

# Create map file with all symbols from ${1}
# See mksymap for additional details
mksysmap()
{
	${CONFIG_SHELL} "${srctree}/scripts/mksysmap" ${1} ${2}
}

sorttable()
{
	${objtree}/scripts/sorttable ${1}
}

# Delete output files in case of error
cleanup()
{
	rm -f .btf.*
	rm -f .tmp_System.map
	rm -f .tmp_initcalls.lds
	rm -f .tmp_symversions.lds
	rm -f .tmp_vmlinux*
	rm -f System.map
	rm -f vmlinux
	rm -f vmlinux.map
	rm -f vmlinux.o
	rm -f .vmlinux.d
}

# Use "make V=1" to debug this script
case "${KBUILD_VERBOSE}" in
*1*)
	set -x
	;;
esac

if [ "$1" = "clean" ]; then
	cleanup
	exit 0
fi

# We need access to CONFIG_ symbols
. include/config/auto.conf

# Update version
info GEN .version
if [ -r .version ]; then
	VERSION=$(expr 0$(cat .version) + 1)
	echo $VERSION > .version
else
	rm -f .version
	echo 1 > .version
fi;

# final build of init/
${MAKE} -f "${srctree}/scripts/Makefile.build" obj=init need-builtin=1

#link vmlinux.o
modpost_link vmlinux.o
objtool_link vmlinux.o

# modpost vmlinux.o to check for section mismatches
${MAKE} -f "${srctree}/scripts/Makefile.modpost" MODPOST_VMLINUX=1

info MODINFO modules.builtin.modinfo
${OBJCOPY} -j .modinfo -O binary vmlinux.o modules.builtin.modinfo
info GEN modules.builtin
# The second line aids cases where multiple modules share the same object.
tr '\0' '\n' < modules.builtin.modinfo | sed -n 's/^[[:alnum:]:_]*\.file=//p' |
	tr ' ' '\n' | uniq | sed -e 's:^:kernel/:' -e 's/$/.ko/' > modules.builtin

btf_vmlinux_bin_o=""
if [ -n "${CONFIG_DEBUG_INFO_BTF}" ]; then
	btf_vmlinux_bin_o=.btf.vmlinux.bin.o
	if ! gen_btf .tmp_vmlinux.btf $btf_vmlinux_bin_o ; then
		echo >&2 "Failed to generate BTF for vmlinux"
		echo >&2 "Try to disable CONFIG_DEBUG_INFO_BTF"
		exit 1
	fi
fi

kallsymso=""
kallsymso_prev=""
kallsyms_vmlinux=""
if [ -n "${CONFIG_KALLSYMS}" ]; then

	# kallsyms support
	# Generate section listing all symbols and add it into vmlinux
	# It's a three step process:
	# 1)  Link .tmp_vmlinux1 so it has all symbols and sections,
	#     but __kallsyms is empty.
	#     Running kallsyms on that gives us .tmp_kallsyms1.o with
	#     the right size
	# 2)  Link .tmp_vmlinux2 so it now has a __kallsyms section of
	#     the right size, but due to the added section, some
	#     addresses have shifted.
	#     From here, we generate a correct .tmp_kallsyms2.o
	# 3)  That link may have expanded the kernel image enough that
	#     more linker branch stubs / trampolines had to be added, which
	#     introduces new names, which further expands kallsyms. Do another
	#     pass if that is the case. In theory it's possible this results
	#     in even more stubs, but unlikely.
	#     KALLSYMS_EXTRA_PASS=1 may also used to debug or work around
	#     other bugs.
	# 4)  The correct ${kallsymso} is linked into the final vmlinux.
	#
	# a)  Verify that the System.map from vmlinux matches the map from
	#     ${kallsymso}.

	kallsyms_step 1
	kallsyms_step 2

	# step 3
	size1=$(${CONFIG_SHELL} "${srctree}/scripts/file-size.sh" ${kallsymso_prev})
	size2=$(${CONFIG_SHELL} "${srctree}/scripts/file-size.sh" ${kallsymso})

	if [ $size1 -ne $size2 ] || [ -n "${KALLSYMS_EXTRA_PASS}" ]; then
		kallsyms_step 3
	fi
fi

vmlinux_link vmlinux "${kallsymso}" ${btf_vmlinux_bin_o}

# fill in BTF IDs
if [ -n "${CONFIG_DEBUG_INFO_BTF}" -a -n "${CONFIG_BPF}" ]; then
	info BTFIDS vmlinux
	${RESOLVE_BTFIDS} vmlinux
fi

if [ -n "${CONFIG_BUILDTIME_TABLE_SORT}" ]; then
	info SORTTAB vmlinux
	if ! sorttable vmlinux; then
		echo >&2 Failed to sort kernel tables
		exit 1
	fi
fi

info SYSMAP System.map
mksysmap vmlinux System.map

# step a (see comment above)
if [ -n "${CONFIG_KALLSYMS}" ]; then
	mksysmap ${kallsyms_vmlinux} .tmp_System.map

	if ! cmp -s System.map .tmp_System.map; then
		echo >&2 Inconsistent kallsyms data
		echo >&2 Try "make KALLSYMS_EXTRA_PASS=1" as a workaround
		exit 1
	fi
fi

# For fixdep
echo "vmlinux: $0" > .vmlinux.d<|MERGE_RESOLUTION|>--- conflicted
+++ resolved
@@ -240,11 +240,7 @@
 	fi
 
 	info "BTF" ${2}
-<<<<<<< HEAD
-	LLVM_OBJCOPY=${OBJCOPY} ${PAHOLE} -J ${extra_paholeopt} ${1}
-=======
 	LLVM_OBJCOPY="${OBJCOPY}" ${PAHOLE} -J ${extra_paholeopt} ${1}
->>>>>>> 8e0eb2fb
 
 	# Create ${2} which contains just .BTF section but no symbols. Add
 	# SHF_ALLOC because .BTF will be part of the vmlinux image. --strip-all
