// SPDX-License-Identifier: BSD-3-Clause
/*
 * Copyright (c) 2022, Linaro Limited
 */

#include <dt-bindings/clock/qcom,rpmh.h>
#include <dt-bindings/clock/qcom,sm8450-videocc.h>
#include <dt-bindings/clock/qcom,sm8550-camcc.h>
#include <dt-bindings/clock/qcom,sm8550-gcc.h>
#include <dt-bindings/clock/qcom,sm8550-gpucc.h>
#include <dt-bindings/clock/qcom,sm8550-tcsr.h>
#include <dt-bindings/clock/qcom,sm8550-dispcc.h>
#include <dt-bindings/dma/qcom-gpi.h>
#include <dt-bindings/firmware/qcom,scm.h>
#include <dt-bindings/gpio/gpio.h>
#include <dt-bindings/interrupt-controller/arm-gic.h>
#include <dt-bindings/interconnect/qcom,sm8550-rpmh.h>
#include <dt-bindings/mailbox/qcom-ipcc.h>
#include <dt-bindings/power/qcom-rpmpd.h>
#include <dt-bindings/power/qcom,rpmhpd.h>
#include <dt-bindings/soc/qcom,gpr.h>
#include <dt-bindings/soc/qcom,rpmh-rsc.h>
#include <dt-bindings/sound/qcom,q6dsp-lpass-ports.h>
#include <dt-bindings/phy/phy-qcom-qmp.h>
#include <dt-bindings/thermal/thermal.h>

/ {
	interrupt-parent = <&intc>;

	#address-cells = <2>;
	#size-cells = <2>;

	chosen { };

	clocks {
		xo_board: xo-board {
			compatible = "fixed-clock";
			#clock-cells = <0>;
		};

		sleep_clk: sleep-clk {
			compatible = "fixed-clock";
			#clock-cells = <0>;
		};

		bi_tcxo_div2: bi-tcxo-div2-clk {
			#clock-cells = <0>;
			compatible = "fixed-factor-clock";
			clocks = <&rpmhcc RPMH_CXO_CLK>;
			clock-mult = <1>;
			clock-div = <2>;
		};

		bi_tcxo_ao_div2: bi-tcxo-ao-div2-clk {
			#clock-cells = <0>;
			compatible = "fixed-factor-clock";
			clocks = <&rpmhcc RPMH_CXO_CLK_A>;
			clock-mult = <1>;
			clock-div = <2>;
		};

		pcie_1_phy_aux_clk: pcie-1-phy-aux-clk {
			compatible = "fixed-clock";
			#clock-cells = <0>;
		};
	};

	cpus {
		#address-cells = <2>;
		#size-cells = <0>;

		CPU0: cpu@0 {
			device_type = "cpu";
			compatible = "arm,cortex-a510";
			reg = <0 0>;
			clocks = <&cpufreq_hw 0>;
			enable-method = "psci";
			next-level-cache = <&L2_0>;
			power-domains = <&CPU_PD0>;
			power-domain-names = "psci";
			qcom,freq-domain = <&cpufreq_hw 0>;
			capacity-dmips-mhz = <1024>;
			dynamic-power-coefficient = <100>;
			#cooling-cells = <2>;
			L2_0: l2-cache {
				compatible = "cache";
				cache-level = <2>;
				cache-unified;
				next-level-cache = <&L3_0>;
				L3_0: l3-cache {
					compatible = "cache";
					cache-level = <3>;
					cache-unified;
				};
			};
		};

		CPU1: cpu@100 {
			device_type = "cpu";
			compatible = "arm,cortex-a510";
			reg = <0 0x100>;
			clocks = <&cpufreq_hw 0>;
			enable-method = "psci";
			next-level-cache = <&L2_100>;
			power-domains = <&CPU_PD1>;
			power-domain-names = "psci";
			qcom,freq-domain = <&cpufreq_hw 0>;
			capacity-dmips-mhz = <1024>;
			dynamic-power-coefficient = <100>;
			#cooling-cells = <2>;
			L2_100: l2-cache {
				compatible = "cache";
				cache-level = <2>;
				cache-unified;
				next-level-cache = <&L3_0>;
			};
		};

		CPU2: cpu@200 {
			device_type = "cpu";
			compatible = "arm,cortex-a510";
			reg = <0 0x200>;
			clocks = <&cpufreq_hw 0>;
			enable-method = "psci";
			next-level-cache = <&L2_200>;
			power-domains = <&CPU_PD2>;
			power-domain-names = "psci";
			qcom,freq-domain = <&cpufreq_hw 0>;
			capacity-dmips-mhz = <1024>;
			dynamic-power-coefficient = <100>;
			#cooling-cells = <2>;
			L2_200: l2-cache {
				compatible = "cache";
				cache-level = <2>;
				cache-unified;
				next-level-cache = <&L3_0>;
			};
		};

		CPU3: cpu@300 {
			device_type = "cpu";
			compatible = "arm,cortex-a715";
			reg = <0 0x300>;
			clocks = <&cpufreq_hw 1>;
			enable-method = "psci";
			next-level-cache = <&L2_300>;
			power-domains = <&CPU_PD3>;
			power-domain-names = "psci";
			qcom,freq-domain = <&cpufreq_hw 1>;
			capacity-dmips-mhz = <1792>;
			dynamic-power-coefficient = <270>;
			#cooling-cells = <2>;
			L2_300: l2-cache {
				compatible = "cache";
				cache-level = <2>;
				cache-unified;
				next-level-cache = <&L3_0>;
			};
		};

		CPU4: cpu@400 {
			device_type = "cpu";
			compatible = "arm,cortex-a715";
			reg = <0 0x400>;
			clocks = <&cpufreq_hw 1>;
			enable-method = "psci";
			next-level-cache = <&L2_400>;
			power-domains = <&CPU_PD4>;
			power-domain-names = "psci";
			qcom,freq-domain = <&cpufreq_hw 1>;
			capacity-dmips-mhz = <1792>;
			dynamic-power-coefficient = <270>;
			#cooling-cells = <2>;
			L2_400: l2-cache {
				compatible = "cache";
				cache-level = <2>;
				cache-unified;
				next-level-cache = <&L3_0>;
			};
		};

		CPU5: cpu@500 {
			device_type = "cpu";
			compatible = "arm,cortex-a710";
			reg = <0 0x500>;
			clocks = <&cpufreq_hw 1>;
			enable-method = "psci";
			next-level-cache = <&L2_500>;
			power-domains = <&CPU_PD5>;
			power-domain-names = "psci";
			qcom,freq-domain = <&cpufreq_hw 1>;
			capacity-dmips-mhz = <1792>;
			dynamic-power-coefficient = <270>;
			#cooling-cells = <2>;
			L2_500: l2-cache {
				compatible = "cache";
				cache-level = <2>;
				cache-unified;
				next-level-cache = <&L3_0>;
			};
		};

		CPU6: cpu@600 {
			device_type = "cpu";
			compatible = "arm,cortex-a710";
			reg = <0 0x600>;
			clocks = <&cpufreq_hw 1>;
			enable-method = "psci";
			next-level-cache = <&L2_600>;
			power-domains = <&CPU_PD6>;
			power-domain-names = "psci";
			qcom,freq-domain = <&cpufreq_hw 1>;
			capacity-dmips-mhz = <1792>;
			dynamic-power-coefficient = <270>;
			#cooling-cells = <2>;
			L2_600: l2-cache {
				compatible = "cache";
				cache-level = <2>;
				cache-unified;
				next-level-cache = <&L3_0>;
			};
		};

		CPU7: cpu@700 {
			device_type = "cpu";
			compatible = "arm,cortex-x3";
			reg = <0 0x700>;
			clocks = <&cpufreq_hw 2>;
			enable-method = "psci";
			next-level-cache = <&L2_700>;
			power-domains = <&CPU_PD7>;
			power-domain-names = "psci";
			qcom,freq-domain = <&cpufreq_hw 2>;
			capacity-dmips-mhz = <1894>;
			dynamic-power-coefficient = <588>;
			#cooling-cells = <2>;
			L2_700: l2-cache {
				compatible = "cache";
				cache-level = <2>;
				cache-unified;
				next-level-cache = <&L3_0>;
			};
		};

		cpu-map {
			cluster0 {
				core0 {
					cpu = <&CPU0>;
				};

				core1 {
					cpu = <&CPU1>;
				};

				core2 {
					cpu = <&CPU2>;
				};

				core3 {
					cpu = <&CPU3>;
				};

				core4 {
					cpu = <&CPU4>;
				};

				core5 {
					cpu = <&CPU5>;
				};

				core6 {
					cpu = <&CPU6>;
				};

				core7 {
					cpu = <&CPU7>;
				};
			};
		};

		idle-states {
			entry-method = "psci";

			LITTLE_CPU_SLEEP_0: cpu-sleep-0-0 {
				compatible = "arm,idle-state";
				idle-state-name = "silver-rail-power-collapse";
				arm,psci-suspend-param = <0x40000004>;
				entry-latency-us = <550>;
				exit-latency-us = <750>;
				min-residency-us = <6700>;
				local-timer-stop;
			};

			BIG_CPU_SLEEP_0: cpu-sleep-1-0 {
				compatible = "arm,idle-state";
				idle-state-name = "gold-rail-power-collapse";
				arm,psci-suspend-param = <0x40000004>;
				entry-latency-us = <600>;
				exit-latency-us = <1300>;
				min-residency-us = <8136>;
				local-timer-stop;
			};

			PRIME_CPU_SLEEP_0: cpu-sleep-2-0 {
				compatible = "arm,idle-state";
				idle-state-name = "goldplus-rail-power-collapse";
				arm,psci-suspend-param = <0x40000004>;
				entry-latency-us = <500>;
				exit-latency-us = <1350>;
				min-residency-us = <7480>;
				local-timer-stop;
			};
		};

		domain-idle-states {
			CLUSTER_SLEEP_0: cluster-sleep-0 {
				compatible = "domain-idle-state";
				arm,psci-suspend-param = <0x41000044>;
				entry-latency-us = <750>;
				exit-latency-us = <2350>;
				min-residency-us = <9144>;
			};

			CLUSTER_SLEEP_1: cluster-sleep-1 {
				compatible = "domain-idle-state";
				arm,psci-suspend-param = <0x4100c344>;
				entry-latency-us = <2800>;
				exit-latency-us = <4400>;
				min-residency-us = <10150>;
			};
		};
	};

	firmware {
		scm: scm {
			compatible = "qcom,scm-sm8550", "qcom,scm";
			qcom,dload-mode = <&tcsr 0x19000>;
			interconnects = <&aggre2_noc MASTER_CRYPTO 0 &mc_virt SLAVE_EBI1 0>;
		};
	};

	clk_virt: interconnect-0 {
		compatible = "qcom,sm8550-clk-virt";
		#interconnect-cells = <2>;
		qcom,bcm-voters = <&apps_bcm_voter>;
	};

	mc_virt: interconnect-1 {
		compatible = "qcom,sm8550-mc-virt";
		#interconnect-cells = <2>;
		qcom,bcm-voters = <&apps_bcm_voter>;
	};

	memory@a0000000 {
		device_type = "memory";
		/* We expect the bootloader to fill in the size */
		reg = <0 0xa0000000 0 0>;
	};

	pmu {
		compatible = "arm,armv8-pmuv3";
		interrupts = <GIC_PPI 7 IRQ_TYPE_LEVEL_LOW>;
	};

	psci {
		compatible = "arm,psci-1.0";
		method = "smc";

		CPU_PD0: power-domain-cpu0 {
			#power-domain-cells = <0>;
			power-domains = <&CLUSTER_PD>;
			domain-idle-states = <&LITTLE_CPU_SLEEP_0>;
		};

		CPU_PD1: power-domain-cpu1 {
			#power-domain-cells = <0>;
			power-domains = <&CLUSTER_PD>;
			domain-idle-states = <&LITTLE_CPU_SLEEP_0>;
		};

		CPU_PD2: power-domain-cpu2 {
			#power-domain-cells = <0>;
			power-domains = <&CLUSTER_PD>;
			domain-idle-states = <&LITTLE_CPU_SLEEP_0>;
		};

		CPU_PD3: power-domain-cpu3 {
			#power-domain-cells = <0>;
			power-domains = <&CLUSTER_PD>;
			domain-idle-states = <&BIG_CPU_SLEEP_0>;
		};

		CPU_PD4: power-domain-cpu4 {
			#power-domain-cells = <0>;
			power-domains = <&CLUSTER_PD>;
			domain-idle-states = <&BIG_CPU_SLEEP_0>;
		};

		CPU_PD5: power-domain-cpu5 {
			#power-domain-cells = <0>;
			power-domains = <&CLUSTER_PD>;
			domain-idle-states = <&BIG_CPU_SLEEP_0>;
		};

		CPU_PD6: power-domain-cpu6 {
			#power-domain-cells = <0>;
			power-domains = <&CLUSTER_PD>;
			domain-idle-states = <&BIG_CPU_SLEEP_0>;
		};

		CPU_PD7: power-domain-cpu7 {
			#power-domain-cells = <0>;
			power-domains = <&CLUSTER_PD>;
			domain-idle-states = <&PRIME_CPU_SLEEP_0>;
		};

		CLUSTER_PD: power-domain-cluster {
			#power-domain-cells = <0>;
			domain-idle-states = <&CLUSTER_SLEEP_0>, <&CLUSTER_SLEEP_1>;
		};
	};

	reserved_memory: reserved-memory {
		#address-cells = <2>;
		#size-cells = <2>;
		ranges;

		hyp_mem: hyp-region@80000000 {
			reg = <0 0x80000000 0 0xa00000>;
			no-map;
		};

		cpusys_vm_mem: cpusys-vm-region@80a00000 {
			reg = <0 0x80a00000 0 0x400000>;
			no-map;
		};

		hyp_tags_mem: hyp-tags-region@80e00000 {
			reg = <0 0x80e00000 0 0x3d0000>;
			no-map;
		};

		xbl_sc_mem: xbl-sc-region@d8100000 {
			reg = <0 0xd8100000 0 0x40000>;
			no-map;
		};

		hyp_tags_reserved_mem: hyp-tags-reserved-region@811d0000 {
			reg = <0 0x811d0000 0 0x30000>;
			no-map;
		};

		/* merged xbl_dt_log, xbl_ramdump, aop_image */
		xbl_dt_log_merged_mem: xbl-dt-log-merged-region@81a00000 {
			reg = <0 0x81a00000 0 0x260000>;
			no-map;
		};

		aop_cmd_db_mem: aop-cmd-db-region@81c60000 {
			compatible = "qcom,cmd-db";
			reg = <0 0x81c60000 0 0x20000>;
			no-map;
		};

		/* merged aop_config, tme_crash_dump, tme_log, uefi_log */
		aop_config_merged_mem: aop-config-merged-region@81c80000 {
			reg = <0 0x81c80000 0 0x74000>;
			no-map;
		};

		/* secdata region can be reused by apps */
		smem: smem@81d00000 {
			compatible = "qcom,smem";
			reg = <0 0x81d00000 0 0x200000>;
			hwlocks = <&tcsr_mutex 3>;
			no-map;
		};

		adsp_mhi_mem: adsp-mhi-region@81f00000 {
			reg = <0 0x81f00000 0 0x20000>;
			no-map;
		};

		global_sync_mem: global-sync-region@82600000 {
			reg = <0 0x82600000 0 0x100000>;
			no-map;
		};

		tz_stat_mem: tz-stat-region@82700000 {
			reg = <0 0x82700000 0 0x100000>;
			no-map;
		};

		cdsp_secure_heap_mem: cdsp-secure-heap-region@82800000 {
			reg = <0 0x82800000 0 0x4600000>;
			no-map;
		};

		mpss_mem: mpss-region@8a800000 {
			reg = <0 0x8a800000 0 0x10800000>;
			no-map;
		};

		q6_mpss_dtb_mem: q6-mpss-dtb-region@9b000000 {
			reg = <0 0x9b000000 0 0x80000>;
			no-map;
		};

		ipa_fw_mem: ipa-fw-region@9b080000 {
			reg = <0 0x9b080000 0 0x10000>;
			no-map;
		};

		ipa_gsi_mem: ipa-gsi-region@9b090000 {
			reg = <0 0x9b090000 0 0xa000>;
			no-map;
		};

		gpu_micro_code_mem: gpu-micro-code-region@9b09a000 {
			reg = <0 0x9b09a000 0 0x2000>;
			no-map;
		};

		spss_region_mem: spss-region@9b100000 {
			reg = <0 0x9b100000 0 0x180000>;
			no-map;
		};

		/* First part of the "SPU secure shared memory" region */
		spu_tz_shared_mem: spu-tz-shared-region@9b280000 {
			reg = <0 0x9b280000 0 0x60000>;
			no-map;
		};

		/* Second part of the "SPU secure shared memory" region */
		spu_modem_shared_mem: spu-modem-shared-region@9b2e0000 {
			reg = <0 0x9b2e0000 0 0x20000>;
			no-map;
		};

		camera_mem: camera-region@9b300000 {
			reg = <0 0x9b300000 0 0x800000>;
			no-map;
		};

		video_mem: video-region@9bb00000 {
			reg = <0 0x9bb00000 0 0x700000>;
			no-map;
		};

		cvp_mem: cvp-region@9c200000 {
			reg = <0 0x9c200000 0 0x700000>;
			no-map;
		};

		cdsp_mem: cdsp-region@9c900000 {
			reg = <0 0x9c900000 0 0x2000000>;
			no-map;
		};

		q6_cdsp_dtb_mem: q6-cdsp-dtb-region@9e900000 {
			reg = <0 0x9e900000 0 0x80000>;
			no-map;
		};

		q6_adsp_dtb_mem: q6-adsp-dtb-region@9e980000 {
			reg = <0 0x9e980000 0 0x80000>;
			no-map;
		};

		adspslpi_mem: adspslpi-region@9ea00000 {
			reg = <0 0x9ea00000 0 0x4080000>;
			no-map;
		};

		/* uefi region can be reused by apps */

		/* Linux kernel image is loaded at 0xa8000000 */

		rmtfs_mem: rmtfs-region@d4a80000 {
			compatible = "qcom,rmtfs-mem";
			reg = <0x0 0xd4a80000 0x0 0x280000>;
			no-map;

			qcom,client-id = <1>;
			qcom,vmid = <QCOM_SCM_VMID_MSS_MSA>;
		};

		mpss_dsm_mem: mpss-dsm-region@d4d00000 {
			reg = <0 0xd4d00000 0 0x3300000>;
			no-map;
		};

		tz_reserved_mem: tz-reserved-region@d8000000 {
			reg = <0 0xd8000000 0 0x100000>;
			no-map;
		};

		cpucp_fw_mem: cpucp-fw-region@d8140000 {
			reg = <0 0xd8140000 0 0x1c0000>;
			no-map;
		};

		qtee_mem: qtee-region@d8300000 {
			reg = <0 0xd8300000 0 0x500000>;
			no-map;
		};

		ta_mem: ta-region@d8800000 {
			reg = <0 0xd8800000 0 0x8a00000>;
			no-map;
		};

		tz_tags_mem: tz-tags-region@e1200000 {
			reg = <0 0xe1200000 0 0x2740000>;
			no-map;
		};

		hwfence_shbuf: hwfence-shbuf-region@e6440000 {
			reg = <0 0xe6440000 0 0x279000>;
			no-map;
		};

		trust_ui_vm_mem: trust-ui-vm-region@f3600000 {
			reg = <0 0xf3600000 0 0x4aee000>;
			no-map;
		};

		trust_ui_vm_dump: trust-ui-vm-dump-region@f80ee000 {
			reg = <0 0xf80ee000 0 0x1000>;
			no-map;
		};

		trust_ui_vm_qrtr: trust-ui-vm-qrt-region@f80ef000 {
			reg = <0 0xf80ef000 0 0x9000>;
			no-map;
		};

		trust_ui_vm_vblk0_ring: trust-ui-vm-vblk0-ring-region@f80f8000 {
			reg = <0 0xf80f8000 0 0x4000>;
			no-map;
		};

		trust_ui_vm_vblk1_ring: trust-ui-vm-vblk1-ring-region@f80fc000 {
			reg = <0 0xf80fc000 0 0x4000>;
			no-map;
		};

		trust_ui_vm_swiotlb: trust-ui-vm-swiotlb-region@f8100000 {
			reg = <0 0xf8100000 0 0x100000>;
			no-map;
		};

		oem_vm_mem: oem-vm-region@f8400000 {
			reg = <0 0xf8400000 0 0x4800000>;
			no-map;
		};

		oem_vm_vblk0_ring: oem-vm-vblk0-ring-region@fcc00000 {
			reg = <0 0xfcc00000 0 0x4000>;
			no-map;
		};

		oem_vm_swiotlb: oem-vm-swiotlb-region@fcc04000 {
			reg = <0 0xfcc04000 0 0x100000>;
			no-map;
		};

		hyp_ext_tags_mem: hyp-ext-tags-region@fce00000 {
			reg = <0 0xfce00000 0 0x2900000>;
			no-map;
		};

		hyp_ext_reserved_mem: hyp-ext-reserved-region@ff700000 {
			reg = <0 0xff700000 0 0x100000>;
			no-map;
		};
	};

	smp2p-adsp {
		compatible = "qcom,smp2p";
		qcom,smem = <443>, <429>;
		interrupts-extended = <&ipcc IPCC_CLIENT_LPASS
					     IPCC_MPROC_SIGNAL_SMP2P
					     IRQ_TYPE_EDGE_RISING>;
		mboxes = <&ipcc IPCC_CLIENT_LPASS
				IPCC_MPROC_SIGNAL_SMP2P>;

		qcom,local-pid = <0>;
		qcom,remote-pid = <2>;

		smp2p_adsp_out: master-kernel {
			qcom,entry-name = "master-kernel";
			#qcom,smem-state-cells = <1>;
		};

		smp2p_adsp_in: slave-kernel {
			qcom,entry-name = "slave-kernel";
			interrupt-controller;
			#interrupt-cells = <2>;
		};
	};

	smp2p-cdsp {
		compatible = "qcom,smp2p";
		qcom,smem = <94>, <432>;
		interrupts-extended = <&ipcc IPCC_CLIENT_CDSP
					     IPCC_MPROC_SIGNAL_SMP2P
					     IRQ_TYPE_EDGE_RISING>;
		mboxes = <&ipcc IPCC_CLIENT_CDSP
				IPCC_MPROC_SIGNAL_SMP2P>;

		qcom,local-pid = <0>;
		qcom,remote-pid = <5>;

		smp2p_cdsp_out: master-kernel {
			qcom,entry-name = "master-kernel";
			#qcom,smem-state-cells = <1>;
		};

		smp2p_cdsp_in: slave-kernel {
			qcom,entry-name = "slave-kernel";
			interrupt-controller;
			#interrupt-cells = <2>;
		};
	};

	smp2p-modem {
		compatible = "qcom,smp2p";
		qcom,smem = <435>, <428>;
		interrupts-extended = <&ipcc IPCC_CLIENT_MPSS
					     IPCC_MPROC_SIGNAL_SMP2P
					     IRQ_TYPE_EDGE_RISING>;
		mboxes = <&ipcc IPCC_CLIENT_MPSS
				IPCC_MPROC_SIGNAL_SMP2P>;

		qcom,local-pid = <0>;
		qcom,remote-pid = <1>;

		smp2p_modem_out: master-kernel {
			qcom,entry-name = "master-kernel";
			#qcom,smem-state-cells = <1>;
		};

		smp2p_modem_in: slave-kernel {
			qcom,entry-name = "slave-kernel";
			interrupt-controller;
			#interrupt-cells = <2>;
		};

		ipa_smp2p_out: ipa-ap-to-modem {
			qcom,entry-name = "ipa";
			#qcom,smem-state-cells = <1>;
		};

		ipa_smp2p_in: ipa-modem-to-ap {
			qcom,entry-name = "ipa";
			interrupt-controller;
			#interrupt-cells = <2>;
		};
	};

	soc: soc@0 {
		compatible = "simple-bus";
		ranges = <0 0 0 0 0x10 0>;
		dma-ranges = <0 0 0 0 0x10 0>;

		#address-cells = <2>;
		#size-cells = <2>;

		gcc: clock-controller@100000 {
			compatible = "qcom,sm8550-gcc";
			reg = <0 0x00100000 0 0x1f4200>;
			#clock-cells = <1>;
			#reset-cells = <1>;
			#power-domain-cells = <1>;
			clocks = <&bi_tcxo_div2>, <&sleep_clk>,
				 <&pcie0_phy>,
				 <&pcie1_phy>,
				 <&pcie_1_phy_aux_clk>,
				 <&ufs_mem_phy 0>,
				 <&ufs_mem_phy 1>,
				 <&ufs_mem_phy 2>,
				 <&usb_dp_qmpphy QMP_USB43DP_USB3_PIPE_CLK>;
		};

		ipcc: mailbox@408000 {
			compatible = "qcom,sm8550-ipcc", "qcom,ipcc";
			reg = <0 0x00408000 0 0x1000>;
			interrupts = <GIC_SPI 229 IRQ_TYPE_LEVEL_HIGH>;
			interrupt-controller;
			#interrupt-cells = <3>;
			#mbox-cells = <2>;
		};

		gpi_dma2: dma-controller@800000 {
			compatible = "qcom,sm8550-gpi-dma", "qcom,sm6350-gpi-dma";
			#dma-cells = <3>;
			reg = <0 0x00800000 0 0x60000>;
			interrupts = <GIC_SPI 588 IRQ_TYPE_LEVEL_HIGH>,
				     <GIC_SPI 589 IRQ_TYPE_LEVEL_HIGH>,
				     <GIC_SPI 590 IRQ_TYPE_LEVEL_HIGH>,
				     <GIC_SPI 591 IRQ_TYPE_LEVEL_HIGH>,
				     <GIC_SPI 592 IRQ_TYPE_LEVEL_HIGH>,
				     <GIC_SPI 593 IRQ_TYPE_LEVEL_HIGH>,
				     <GIC_SPI 594 IRQ_TYPE_LEVEL_HIGH>,
				     <GIC_SPI 595 IRQ_TYPE_LEVEL_HIGH>,
				     <GIC_SPI 596 IRQ_TYPE_LEVEL_HIGH>,
				     <GIC_SPI 597 IRQ_TYPE_LEVEL_HIGH>,
				     <GIC_SPI 598 IRQ_TYPE_LEVEL_HIGH>,
				     <GIC_SPI 599 IRQ_TYPE_LEVEL_HIGH>;
			dma-channels = <12>;
			dma-channel-mask = <0x3e>;
			iommus = <&apps_smmu 0x436 0>;
			dma-coherent;
			status = "disabled";
		};

		qupv3_id_1: geniqup@8c0000 {
			compatible = "qcom,geni-se-qup";
			reg = <0 0x008c0000 0 0x2000>;
			ranges;
			clock-names = "m-ahb", "s-ahb";
			clocks = <&gcc GCC_QUPV3_WRAP_2_M_AHB_CLK>,
				 <&gcc GCC_QUPV3_WRAP_2_S_AHB_CLK>;
			iommus = <&apps_smmu 0x423 0>;
			dma-coherent;
			#address-cells = <2>;
			#size-cells = <2>;
			status = "disabled";

			i2c8: i2c@880000 {
				compatible = "qcom,geni-i2c";
				reg = <0 0x00880000 0 0x4000>;
				clock-names = "se";
				clocks = <&gcc GCC_QUPV3_WRAP2_S0_CLK>;
				pinctrl-names = "default";
				pinctrl-0 = <&qup_i2c8_data_clk>;
				interrupts = <GIC_SPI 373 IRQ_TYPE_LEVEL_HIGH>;
				#address-cells = <1>;
				#size-cells = <0>;
				interconnects = <&clk_virt MASTER_QUP_CORE_2 0 &clk_virt SLAVE_QUP_CORE_2 0>,
						<&gem_noc MASTER_APPSS_PROC 0 &config_noc SLAVE_QUP_2 0>,
						<&aggre2_noc MASTER_QUP_2 0 &mc_virt  SLAVE_EBI1 0>;
				interconnect-names = "qup-core", "qup-config", "qup-memory";
				dmas = <&gpi_dma2 0 0 QCOM_GPI_I2C>,
				       <&gpi_dma2 1 0 QCOM_GPI_I2C>;
				dma-names = "tx", "rx";
				status = "disabled";
			};

			spi8: spi@880000 {
				compatible = "qcom,geni-spi";
				reg = <0 0x00880000 0 0x4000>;
				clock-names = "se";
				clocks = <&gcc GCC_QUPV3_WRAP2_S0_CLK>;
				interrupts = <GIC_SPI 373 IRQ_TYPE_LEVEL_HIGH>;
				pinctrl-names = "default";
				pinctrl-0 = <&qup_spi8_data_clk>, <&qup_spi8_cs>;
				interconnects = <&clk_virt MASTER_QUP_CORE_2 0 &clk_virt SLAVE_QUP_CORE_2 0>,
						<&gem_noc MASTER_APPSS_PROC 0 &config_noc SLAVE_QUP_2 0>,
						<&aggre2_noc MASTER_QUP_2 0 &mc_virt  SLAVE_EBI1 0>;
				interconnect-names = "qup-core", "qup-config", "qup-memory";
				dmas = <&gpi_dma2 0 0 QCOM_GPI_SPI>,
				       <&gpi_dma2 1 0 QCOM_GPI_SPI>;
				dma-names = "tx", "rx";
				#address-cells = <1>;
				#size-cells = <0>;
				status = "disabled";
			};

			i2c9: i2c@884000 {
				compatible = "qcom,geni-i2c";
				reg = <0 0x00884000 0 0x4000>;
				clock-names = "se";
				clocks = <&gcc GCC_QUPV3_WRAP2_S1_CLK>;
				pinctrl-names = "default";
				pinctrl-0 = <&qup_i2c9_data_clk>;
				interrupts = <GIC_SPI 583 IRQ_TYPE_LEVEL_HIGH>;
				#address-cells = <1>;
				#size-cells = <0>;
				interconnects = <&clk_virt MASTER_QUP_CORE_2 0 &clk_virt SLAVE_QUP_CORE_2 0>,
						<&gem_noc MASTER_APPSS_PROC 0 &config_noc SLAVE_QUP_2 0>,
						<&aggre2_noc MASTER_QUP_2 0 &mc_virt  SLAVE_EBI1 0>;
				interconnect-names = "qup-core", "qup-config", "qup-memory";
				dmas = <&gpi_dma2 0 1 QCOM_GPI_I2C>,
				       <&gpi_dma2 1 1 QCOM_GPI_I2C>;
				dma-names = "tx", "rx";
				status = "disabled";
			};

			spi9: spi@884000 {
				compatible = "qcom,geni-spi";
				reg = <0 0x00884000 0 0x4000>;
				clock-names = "se";
				clocks = <&gcc GCC_QUPV3_WRAP2_S1_CLK>;
				interrupts = <GIC_SPI 583 IRQ_TYPE_LEVEL_HIGH>;
				pinctrl-names = "default";
				pinctrl-0 = <&qup_spi9_data_clk>, <&qup_spi9_cs>;
				interconnects = <&clk_virt MASTER_QUP_CORE_2 0 &clk_virt SLAVE_QUP_CORE_2 0>,
						<&gem_noc MASTER_APPSS_PROC 0 &config_noc SLAVE_QUP_2 0>,
						<&aggre2_noc MASTER_QUP_2 0 &mc_virt  SLAVE_EBI1 0>;
				interconnect-names = "qup-core", "qup-config", "qup-memory";
				dmas = <&gpi_dma2 0 1 QCOM_GPI_SPI>,
				       <&gpi_dma2 1 1 QCOM_GPI_SPI>;
				dma-names = "tx", "rx";
				#address-cells = <1>;
				#size-cells = <0>;
				status = "disabled";
			};

			i2c10: i2c@888000 {
				compatible = "qcom,geni-i2c";
				reg = <0 0x00888000 0 0x4000>;
				clock-names = "se";
				clocks = <&gcc GCC_QUPV3_WRAP2_S2_CLK>;
				pinctrl-names = "default";
				pinctrl-0 = <&qup_i2c10_data_clk>;
				interrupts = <GIC_SPI 584 IRQ_TYPE_LEVEL_HIGH>;
				#address-cells = <1>;
				#size-cells = <0>;
				interconnects = <&clk_virt MASTER_QUP_CORE_2 0 &clk_virt SLAVE_QUP_CORE_2 0>,
						<&gem_noc MASTER_APPSS_PROC 0 &config_noc SLAVE_QUP_2 0>,
						<&aggre2_noc MASTER_QUP_2 0 &mc_virt  SLAVE_EBI1 0>;
				interconnect-names = "qup-core", "qup-config", "qup-memory";
				dmas = <&gpi_dma2 0 2 QCOM_GPI_I2C>,
				       <&gpi_dma2 1 2 QCOM_GPI_I2C>;
				dma-names = "tx", "rx";
				status = "disabled";
			};

			spi10: spi@888000 {
				compatible = "qcom,geni-spi";
				reg = <0 0x00888000 0 0x4000>;
				clock-names = "se";
				clocks = <&gcc GCC_QUPV3_WRAP2_S2_CLK>;
				interrupts = <GIC_SPI 584 IRQ_TYPE_LEVEL_HIGH>;
				pinctrl-names = "default";
				pinctrl-0 = <&qup_spi10_data_clk>, <&qup_spi10_cs>;
				interconnects = <&clk_virt MASTER_QUP_CORE_2 0 &clk_virt SLAVE_QUP_CORE_2 0>,
						<&gem_noc MASTER_APPSS_PROC 0 &config_noc SLAVE_QUP_2 0>,
						<&aggre2_noc MASTER_QUP_2 0 &mc_virt  SLAVE_EBI1 0>;
				interconnect-names = "qup-core", "qup-config", "qup-memory";
				dmas = <&gpi_dma2 0 2 QCOM_GPI_SPI>,
				       <&gpi_dma2 1 2 QCOM_GPI_SPI>;
				dma-names = "tx", "rx";
				#address-cells = <1>;
				#size-cells = <0>;
				status = "disabled";
			};

			i2c11: i2c@88c000 {
				compatible = "qcom,geni-i2c";
				reg = <0 0x0088c000 0 0x4000>;
				clock-names = "se";
				clocks = <&gcc GCC_QUPV3_WRAP2_S3_CLK>;
				pinctrl-names = "default";
				pinctrl-0 = <&qup_i2c11_data_clk>;
				interrupts = <GIC_SPI 585 IRQ_TYPE_LEVEL_HIGH>;
				#address-cells = <1>;
				#size-cells = <0>;
				interconnects = <&clk_virt MASTER_QUP_CORE_2 0 &clk_virt SLAVE_QUP_CORE_2 0>,
						<&gem_noc MASTER_APPSS_PROC 0 &config_noc SLAVE_QUP_2 0>,
						<&aggre2_noc MASTER_QUP_2 0 &mc_virt  SLAVE_EBI1 0>;
				interconnect-names = "qup-core", "qup-config", "qup-memory";
				dmas = <&gpi_dma2 0 3 QCOM_GPI_I2C>,
				       <&gpi_dma2 1 3 QCOM_GPI_I2C>;
				dma-names = "tx", "rx";
				status = "disabled";
			};

			spi11: spi@88c000 {
				compatible = "qcom,geni-spi";
				reg = <0 0x0088c000 0 0x4000>;
				clock-names = "se";
				clocks = <&gcc GCC_QUPV3_WRAP2_S3_CLK>;
				interrupts = <GIC_SPI 585 IRQ_TYPE_LEVEL_HIGH>;
				pinctrl-names = "default";
				pinctrl-0 = <&qup_spi11_data_clk>, <&qup_spi11_cs>;
				interconnects = <&clk_virt MASTER_QUP_CORE_2 0 &clk_virt SLAVE_QUP_CORE_2 0>,
						<&gem_noc MASTER_APPSS_PROC 0 &config_noc SLAVE_QUP_2 0>,
						<&aggre2_noc MASTER_QUP_2 0 &mc_virt  SLAVE_EBI1 0>;
				interconnect-names = "qup-core", "qup-config", "qup-memory";
				dmas = <&gpi_dma2 0 3 QCOM_GPI_I2C>,
				       <&gpi_dma2 1 3 QCOM_GPI_I2C>;
				dma-names = "tx", "rx";
				#address-cells = <1>;
				#size-cells = <0>;
				status = "disabled";
			};

			i2c12: i2c@890000 {
				compatible = "qcom,geni-i2c";
				reg = <0 0x00890000 0 0x4000>;
				clock-names = "se";
				clocks = <&gcc GCC_QUPV3_WRAP2_S4_CLK>;
				pinctrl-names = "default";
				pinctrl-0 = <&qup_i2c12_data_clk>;
				interrupts = <GIC_SPI 586 IRQ_TYPE_LEVEL_HIGH>;
				#address-cells = <1>;
				#size-cells = <0>;
				interconnects = <&clk_virt MASTER_QUP_CORE_2 0 &clk_virt SLAVE_QUP_CORE_2 0>,
						<&gem_noc MASTER_APPSS_PROC 0 &config_noc SLAVE_QUP_2 0>,
						<&aggre2_noc MASTER_QUP_2 0 &mc_virt  SLAVE_EBI1 0>;
				interconnect-names = "qup-core", "qup-config", "qup-memory";
				dmas = <&gpi_dma2 0 4 QCOM_GPI_I2C>,
				       <&gpi_dma2 1 4 QCOM_GPI_I2C>;
				dma-names = "tx", "rx";
				status = "disabled";
			};

			spi12: spi@890000 {
				compatible = "qcom,geni-spi";
				reg = <0 0x00890000 0 0x4000>;
				clock-names = "se";
				clocks = <&gcc GCC_QUPV3_WRAP2_S4_CLK>;
				interrupts = <GIC_SPI 586 IRQ_TYPE_LEVEL_HIGH>;
				pinctrl-names = "default";
				pinctrl-0 = <&qup_spi12_data_clk>, <&qup_spi12_cs>;
				interconnects = <&clk_virt MASTER_QUP_CORE_2 0 &clk_virt SLAVE_QUP_CORE_2 0>,
						<&gem_noc MASTER_APPSS_PROC 0 &config_noc SLAVE_QUP_2 0>,
						<&aggre2_noc MASTER_QUP_2 0 &mc_virt  SLAVE_EBI1 0>;
				interconnect-names = "qup-core", "qup-config", "qup-memory";
				dmas = <&gpi_dma2 0 4 QCOM_GPI_I2C>,
				       <&gpi_dma2 1 4 QCOM_GPI_I2C>;
				dma-names = "tx", "rx";
				#address-cells = <1>;
				#size-cells = <0>;
				status = "disabled";
			};

			i2c13: i2c@894000 {
				compatible = "qcom,geni-i2c";
				reg = <0 0x00894000 0 0x4000>;
				clock-names = "se";
				clocks = <&gcc GCC_QUPV3_WRAP2_S5_CLK>;
				pinctrl-names = "default";
				pinctrl-0 = <&qup_i2c13_data_clk>;
				interrupts = <GIC_SPI 587 IRQ_TYPE_LEVEL_HIGH>;
				#address-cells = <1>;
				#size-cells = <0>;
				interconnects = <&clk_virt MASTER_QUP_CORE_2 0 &clk_virt SLAVE_QUP_CORE_2 0>,
						<&gem_noc MASTER_APPSS_PROC 0 &config_noc SLAVE_QUP_2 0>,
						<&aggre2_noc MASTER_QUP_2 0 &mc_virt  SLAVE_EBI1 0>;
				interconnect-names = "qup-core", "qup-config", "qup-memory";
				dmas = <&gpi_dma2 0 5 QCOM_GPI_I2C>,
				       <&gpi_dma2 1 5 QCOM_GPI_I2C>;
				dma-names = "tx", "rx";
				status = "disabled";
			};

			spi13: spi@894000 {
				compatible = "qcom,geni-spi";
				reg = <0 0x00894000 0 0x4000>;
				clock-names = "se";
				clocks = <&gcc GCC_QUPV3_WRAP2_S5_CLK>;
				interrupts = <GIC_SPI 587 IRQ_TYPE_LEVEL_HIGH>;
				pinctrl-names = "default";
				pinctrl-0 = <&qup_spi13_data_clk>, <&qup_spi13_cs>;
				interconnects = <&clk_virt MASTER_QUP_CORE_2 0 &clk_virt SLAVE_QUP_CORE_2 0>,
						<&gem_noc MASTER_APPSS_PROC 0 &config_noc SLAVE_QUP_2 0>,
						<&aggre2_noc MASTER_QUP_2 0 &mc_virt  SLAVE_EBI1 0>;
				interconnect-names = "qup-core", "qup-config", "qup-memory";
				dmas = <&gpi_dma2 0 5 QCOM_GPI_SPI>,
				       <&gpi_dma2 1 5 QCOM_GPI_SPI>;
				dma-names = "tx", "rx";
				#address-cells = <1>;
				#size-cells = <0>;
				status = "disabled";
			};

			uart14: serial@898000 {
				compatible = "qcom,geni-uart";
				reg = <0 0x898000 0 0x4000>;
				clock-names = "se";
				clocks = <&gcc GCC_QUPV3_WRAP2_S6_CLK>;
				pinctrl-names = "default";
				pinctrl-0 = <&qup_uart14_default>, <&qup_uart14_cts_rts>;
				interrupts = <GIC_SPI 461 IRQ_TYPE_LEVEL_HIGH>;
				interconnects = <&clk_virt MASTER_QUP_CORE_2 0 &clk_virt SLAVE_QUP_CORE_2 0>,
						<&gem_noc MASTER_APPSS_PROC 0 &config_noc SLAVE_QUP_2 0>;
				interconnect-names = "qup-core", "qup-config";
				status = "disabled";
			};

			i2c15: i2c@89c000 {
				compatible = "qcom,geni-i2c";
				reg = <0 0x0089c000 0 0x4000>;
				clock-names = "se";
				clocks = <&gcc GCC_QUPV3_WRAP2_S7_CLK>;
				pinctrl-names = "default";
				pinctrl-0 = <&qup_i2c15_data_clk>;
				interrupts = <GIC_SPI 462 IRQ_TYPE_LEVEL_HIGH>;
				#address-cells = <1>;
				#size-cells = <0>;
				interconnects = <&clk_virt MASTER_QUP_CORE_2 0 &clk_virt SLAVE_QUP_CORE_2 0>,
						<&gem_noc MASTER_APPSS_PROC 0 &config_noc SLAVE_QUP_2 0>,
						<&aggre2_noc MASTER_QUP_2 0 &mc_virt  SLAVE_EBI1 0>;
				interconnect-names = "qup-core", "qup-config", "qup-memory";
				dmas = <&gpi_dma2 0 7 QCOM_GPI_I2C>,
				       <&gpi_dma2 1 7 QCOM_GPI_I2C>;
				dma-names = "tx", "rx";
				status = "disabled";
			};

			spi15: spi@89c000 {
				compatible = "qcom,geni-spi";
				reg = <0 0x0089c000 0 0x4000>;
				clock-names = "se";
				clocks = <&gcc GCC_QUPV3_WRAP2_S7_CLK>;
				interrupts = <GIC_SPI 462 IRQ_TYPE_LEVEL_HIGH>;
				pinctrl-names = "default";
				pinctrl-0 = <&qup_spi15_data_clk>, <&qup_spi15_cs>;
				interconnects = <&clk_virt MASTER_QUP_CORE_2 0 &clk_virt SLAVE_QUP_CORE_2 0>,
						<&gem_noc MASTER_APPSS_PROC 0 &config_noc SLAVE_QUP_2 0>,
						<&aggre2_noc MASTER_QUP_2 0 &mc_virt  SLAVE_EBI1 0>;
				interconnect-names = "qup-core", "qup-config", "qup-memory";
				dmas = <&gpi_dma2 0 7 QCOM_GPI_SPI>,
				       <&gpi_dma2 1 7 QCOM_GPI_SPI>;
				dma-names = "tx", "rx";
				#address-cells = <1>;
				#size-cells = <0>;
				status = "disabled";
			};
		};

		i2c_master_hub_0: geniqup@9c0000 {
			compatible = "qcom,geni-se-i2c-master-hub";
			reg = <0x0 0x009c0000 0x0 0x2000>;
			clock-names = "s-ahb";
			clocks = <&gcc GCC_QUPV3_I2C_S_AHB_CLK>;
			#address-cells = <2>;
			#size-cells = <2>;
			ranges;
			status = "disabled";

			i2c_hub_0: i2c@980000 {
				compatible = "qcom,geni-i2c-master-hub";
				reg = <0x0 0x00980000 0x0 0x4000>;
				clock-names = "se", "core";
				clocks = <&gcc GCC_QUPV3_I2C_S0_CLK>,
					 <&gcc GCC_QUPV3_I2C_CORE_CLK>;
				pinctrl-names = "default";
				pinctrl-0 = <&hub_i2c0_data_clk>;
				interrupts = <GIC_SPI 464 IRQ_TYPE_LEVEL_HIGH>;
				#address-cells = <1>;
				#size-cells = <0>;
				interconnects = <&clk_virt MASTER_QUP_CORE_0 0 &clk_virt SLAVE_QUP_CORE_0 0>,
						<&gem_noc MASTER_APPSS_PROC 0 &config_noc SLAVE_I2C 0>;
				interconnect-names = "qup-core", "qup-config";
				status = "disabled";
			};

			i2c_hub_1: i2c@984000 {
				compatible = "qcom,geni-i2c-master-hub";
				reg = <0x0 0x00984000 0x0 0x4000>;
				clock-names = "se", "core";
				clocks = <&gcc GCC_QUPV3_I2C_S1_CLK>,
					 <&gcc GCC_QUPV3_I2C_CORE_CLK>;
				pinctrl-names = "default";
				pinctrl-0 = <&hub_i2c1_data_clk>;
				interrupts = <GIC_SPI 465 IRQ_TYPE_LEVEL_HIGH>;
				#address-cells = <1>;
				#size-cells = <0>;
				interconnects = <&clk_virt MASTER_QUP_CORE_0 0 &clk_virt SLAVE_QUP_CORE_0 0>,
						<&gem_noc MASTER_APPSS_PROC 0 &config_noc SLAVE_I2C 0>;
				interconnect-names = "qup-core", "qup-config";
				status = "disabled";
			};

			i2c_hub_2: i2c@988000 {
				compatible = "qcom,geni-i2c-master-hub";
				reg = <0x0 0x00988000 0x0 0x4000>;
				clock-names = "se", "core";
				clocks = <&gcc GCC_QUPV3_I2C_S2_CLK>,
					 <&gcc GCC_QUPV3_I2C_CORE_CLK>;
				pinctrl-names = "default";
				pinctrl-0 = <&hub_i2c2_data_clk>;
				interrupts = <GIC_SPI 466 IRQ_TYPE_LEVEL_HIGH>;
				#address-cells = <1>;
				#size-cells = <0>;
				interconnects = <&clk_virt MASTER_QUP_CORE_0 0 &clk_virt SLAVE_QUP_CORE_0 0>,
						<&gem_noc MASTER_APPSS_PROC 0 &config_noc SLAVE_I2C 0>;
				interconnect-names = "qup-core", "qup-config";
				status = "disabled";
			};

			i2c_hub_3: i2c@98c000 {
				compatible = "qcom,geni-i2c-master-hub";
				reg = <0x0 0x0098c000 0x0 0x4000>;
				clock-names = "se", "core";
				clocks = <&gcc GCC_QUPV3_I2C_S3_CLK>,
					 <&gcc GCC_QUPV3_I2C_CORE_CLK>;
				pinctrl-names = "default";
				pinctrl-0 = <&hub_i2c3_data_clk>;
				interrupts = <GIC_SPI 467 IRQ_TYPE_LEVEL_HIGH>;
				#address-cells = <1>;
				#size-cells = <0>;
				interconnects = <&clk_virt MASTER_QUP_CORE_0 0 &clk_virt SLAVE_QUP_CORE_0 0>,
						<&gem_noc MASTER_APPSS_PROC 0 &config_noc SLAVE_I2C 0>;
				interconnect-names = "qup-core", "qup-config";
				status = "disabled";
			};

			i2c_hub_4: i2c@990000 {
				compatible = "qcom,geni-i2c-master-hub";
				reg = <0x0 0x00990000 0x0 0x4000>;
				clock-names = "se", "core";
				clocks = <&gcc GCC_QUPV3_I2C_S4_CLK>,
					 <&gcc GCC_QUPV3_I2C_CORE_CLK>;
				pinctrl-names = "default";
				pinctrl-0 = <&hub_i2c4_data_clk>;
				interrupts = <GIC_SPI 468 IRQ_TYPE_LEVEL_HIGH>;
				#address-cells = <1>;
				#size-cells = <0>;
				interconnects = <&clk_virt MASTER_QUP_CORE_0 0 &clk_virt SLAVE_QUP_CORE_0 0>,
						<&gem_noc MASTER_APPSS_PROC 0 &config_noc SLAVE_I2C 0>;
				interconnect-names = "qup-core", "qup-config";
				status = "disabled";
			};

			i2c_hub_5: i2c@994000 {
				compatible = "qcom,geni-i2c-master-hub";
				reg = <0 0x00994000 0 0x4000>;
				clock-names = "se", "core";
				clocks = <&gcc GCC_QUPV3_I2C_S5_CLK>,
					 <&gcc GCC_QUPV3_I2C_CORE_CLK>;
				pinctrl-names = "default";
				pinctrl-0 = <&hub_i2c5_data_clk>;
				interrupts = <GIC_SPI 469 IRQ_TYPE_LEVEL_HIGH>;
				#address-cells = <1>;
				#size-cells = <0>;
				interconnects = <&clk_virt MASTER_QUP_CORE_0 0 &clk_virt SLAVE_QUP_CORE_0 0>,
						<&gem_noc MASTER_APPSS_PROC 0 &config_noc SLAVE_I2C 0>;
				interconnect-names = "qup-core", "qup-config";
				status = "disabled";
			};

			i2c_hub_6: i2c@998000 {
				compatible = "qcom,geni-i2c-master-hub";
				reg = <0 0x00998000 0 0x4000>;
				clock-names = "se", "core";
				clocks = <&gcc GCC_QUPV3_I2C_S6_CLK>,
					 <&gcc GCC_QUPV3_I2C_CORE_CLK>;
				pinctrl-names = "default";
				pinctrl-0 = <&hub_i2c6_data_clk>;
				interrupts = <GIC_SPI 470 IRQ_TYPE_LEVEL_HIGH>;
				#address-cells = <1>;
				#size-cells = <0>;
				interconnects = <&clk_virt MASTER_QUP_CORE_0 0 &clk_virt SLAVE_QUP_CORE_0 0>,
						<&gem_noc MASTER_APPSS_PROC 0 &config_noc SLAVE_I2C 0>;
				interconnect-names = "qup-core", "qup-config";
				status = "disabled";
			};

			i2c_hub_7: i2c@99c000 {
				compatible = "qcom,geni-i2c-master-hub";
				reg = <0 0x0099c000 0 0x4000>;
				clock-names = "se", "core";
				clocks = <&gcc GCC_QUPV3_I2C_S7_CLK>,
					 <&gcc GCC_QUPV3_I2C_CORE_CLK>;
				pinctrl-names = "default";
				pinctrl-0 = <&hub_i2c7_data_clk>;
				interrupts = <GIC_SPI 471 IRQ_TYPE_LEVEL_HIGH>;
				#address-cells = <1>;
				#size-cells = <0>;
				interconnects = <&clk_virt MASTER_QUP_CORE_0 0 &clk_virt SLAVE_QUP_CORE_0 0>,
						<&gem_noc MASTER_APPSS_PROC 0 &config_noc SLAVE_I2C 0>;
				interconnect-names = "qup-core", "qup-config";
				status = "disabled";
			};

			i2c_hub_8: i2c@9a0000 {
				compatible = "qcom,geni-i2c-master-hub";
				reg = <0 0x009a0000 0 0x4000>;
				clock-names = "se", "core";
				clocks = <&gcc GCC_QUPV3_I2C_S8_CLK>,
					 <&gcc GCC_QUPV3_I2C_CORE_CLK>;
				pinctrl-names = "default";
				pinctrl-0 = <&hub_i2c8_data_clk>;
				interrupts = <GIC_SPI 472 IRQ_TYPE_LEVEL_HIGH>;
				#address-cells = <1>;
				#size-cells = <0>;
				interconnects = <&clk_virt MASTER_QUP_CORE_0 0 &clk_virt SLAVE_QUP_CORE_0 0>,
						<&gem_noc MASTER_APPSS_PROC 0 &config_noc SLAVE_I2C 0>;
				interconnect-names = "qup-core", "qup-config";
				status = "disabled";
			};

			i2c_hub_9: i2c@9a4000 {
				compatible = "qcom,geni-i2c-master-hub";
				reg = <0 0x009a4000 0 0x4000>;
				clock-names = "se", "core";
				clocks = <&gcc GCC_QUPV3_I2C_S9_CLK>,
					 <&gcc GCC_QUPV3_I2C_CORE_CLK>;
				pinctrl-names = "default";
				pinctrl-0 = <&hub_i2c9_data_clk>;
				interrupts = <GIC_SPI 473 IRQ_TYPE_LEVEL_HIGH>;
				#address-cells = <1>;
				#size-cells = <0>;
				interconnects = <&clk_virt MASTER_QUP_CORE_0 0 &clk_virt SLAVE_QUP_CORE_0 0>,
						<&gem_noc MASTER_APPSS_PROC 0 &config_noc SLAVE_I2C 0>;
				interconnect-names = "qup-core", "qup-config";
				status = "disabled";
			};
		};

		gpi_dma1: dma-controller@a00000 {
			compatible = "qcom,sm8550-gpi-dma", "qcom,sm6350-gpi-dma";
			#dma-cells = <3>;
			reg = <0 0x00a00000 0 0x60000>;
			interrupts = <GIC_SPI 279 IRQ_TYPE_LEVEL_HIGH>,
				     <GIC_SPI 280 IRQ_TYPE_LEVEL_HIGH>,
				     <GIC_SPI 281 IRQ_TYPE_LEVEL_HIGH>,
				     <GIC_SPI 282 IRQ_TYPE_LEVEL_HIGH>,
				     <GIC_SPI 283 IRQ_TYPE_LEVEL_HIGH>,
				     <GIC_SPI 284 IRQ_TYPE_LEVEL_HIGH>,
				     <GIC_SPI 293 IRQ_TYPE_LEVEL_HIGH>,
				     <GIC_SPI 294 IRQ_TYPE_LEVEL_HIGH>,
				     <GIC_SPI 295 IRQ_TYPE_LEVEL_HIGH>,
				     <GIC_SPI 296 IRQ_TYPE_LEVEL_HIGH>,
				     <GIC_SPI 297 IRQ_TYPE_LEVEL_HIGH>,
				     <GIC_SPI 298 IRQ_TYPE_LEVEL_HIGH>;
			dma-channels = <12>;
			dma-channel-mask = <0x1e>;
			iommus = <&apps_smmu 0xb6 0>;
			dma-coherent;
			status = "disabled";
		};

		qupv3_id_0: geniqup@ac0000 {
			compatible = "qcom,geni-se-qup";
			reg = <0 0x00ac0000 0 0x2000>;
			ranges;
			clock-names = "m-ahb", "s-ahb";
			clocks = <&gcc GCC_QUPV3_WRAP_1_M_AHB_CLK>,
				 <&gcc GCC_QUPV3_WRAP_1_S_AHB_CLK>;
			iommus = <&apps_smmu 0xa3 0>;
			interconnects = <&clk_virt MASTER_QUP_CORE_1 0 &clk_virt SLAVE_QUP_CORE_1 0>;
			interconnect-names = "qup-core";
			dma-coherent;
			#address-cells = <2>;
			#size-cells = <2>;
			status = "disabled";

			i2c0: i2c@a80000 {
				compatible = "qcom,geni-i2c";
				reg = <0 0x00a80000 0 0x4000>;
				clock-names = "se";
				clocks = <&gcc GCC_QUPV3_WRAP1_S0_CLK>;
				pinctrl-names = "default";
				pinctrl-0 = <&qup_i2c0_data_clk>;
				interrupts = <GIC_SPI 353 IRQ_TYPE_LEVEL_HIGH>;
				#address-cells = <1>;
				#size-cells = <0>;
				interconnects = <&clk_virt MASTER_QUP_CORE_1 0 &clk_virt SLAVE_QUP_CORE_1 0>,
						<&gem_noc MASTER_APPSS_PROC 0 &config_noc SLAVE_QUP_1 0>,
						<&aggre1_noc MASTER_QUP_1 0 &mc_virt  SLAVE_EBI1 0>;
				interconnect-names = "qup-core", "qup-config", "qup-memory";
				dmas = <&gpi_dma1 0 0 QCOM_GPI_I2C>,
				       <&gpi_dma1 1 0 QCOM_GPI_I2C>;
				dma-names = "tx", "rx";
				status = "disabled";
			};

			spi0: spi@a80000 {
				compatible = "qcom,geni-spi";
				reg = <0 0x00a80000 0 0x4000>;
				clock-names = "se";
				clocks = <&gcc GCC_QUPV3_WRAP1_S0_CLK>;
				interrupts = <GIC_SPI 353 IRQ_TYPE_LEVEL_HIGH>;
				pinctrl-names = "default";
				pinctrl-0 = <&qup_spi0_data_clk>, <&qup_spi0_cs>;
				interconnects = <&clk_virt MASTER_QUP_CORE_1 0 &clk_virt SLAVE_QUP_CORE_1 0>,
						<&gem_noc MASTER_APPSS_PROC 0 &config_noc SLAVE_QUP_1 0>,
						<&aggre1_noc MASTER_QUP_1 0 &mc_virt  SLAVE_EBI1 0>;
				interconnect-names = "qup-core", "qup-config", "qup-memory";
				dmas = <&gpi_dma1 0 0 QCOM_GPI_SPI>,
				       <&gpi_dma1 1 0 QCOM_GPI_SPI>;
				dma-names = "tx", "rx";
				#address-cells = <1>;
				#size-cells = <0>;
				status = "disabled";
			};

			i2c1: i2c@a84000 {
				compatible = "qcom,geni-i2c";
				reg = <0 0x00a84000 0 0x4000>;
				clock-names = "se";
				clocks = <&gcc GCC_QUPV3_WRAP1_S1_CLK>;
				pinctrl-names = "default";
				pinctrl-0 = <&qup_i2c1_data_clk>;
				interrupts = <GIC_SPI 354 IRQ_TYPE_LEVEL_HIGH>;
				#address-cells = <1>;
				#size-cells = <0>;
				interconnects = <&clk_virt MASTER_QUP_CORE_1 0 &clk_virt SLAVE_QUP_CORE_1 0>,
						<&gem_noc MASTER_APPSS_PROC 0 &config_noc SLAVE_QUP_1 0>,
						<&aggre1_noc MASTER_QUP_1 0 &mc_virt  SLAVE_EBI1 0>;
				interconnect-names = "qup-core", "qup-config", "qup-memory";
				dmas = <&gpi_dma1 0 1 QCOM_GPI_I2C>,
				       <&gpi_dma1 1 1 QCOM_GPI_I2C>;
				dma-names = "tx", "rx";
				status = "disabled";
			};

			spi1: spi@a84000 {
				compatible = "qcom,geni-spi";
				reg = <0 0x00a84000 0 0x4000>;
				clock-names = "se";
				clocks = <&gcc GCC_QUPV3_WRAP1_S1_CLK>;
				interrupts = <GIC_SPI 354 IRQ_TYPE_LEVEL_HIGH>;
				pinctrl-names = "default";
				pinctrl-0 = <&qup_spi1_data_clk>, <&qup_spi1_cs>;
				interconnects = <&clk_virt MASTER_QUP_CORE_1 0 &clk_virt SLAVE_QUP_CORE_1 0>,
						<&gem_noc MASTER_APPSS_PROC 0 &config_noc SLAVE_QUP_1 0>,
						<&aggre1_noc MASTER_QUP_1 0 &mc_virt  SLAVE_EBI1 0>;
				interconnect-names = "qup-core", "qup-config", "qup-memory";
				dmas = <&gpi_dma1 0 1 QCOM_GPI_SPI>,
				       <&gpi_dma1 1 1 QCOM_GPI_SPI>;
				dma-names = "tx", "rx";
				#address-cells = <1>;
				#size-cells = <0>;
				status = "disabled";
			};

			i2c2: i2c@a88000 {
				compatible = "qcom,geni-i2c";
				reg = <0 0x00a88000 0 0x4000>;
				clock-names = "se";
				clocks = <&gcc GCC_QUPV3_WRAP1_S2_CLK>;
				pinctrl-names = "default";
				pinctrl-0 = <&qup_i2c2_data_clk>;
				interrupts = <GIC_SPI 355 IRQ_TYPE_LEVEL_HIGH>;
				#address-cells = <1>;
				#size-cells = <0>;
				interconnects = <&clk_virt MASTER_QUP_CORE_1 0 &clk_virt SLAVE_QUP_CORE_1 0>,
						<&gem_noc MASTER_APPSS_PROC 0 &config_noc SLAVE_QUP_1 0>,
						<&aggre1_noc MASTER_QUP_1 0 &mc_virt  SLAVE_EBI1 0>;
				interconnect-names = "qup-core", "qup-config", "qup-memory";
				dmas = <&gpi_dma1 0 2 QCOM_GPI_I2C>,
				       <&gpi_dma1 1 2 QCOM_GPI_I2C>;
				dma-names = "tx", "rx";
				status = "disabled";
			};

			spi2: spi@a88000 {
				compatible = "qcom,geni-spi";
				reg = <0 0x00a88000 0 0x4000>;
				clock-names = "se";
				clocks = <&gcc GCC_QUPV3_WRAP1_S2_CLK>;
				interrupts = <GIC_SPI 355 IRQ_TYPE_LEVEL_HIGH>;
				pinctrl-names = "default";
				pinctrl-0 = <&qup_spi2_data_clk>, <&qup_spi2_cs>;
				interconnects = <&clk_virt MASTER_QUP_CORE_1 0 &clk_virt SLAVE_QUP_CORE_1 0>,
						<&gem_noc MASTER_APPSS_PROC 0 &config_noc SLAVE_QUP_1 0>,
						<&aggre1_noc MASTER_QUP_1 0 &mc_virt  SLAVE_EBI1 0>;
				interconnect-names = "qup-core", "qup-config", "qup-memory";
				dmas = <&gpi_dma1 0 2 QCOM_GPI_SPI>,
				       <&gpi_dma1 1 2 QCOM_GPI_SPI>;
				dma-names = "tx", "rx";
				#address-cells = <1>;
				#size-cells = <0>;
				status = "disabled";
			};

			i2c3: i2c@a8c000 {
				compatible = "qcom,geni-i2c";
				reg = <0 0x00a8c000 0 0x4000>;
				clock-names = "se";
				clocks = <&gcc GCC_QUPV3_WRAP1_S3_CLK>;
				pinctrl-names = "default";
				pinctrl-0 = <&qup_i2c3_data_clk>;
				interrupts = <GIC_SPI 356 IRQ_TYPE_LEVEL_HIGH>;
				#address-cells = <1>;
				#size-cells = <0>;
				interconnects = <&clk_virt MASTER_QUP_CORE_1 0 &clk_virt SLAVE_QUP_CORE_1 0>,
						<&gem_noc MASTER_APPSS_PROC 0 &config_noc SLAVE_QUP_1 0>,
						<&aggre1_noc MASTER_QUP_1 0 &mc_virt  SLAVE_EBI1 0>;
				interconnect-names = "qup-core", "qup-config", "qup-memory";
				dmas = <&gpi_dma1 0 3 QCOM_GPI_I2C>,
				       <&gpi_dma1 1 3 QCOM_GPI_I2C>;
				dma-names = "tx", "rx";
				status = "disabled";
			};

			spi3: spi@a8c000 {
				compatible = "qcom,geni-spi";
				reg = <0 0x00a8c000 0 0x4000>;
				clock-names = "se";
				clocks = <&gcc GCC_QUPV3_WRAP1_S3_CLK>;
				interrupts = <GIC_SPI 356 IRQ_TYPE_LEVEL_HIGH>;
				pinctrl-names = "default";
				pinctrl-0 = <&qup_spi3_data_clk>, <&qup_spi3_cs>;
				interconnects = <&clk_virt MASTER_QUP_CORE_1 0 &clk_virt SLAVE_QUP_CORE_1 0>,
						<&gem_noc MASTER_APPSS_PROC 0 &config_noc SLAVE_QUP_1 0>,
						<&aggre1_noc MASTER_QUP_1 0 &mc_virt  SLAVE_EBI1 0>;
				interconnect-names = "qup-core", "qup-config", "qup-memory";
				dmas = <&gpi_dma1 0 3 QCOM_GPI_SPI>,
				       <&gpi_dma1 1 3 QCOM_GPI_SPI>;
				dma-names = "tx", "rx";
				#address-cells = <1>;
				#size-cells = <0>;
				status = "disabled";
			};

			i2c4: i2c@a90000 {
				compatible = "qcom,geni-i2c";
				reg = <0 0x00a90000 0 0x4000>;
				clock-names = "se";
				clocks = <&gcc GCC_QUPV3_WRAP1_S4_CLK>;
				pinctrl-names = "default";
				pinctrl-0 = <&qup_i2c4_data_clk>;
				interrupts = <GIC_SPI 357 IRQ_TYPE_LEVEL_HIGH>;
				#address-cells = <1>;
				#size-cells = <0>;
				interconnects = <&clk_virt MASTER_QUP_CORE_1 0 &clk_virt SLAVE_QUP_CORE_1 0>,
						<&gem_noc MASTER_APPSS_PROC 0 &config_noc SLAVE_QUP_1 0>,
						<&aggre1_noc MASTER_QUP_1 0 &mc_virt  SLAVE_EBI1 0>;
				interconnect-names = "qup-core", "qup-config", "qup-memory";
				dmas = <&gpi_dma1 0 4 QCOM_GPI_I2C>,
				       <&gpi_dma1 1 4 QCOM_GPI_I2C>;
				dma-names = "tx", "rx";
				status = "disabled";
			};

			spi4: spi@a90000 {
				compatible = "qcom,geni-spi";
				reg = <0 0x00a90000 0 0x4000>;
				clock-names = "se";
				clocks = <&gcc GCC_QUPV3_WRAP1_S4_CLK>;
				interrupts = <GIC_SPI 357 IRQ_TYPE_LEVEL_HIGH>;
				pinctrl-names = "default";
				pinctrl-0 = <&qup_spi4_data_clk>, <&qup_spi4_cs>;
				interconnects = <&clk_virt MASTER_QUP_CORE_1 0 &clk_virt SLAVE_QUP_CORE_1 0>,
						<&gem_noc MASTER_APPSS_PROC 0 &config_noc SLAVE_QUP_1 0>,
						<&aggre1_noc MASTER_QUP_1 0 &mc_virt  SLAVE_EBI1 0>;
				interconnect-names = "qup-core", "qup-config", "qup-memory";
				dmas = <&gpi_dma1 0 4 QCOM_GPI_SPI>,
				       <&gpi_dma1 1 4 QCOM_GPI_SPI>;
				dma-names = "tx", "rx";
				#address-cells = <1>;
				#size-cells = <0>;
				status = "disabled";
			};

			i2c5: i2c@a94000 {
				compatible = "qcom,geni-i2c";
				reg = <0 0x00a94000 0 0x4000>;
				clock-names = "se";
				clocks = <&gcc GCC_QUPV3_WRAP1_S5_CLK>;
				pinctrl-names = "default";
				pinctrl-0 = <&qup_i2c5_data_clk>;
				interrupts = <GIC_SPI 358 IRQ_TYPE_LEVEL_HIGH>;
				interconnects = <&clk_virt MASTER_QUP_CORE_1 0 &clk_virt SLAVE_QUP_CORE_1 0>,
						<&gem_noc MASTER_APPSS_PROC 0 &config_noc SLAVE_QUP_1 0>,
						<&aggre1_noc MASTER_QUP_1 0 &mc_virt  SLAVE_EBI1 0>;
				interconnect-names = "qup-core", "qup-config", "qup-memory";
				dmas = <&gpi_dma1 0 5 QCOM_GPI_I2C>,
				       <&gpi_dma1 1 5 QCOM_GPI_I2C>;
				dma-names = "tx", "rx";
				#address-cells = <1>;
				#size-cells = <0>;
				status = "disabled";
			};

			spi5: spi@a94000 {
				compatible = "qcom,geni-spi";
				reg = <0 0x00a94000 0 0x4000>;
				clock-names = "se";
				clocks = <&gcc GCC_QUPV3_WRAP1_S5_CLK>;
				interrupts = <GIC_SPI 358 IRQ_TYPE_LEVEL_HIGH>;
				pinctrl-names = "default";
				pinctrl-0 = <&qup_spi5_data_clk>, <&qup_spi5_cs>;
				interconnects = <&clk_virt MASTER_QUP_CORE_1 0 &clk_virt SLAVE_QUP_CORE_1 0>,
						<&gem_noc MASTER_APPSS_PROC 0 &config_noc SLAVE_QUP_1 0>,
						<&aggre1_noc MASTER_QUP_1 0 &mc_virt  SLAVE_EBI1 0>;
				interconnect-names = "qup-core", "qup-config", "qup-memory";
				dmas = <&gpi_dma1 0 5 QCOM_GPI_SPI>,
				       <&gpi_dma1 1 5 QCOM_GPI_SPI>;
				dma-names = "tx", "rx";
				#address-cells = <1>;
				#size-cells = <0>;
				status = "disabled";
			};

			i2c6: i2c@a98000 {
				compatible = "qcom,geni-i2c";
				reg = <0 0x00a98000 0 0x4000>;
				clock-names = "se";
				clocks = <&gcc GCC_QUPV3_WRAP1_S6_CLK>;
				pinctrl-names = "default";
				pinctrl-0 = <&qup_i2c6_data_clk>;
				interrupts = <GIC_SPI 363 IRQ_TYPE_LEVEL_HIGH>;
				interconnects = <&clk_virt MASTER_QUP_CORE_1 0 &clk_virt SLAVE_QUP_CORE_1 0>,
						<&gem_noc MASTER_APPSS_PROC 0 &config_noc SLAVE_QUP_1 0>,
						<&aggre1_noc MASTER_QUP_1 0 &mc_virt  SLAVE_EBI1 0>;
				interconnect-names = "qup-core", "qup-config", "qup-memory";
				dmas = <&gpi_dma1 0 6 QCOM_GPI_I2C>,
				       <&gpi_dma1 1 6 QCOM_GPI_I2C>;
				dma-names = "tx", "rx";
				#address-cells = <1>;
				#size-cells = <0>;
				status = "disabled";
			};

			spi6: spi@a98000 {
				compatible = "qcom,geni-spi";
				reg = <0 0x00a98000 0 0x4000>;
				clock-names = "se";
				clocks = <&gcc GCC_QUPV3_WRAP1_S6_CLK>;
				interrupts = <GIC_SPI 363 IRQ_TYPE_LEVEL_HIGH>;
				pinctrl-names = "default";
				pinctrl-0 = <&qup_spi6_data_clk>, <&qup_spi6_cs>;
				interconnects = <&clk_virt MASTER_QUP_CORE_1 0 &clk_virt SLAVE_QUP_CORE_1 0>,
						<&gem_noc MASTER_APPSS_PROC 0 &config_noc SLAVE_QUP_1 0>,
						<&aggre1_noc MASTER_QUP_1 0 &mc_virt  SLAVE_EBI1 0>;
				interconnect-names = "qup-core", "qup-config", "qup-memory";
				dmas = <&gpi_dma1 0 6 QCOM_GPI_SPI>,
				       <&gpi_dma1 1 6 QCOM_GPI_SPI>;
				dma-names = "tx", "rx";
				#address-cells = <1>;
				#size-cells = <0>;
				status = "disabled";
			};

			uart7: serial@a9c000 {
				compatible = "qcom,geni-debug-uart";
				reg = <0 0x00a9c000 0 0x4000>;
				clock-names = "se";
				clocks = <&gcc GCC_QUPV3_WRAP1_S7_CLK>;
				pinctrl-names = "default";
				pinctrl-0 = <&qup_uart7_default>;
				interrupts = <GIC_SPI 579 IRQ_TYPE_LEVEL_HIGH>;
				interconnect-names = "qup-core", "qup-config";
				interconnects = <&clk_virt MASTER_QUP_CORE_1 0 &clk_virt SLAVE_QUP_CORE_1 0>,
						<&gem_noc MASTER_APPSS_PROC 0 &config_noc SLAVE_QUP_1 0>;
				status = "disabled";
			};
		};

		cnoc_main: interconnect@1500000 {
			compatible = "qcom,sm8550-cnoc-main";
			reg = <0 0x01500000 0 0x13080>;
			#interconnect-cells = <2>;
			qcom,bcm-voters = <&apps_bcm_voter>;
		};

		config_noc: interconnect@1600000 {
			compatible = "qcom,sm8550-config-noc";
			reg = <0 0x01600000 0 0x6200>;
			#interconnect-cells = <2>;
			qcom,bcm-voters = <&apps_bcm_voter>;
		};

		system_noc: interconnect@1680000 {
			compatible = "qcom,sm8550-system-noc";
			reg = <0 0x01680000 0 0x1d080>;
			#interconnect-cells = <2>;
			qcom,bcm-voters = <&apps_bcm_voter>;
		};

		pcie_noc: interconnect@16c0000 {
			compatible = "qcom,sm8550-pcie-anoc";
			reg = <0 0x016c0000 0 0x12200>;
			#interconnect-cells = <2>;
			clocks = <&gcc GCC_AGGRE_NOC_PCIE_AXI_CLK>,
				 <&gcc GCC_CFG_NOC_PCIE_ANOC_AHB_CLK>;
			qcom,bcm-voters = <&apps_bcm_voter>;
		};

		aggre1_noc: interconnect@16e0000 {
			compatible = "qcom,sm8550-aggre1-noc";
			reg = <0 0x016e0000 0 0x14400>;
			#interconnect-cells = <2>;
			clocks = <&gcc GCC_AGGRE_UFS_PHY_AXI_CLK>,
				 <&gcc GCC_AGGRE_USB3_PRIM_AXI_CLK>;
			qcom,bcm-voters = <&apps_bcm_voter>;
		};

		aggre2_noc: interconnect@1700000 {
			compatible = "qcom,sm8550-aggre2-noc";
			reg = <0 0x01700000 0 0x1e400>;
			#interconnect-cells = <2>;
			clocks = <&rpmhcc RPMH_IPA_CLK>;
			qcom,bcm-voters = <&apps_bcm_voter>;
		};

		mmss_noc: interconnect@1780000 {
			compatible = "qcom,sm8550-mmss-noc";
			reg = <0 0x01780000 0 0x5b800>;
			#interconnect-cells = <2>;
			qcom,bcm-voters = <&apps_bcm_voter>;
		};

		rng: rng@10c3000 {
			compatible = "qcom,sm8550-trng", "qcom,trng";
			reg = <0 0x010c3000 0 0x1000>;
		};

		pcie0: pcie@1c00000 {
			device_type = "pci";
			compatible = "qcom,pcie-sm8550";
			reg = <0 0x01c00000 0 0x3000>,
			      <0 0x60000000 0 0xf1d>,
			      <0 0x60000f20 0 0xa8>,
			      <0 0x60001000 0 0x1000>,
			      <0 0x60100000 0 0x100000>;
			reg-names = "parf", "dbi", "elbi", "atu", "config";
			#address-cells = <3>;
			#size-cells = <2>;
			ranges = <0x01000000 0x0 0x00000000 0x0 0x60200000 0x0 0x100000>,
				 <0x02000000 0x0 0x60300000 0x0 0x60300000 0x0 0x3d00000>;
			bus-range = <0x00 0xff>;

			dma-coherent;

			linux,pci-domain = <0>;
			num-lanes = <2>;

			interrupts = <GIC_SPI 141 IRQ_TYPE_LEVEL_HIGH>,
				     <GIC_SPI 142 IRQ_TYPE_LEVEL_HIGH>,
				     <GIC_SPI 143 IRQ_TYPE_LEVEL_HIGH>,
				     <GIC_SPI 144 IRQ_TYPE_LEVEL_HIGH>,
				     <GIC_SPI 145 IRQ_TYPE_LEVEL_HIGH>,
				     <GIC_SPI 146 IRQ_TYPE_LEVEL_HIGH>,
				     <GIC_SPI 147 IRQ_TYPE_LEVEL_HIGH>,
				     <GIC_SPI 148 IRQ_TYPE_LEVEL_HIGH>;
			interrupt-names = "msi0",
					  "msi1",
					  "msi2",
					  "msi3",
					  "msi4",
					  "msi5",
					  "msi6",
					  "msi7";
			#interrupt-cells = <1>;
			interrupt-map-mask = <0 0 0 0x7>;
			interrupt-map = <0 0 0 1 &intc 0 0 0 149 IRQ_TYPE_LEVEL_HIGH>, /* int_a */
					<0 0 0 2 &intc 0 0 0 150 IRQ_TYPE_LEVEL_HIGH>, /* int_b */
					<0 0 0 3 &intc 0 0 0 151 IRQ_TYPE_LEVEL_HIGH>, /* int_c */
					<0 0 0 4 &intc 0 0 0 152 IRQ_TYPE_LEVEL_HIGH>; /* int_d */

			clocks = <&gcc GCC_PCIE_0_AUX_CLK>,
				 <&gcc GCC_PCIE_0_CFG_AHB_CLK>,
				 <&gcc GCC_PCIE_0_MSTR_AXI_CLK>,
				 <&gcc GCC_PCIE_0_SLV_AXI_CLK>,
				 <&gcc GCC_PCIE_0_SLV_Q2A_AXI_CLK>,
				 <&gcc GCC_DDRSS_PCIE_SF_QTB_CLK>,
				 <&gcc GCC_AGGRE_NOC_PCIE_AXI_CLK>;
			clock-names = "aux",
				      "cfg",
				      "bus_master",
				      "bus_slave",
				      "slave_q2a",
				      "ddrss_sf_tbu",
				      "noc_aggr";

			interconnects = <&pcie_noc MASTER_PCIE_0 0 &mc_virt SLAVE_EBI1 0>,
					<&gem_noc MASTER_APPSS_PROC 0 &cnoc_main SLAVE_PCIE_0 0>;
			interconnect-names = "pcie-mem", "cpu-pcie";

			msi-map = <0x0 &gic_its 0x1400 0x1>,
				  <0x100 &gic_its 0x1401 0x1>;
			iommu-map = <0x0   &apps_smmu 0x1400 0x1>,
				    <0x100 &apps_smmu 0x1401 0x1>;

			resets = <&gcc GCC_PCIE_0_BCR>;
			reset-names = "pci";

			power-domains = <&gcc PCIE_0_GDSC>;

			phys = <&pcie0_phy>;
			phy-names = "pciephy";

			status = "disabled";

			pcie@0 {
				device_type = "pci";
				reg = <0x0 0x0 0x0 0x0 0x0>;
				bus-range = <0x01 0xff>;

				#address-cells = <3>;
				#size-cells = <2>;
				ranges;
			};
		};

		pcie0_phy: phy@1c06000 {
			compatible = "qcom,sm8550-qmp-gen3x2-pcie-phy";
			reg = <0 0x01c06000 0 0x2000>;

			clocks = <&gcc GCC_PCIE_0_AUX_CLK>,
				 <&gcc GCC_PCIE_0_CFG_AHB_CLK>,
				 <&tcsr TCSR_PCIE_0_CLKREF_EN>,
				 <&gcc GCC_PCIE_0_PHY_RCHNG_CLK>,
				 <&gcc GCC_PCIE_0_PIPE_CLK>;
			clock-names = "aux", "cfg_ahb", "ref", "rchng",
				      "pipe";

			resets = <&gcc GCC_PCIE_0_PHY_BCR>;
			reset-names = "phy";

			assigned-clocks = <&gcc GCC_PCIE_0_PHY_RCHNG_CLK>;
			assigned-clock-rates = <100000000>;

			power-domains = <&gcc PCIE_0_PHY_GDSC>;

			#clock-cells = <0>;
			clock-output-names = "pcie0_pipe_clk";

			#phy-cells = <0>;

			status = "disabled";
		};

		pcie1: pcie@1c08000 {
			device_type = "pci";
			compatible = "qcom,pcie-sm8550";
			reg = <0x0 0x01c08000 0x0 0x3000>,
			      <0x0 0x40000000 0x0 0xf1d>,
			      <0x0 0x40000f20 0x0 0xa8>,
			      <0x0 0x40001000 0x0 0x1000>,
			      <0x0 0x40100000 0x0 0x100000>;
			reg-names = "parf", "dbi", "elbi", "atu", "config";
			#address-cells = <3>;
			#size-cells = <2>;
			ranges = <0x01000000 0x0 0x00000000 0x0 0x40200000 0x0 0x100000>,
				 <0x02000000 0x0 0x40300000 0x0 0x40300000 0x0 0x1fd00000>;
			bus-range = <0x00 0xff>;

			dma-coherent;

			linux,pci-domain = <1>;
			num-lanes = <2>;

			interrupts = <GIC_SPI 307 IRQ_TYPE_LEVEL_HIGH>,
				     <GIC_SPI 308 IRQ_TYPE_LEVEL_HIGH>,
				     <GIC_SPI 309 IRQ_TYPE_LEVEL_HIGH>,
				     <GIC_SPI 312 IRQ_TYPE_LEVEL_HIGH>,
				     <GIC_SPI 313 IRQ_TYPE_LEVEL_HIGH>,
				     <GIC_SPI 314 IRQ_TYPE_LEVEL_HIGH>,
				     <GIC_SPI 374 IRQ_TYPE_LEVEL_HIGH>,
				     <GIC_SPI 375 IRQ_TYPE_LEVEL_HIGH>;
			interrupt-names = "msi0",
					  "msi1",
					  "msi2",
					  "msi3",
					  "msi4",
					  "msi5",
					  "msi6",
					  "msi7";
			#interrupt-cells = <1>;
			interrupt-map-mask = <0 0 0 0x7>;
			interrupt-map = <0 0 0 1 &intc 0 0 0 434 IRQ_TYPE_LEVEL_HIGH>, /* int_a */
					<0 0 0 2 &intc 0 0 0 435 IRQ_TYPE_LEVEL_HIGH>, /* int_b */
					<0 0 0 3 &intc 0 0 0 438 IRQ_TYPE_LEVEL_HIGH>, /* int_c */
					<0 0 0 4 &intc 0 0 0 439 IRQ_TYPE_LEVEL_HIGH>; /* int_d */

			clocks = <&gcc GCC_PCIE_1_AUX_CLK>,
				 <&gcc GCC_PCIE_1_CFG_AHB_CLK>,
				 <&gcc GCC_PCIE_1_MSTR_AXI_CLK>,
				 <&gcc GCC_PCIE_1_SLV_AXI_CLK>,
				 <&gcc GCC_PCIE_1_SLV_Q2A_AXI_CLK>,
				 <&gcc GCC_DDRSS_PCIE_SF_QTB_CLK>,
				 <&gcc GCC_AGGRE_NOC_PCIE_AXI_CLK>,
				 <&gcc GCC_CNOC_PCIE_SF_AXI_CLK>;
			clock-names = "aux",
				      "cfg",
				      "bus_master",
				      "bus_slave",
				      "slave_q2a",
				      "ddrss_sf_tbu",
				      "noc_aggr",
				      "cnoc_sf_axi";

			assigned-clocks = <&gcc GCC_PCIE_1_AUX_CLK>;
			assigned-clock-rates = <19200000>;

			interconnects = <&pcie_noc MASTER_PCIE_1 0 &mc_virt SLAVE_EBI1 0>,
					<&gem_noc MASTER_APPSS_PROC 0 &cnoc_main SLAVE_PCIE_1 0>;
			interconnect-names = "pcie-mem", "cpu-pcie";

			msi-map = <0x0 &gic_its 0x1480 0x1>,
				  <0x100 &gic_its 0x1481 0x1>;
			iommu-map = <0x0   &apps_smmu 0x1480 0x1>,
				    <0x100 &apps_smmu 0x1481 0x1>;

			resets = <&gcc GCC_PCIE_1_BCR>,
				<&gcc GCC_PCIE_1_LINK_DOWN_BCR>;
			reset-names = "pci", "link_down";

			power-domains = <&gcc PCIE_1_GDSC>;

			phys = <&pcie1_phy>;
			phy-names = "pciephy";

			status = "disabled";

			pcie@0 {
				device_type = "pci";
				reg = <0x0 0x0 0x0 0x0 0x0>;
				bus-range = <0x01 0xff>;

				#address-cells = <3>;
				#size-cells = <2>;
				ranges;
			};
		};

		pcie1_phy: phy@1c0e000 {
			compatible = "qcom,sm8550-qmp-gen4x2-pcie-phy";
			reg = <0x0 0x01c0e000 0x0 0x2000>;

			clocks = <&gcc GCC_PCIE_1_PHY_AUX_CLK>,
				 <&gcc GCC_PCIE_1_CFG_AHB_CLK>,
				 <&tcsr TCSR_PCIE_1_CLKREF_EN>,
				 <&gcc GCC_PCIE_1_PHY_RCHNG_CLK>,
				 <&gcc GCC_PCIE_1_PIPE_CLK>;
			clock-names = "aux", "cfg_ahb", "ref", "rchng",
				      "pipe";

			resets = <&gcc GCC_PCIE_1_PHY_BCR>,
				 <&gcc GCC_PCIE_1_NOCSR_COM_PHY_BCR>;
			reset-names = "phy", "phy_nocsr";

			assigned-clocks = <&gcc GCC_PCIE_1_PHY_RCHNG_CLK>;
			assigned-clock-rates = <100000000>;

			power-domains = <&gcc PCIE_1_PHY_GDSC>;

			#clock-cells = <0>;
			clock-output-names = "pcie1_pipe_clk";

			#phy-cells = <0>;

			status = "disabled";
		};

		cryptobam: dma-controller@1dc4000 {
			compatible = "qcom,bam-v1.7.4", "qcom,bam-v1.7.0";
			reg = <0x0 0x01dc4000 0x0 0x28000>;
			interrupts = <GIC_SPI 272 IRQ_TYPE_LEVEL_HIGH>;
			#dma-cells = <1>;
			qcom,ee = <0>;
			qcom,controlled-remotely;
			iommus = <&apps_smmu 0x480 0x0>,
				 <&apps_smmu 0x481 0x0>;
		};

		crypto: crypto@1dfa000 {
			compatible = "qcom,sm8550-qce", "qcom,sm8150-qce", "qcom,qce";
			reg = <0x0 0x01dfa000 0x0 0x6000>;
			dmas = <&cryptobam 4>, <&cryptobam 5>;
			dma-names = "rx", "tx";
			iommus = <&apps_smmu 0x480 0x0>,
				 <&apps_smmu 0x481 0x0>;
			interconnects = <&aggre2_noc MASTER_CRYPTO 0 &mc_virt SLAVE_EBI1 0>;
			interconnect-names = "memory";
		};

		ufs_mem_phy: phy@1d80000 {
			compatible = "qcom,sm8550-qmp-ufs-phy";
			reg = <0x0 0x01d80000 0x0 0x2000>;
			clocks = <&rpmhcc RPMH_CXO_CLK>,
				 <&gcc GCC_UFS_PHY_PHY_AUX_CLK>,
				 <&tcsr TCSR_UFS_CLKREF_EN>;
			clock-names = "ref",
				      "ref_aux",
				      "qref";

			power-domains = <&gcc UFS_MEM_PHY_GDSC>;

			resets = <&ufs_mem_hc 0>;
			reset-names = "ufsphy";

			#clock-cells = <1>;
			#phy-cells = <0>;

			status = "disabled";
		};

		ufs_mem_hc: ufs@1d84000 {
			compatible = "qcom,sm8550-ufshc", "qcom,ufshc",
				     "jedec,ufs-2.0";
			reg = <0x0 0x01d84000 0x0 0x3000>;
			interrupts = <GIC_SPI 265 IRQ_TYPE_LEVEL_HIGH>;
			phys = <&ufs_mem_phy>;
			phy-names = "ufsphy";
			lanes-per-direction = <2>;
			#reset-cells = <1>;
			resets = <&gcc GCC_UFS_PHY_BCR>;
			reset-names = "rst";

			power-domains = <&gcc UFS_PHY_GDSC>;
			required-opps = <&rpmhpd_opp_nom>;

			iommus = <&apps_smmu 0x60 0x0>;
			dma-coherent;

			operating-points-v2 = <&ufs_opp_table>;
			interconnects = <&aggre1_noc MASTER_UFS_MEM 0 &mc_virt SLAVE_EBI1 0>,
					<&gem_noc MASTER_APPSS_PROC 0 &config_noc SLAVE_UFS_MEM_CFG 0>;

			interconnect-names = "ufs-ddr", "cpu-ufs";
			clock-names = "core_clk",
				      "bus_aggr_clk",
				      "iface_clk",
				      "core_clk_unipro",
				      "ref_clk",
				      "tx_lane0_sync_clk",
				      "rx_lane0_sync_clk",
				      "rx_lane1_sync_clk";
			clocks = <&gcc GCC_UFS_PHY_AXI_CLK>,
				 <&gcc GCC_AGGRE_UFS_PHY_AXI_CLK>,
				 <&gcc GCC_UFS_PHY_AHB_CLK>,
				 <&gcc GCC_UFS_PHY_UNIPRO_CORE_CLK>,
				 <&tcsr TCSR_UFS_PAD_CLKREF_EN>,
				 <&gcc GCC_UFS_PHY_TX_SYMBOL_0_CLK>,
				 <&gcc GCC_UFS_PHY_RX_SYMBOL_0_CLK>,
				 <&gcc GCC_UFS_PHY_RX_SYMBOL_1_CLK>;
			qcom,ice = <&ice>;

			status = "disabled";

			ufs_opp_table: opp-table {
				compatible = "operating-points-v2";

				opp-75000000 {
					opp-hz = /bits/ 64 <75000000>,
						 /bits/ 64 <0>,
						 /bits/ 64 <0>,
						 /bits/ 64 <75000000>,
						 /bits/ 64 <0>,
						 /bits/ 64 <0>,
						 /bits/ 64 <0>,
						 /bits/ 64 <0>;
					required-opps = <&rpmhpd_opp_low_svs>;
				};

				opp-150000000 {
					opp-hz = /bits/ 64 <150000000>,
						 /bits/ 64 <0>,
						 /bits/ 64 <0>,
						 /bits/ 64 <150000000>,
						 /bits/ 64 <0>,
						 /bits/ 64 <0>,
						 /bits/ 64 <0>,
						 /bits/ 64 <0>;
					required-opps = <&rpmhpd_opp_svs>;
				};

				opp-300000000 {
					opp-hz = /bits/ 64 <300000000>,
						 /bits/ 64 <0>,
						 /bits/ 64 <0>,
						 /bits/ 64 <300000000>,
						 /bits/ 64 <0>,
						 /bits/ 64 <0>,
						 /bits/ 64 <0>,
						 /bits/ 64 <0>;
					required-opps = <&rpmhpd_opp_nom>;
				};
			};
		};

		ice: crypto@1d88000 {
			compatible = "qcom,sm8550-inline-crypto-engine",
				     "qcom,inline-crypto-engine";
			reg = <0 0x01d88000 0 0x8000>;
			clocks = <&gcc GCC_UFS_PHY_ICE_CORE_CLK>;
		};

		tcsr_mutex: hwlock@1f40000 {
			compatible = "qcom,tcsr-mutex";
			reg = <0 0x01f40000 0 0x20000>;
			#hwlock-cells = <1>;
		};

		tcsr: clock-controller@1fc0000 {
			compatible = "qcom,sm8550-tcsr", "syscon";
			reg = <0 0x01fc0000 0 0x30000>;
			clocks = <&rpmhcc RPMH_CXO_CLK>;
			#clock-cells = <1>;
			#reset-cells = <1>;
		};

		gpu: gpu@3d00000 {
			compatible = "qcom,adreno-43050a01", "qcom,adreno";
			reg = <0x0 0x03d00000 0x0 0x40000>,
			      <0x0 0x03d9e000 0x0 0x1000>,
			      <0x0 0x03d61000 0x0 0x800>;
			reg-names = "kgsl_3d0_reg_memory",
				    "cx_mem",
				    "cx_dbgc";

			interrupts = <GIC_SPI 300 IRQ_TYPE_LEVEL_HIGH>;

			iommus = <&adreno_smmu 0 0x0>,
				 <&adreno_smmu 1 0x0>;

			operating-points-v2 = <&gpu_opp_table>;

			qcom,gmu = <&gmu>;
			#cooling-cells = <2>;

			status = "disabled";

			zap-shader {
				memory-region = <&gpu_micro_code_mem>;
			};

			/* Speedbin needs more work on A740+, keep only lower freqs */
			gpu_opp_table: opp-table {
				compatible = "operating-points-v2";

				opp-680000000 {
					opp-hz = /bits/ 64 <680000000>;
					opp-level = <RPMH_REGULATOR_LEVEL_SVS_L1>;
				};

				opp-615000000 {
					opp-hz = /bits/ 64 <615000000>;
					opp-level = <RPMH_REGULATOR_LEVEL_SVS_L0>;
				};

				opp-550000000 {
					opp-hz = /bits/ 64 <550000000>;
					opp-level = <RPMH_REGULATOR_LEVEL_SVS>;
				};

				opp-475000000 {
					opp-hz = /bits/ 64 <475000000>;
					opp-level = <RPMH_REGULATOR_LEVEL_LOW_SVS_L1>;
				};

				opp-401000000 {
					opp-hz = /bits/ 64 <401000000>;
					opp-level = <RPMH_REGULATOR_LEVEL_LOW_SVS>;
				};

				opp-348000000 {
					opp-hz = /bits/ 64 <348000000>;
					opp-level = <RPMH_REGULATOR_LEVEL_LOW_SVS_D0>;
				};

				opp-295000000 {
					opp-hz = /bits/ 64 <295000000>;
					opp-level = <RPMH_REGULATOR_LEVEL_LOW_SVS_D1>;
				};

				opp-220000000 {
					opp-hz = /bits/ 64 <220000000>;
					opp-level = <RPMH_REGULATOR_LEVEL_LOW_SVS_D2>;
				};
			};
		};

		gmu: gmu@3d6a000 {
			compatible = "qcom,adreno-gmu-740.1", "qcom,adreno-gmu";
			reg = <0x0 0x03d6a000 0x0 0x35000>,
			      <0x0 0x03d50000 0x0 0x10000>,
			      <0x0 0x0b280000 0x0 0x10000>;
			reg-names = "gmu", "rscc", "gmu_pdc";

			interrupts = <GIC_SPI 304 IRQ_TYPE_LEVEL_HIGH>,
				     <GIC_SPI 305 IRQ_TYPE_LEVEL_HIGH>;
			interrupt-names = "hfi", "gmu";

			clocks = <&gpucc GPU_CC_AHB_CLK>,
				 <&gpucc GPU_CC_CX_GMU_CLK>,
				 <&gpucc GPU_CC_CXO_CLK>,
				 <&gcc GCC_DDRSS_GPU_AXI_CLK>,
				 <&gcc GCC_GPU_MEMNOC_GFX_CLK>,
				 <&gpucc GPU_CC_HUB_CX_INT_CLK>,
				 <&gpucc GPU_CC_DEMET_CLK>;
			clock-names = "ahb",
				      "gmu",
				      "cxo",
				      "axi",
				      "memnoc",
				      "hub",
				      "demet";

			power-domains = <&gpucc GPU_CC_CX_GDSC>,
					<&gpucc GPU_CC_GX_GDSC>;
			power-domain-names = "cx",
					     "gx";

			iommus = <&adreno_smmu 5 0x0>;

			qcom,qmp = <&aoss_qmp>;

			operating-points-v2 = <&gmu_opp_table>;

			gmu_opp_table: opp-table {
				compatible = "operating-points-v2";

				opp-500000000 {
					opp-hz = /bits/ 64 <500000000>;
					opp-level = <RPMH_REGULATOR_LEVEL_SVS>;
				};

				opp-200000000 {
					opp-hz = /bits/ 64 <200000000>;
					opp-level = <RPMH_REGULATOR_LEVEL_LOW_SVS>;
				};
			};
		};

		gpucc: clock-controller@3d90000 {
			compatible = "qcom,sm8550-gpucc";
			reg = <0 0x03d90000 0 0xa000>;
			clocks = <&bi_tcxo_div2>,
				 <&gcc GCC_GPU_GPLL0_CLK_SRC>,
				 <&gcc GCC_GPU_GPLL0_DIV_CLK_SRC>;
			#clock-cells = <1>;
			#reset-cells = <1>;
			#power-domain-cells = <1>;
		};

		adreno_smmu: iommu@3da0000 {
			compatible = "qcom,sm8550-smmu-500", "qcom,adreno-smmu",
				     "qcom,smmu-500", "arm,mmu-500";
			reg = <0x0 0x03da0000 0x0 0x40000>;
			#iommu-cells = <2>;
			#global-interrupts = <1>;
			interrupts = <GIC_SPI 673 IRQ_TYPE_LEVEL_HIGH>,
				     <GIC_SPI 677 IRQ_TYPE_LEVEL_HIGH>,
				     <GIC_SPI 678 IRQ_TYPE_LEVEL_HIGH>,
				     <GIC_SPI 679 IRQ_TYPE_LEVEL_HIGH>,
				     <GIC_SPI 680 IRQ_TYPE_LEVEL_HIGH>,
				     <GIC_SPI 681 IRQ_TYPE_LEVEL_HIGH>,
				     <GIC_SPI 682 IRQ_TYPE_LEVEL_HIGH>,
				     <GIC_SPI 683 IRQ_TYPE_LEVEL_HIGH>,
				     <GIC_SPI 684 IRQ_TYPE_LEVEL_HIGH>,
				     <GIC_SPI 685 IRQ_TYPE_LEVEL_HIGH>,
				     <GIC_SPI 686 IRQ_TYPE_LEVEL_HIGH>,
				     <GIC_SPI 687 IRQ_TYPE_LEVEL_HIGH>,
				     <GIC_SPI 422 IRQ_TYPE_LEVEL_HIGH>,
				     <GIC_SPI 476 IRQ_TYPE_LEVEL_HIGH>,
				     <GIC_SPI 574 IRQ_TYPE_LEVEL_HIGH>,
				     <GIC_SPI 575 IRQ_TYPE_LEVEL_HIGH>,
				     <GIC_SPI 576 IRQ_TYPE_LEVEL_HIGH>,
				     <GIC_SPI 577 IRQ_TYPE_LEVEL_HIGH>,
				     <GIC_SPI 659 IRQ_TYPE_LEVEL_HIGH>,
				     <GIC_SPI 661 IRQ_TYPE_LEVEL_HIGH>,
				     <GIC_SPI 664 IRQ_TYPE_LEVEL_HIGH>,
				     <GIC_SPI 665 IRQ_TYPE_LEVEL_HIGH>,
				     <GIC_SPI 666 IRQ_TYPE_LEVEL_HIGH>,
				     <GIC_SPI 668 IRQ_TYPE_LEVEL_HIGH>,
				     <GIC_SPI 669 IRQ_TYPE_LEVEL_HIGH>,
				     <GIC_SPI 699 IRQ_TYPE_LEVEL_HIGH>;
			clocks = <&gpucc GPU_CC_HLOS1_VOTE_GPU_SMMU_CLK>,
				 <&gcc GCC_GPU_MEMNOC_GFX_CLK>,
				 <&gcc GCC_GPU_SNOC_DVM_GFX_CLK>,
				 <&gpucc GPU_CC_AHB_CLK>;
			clock-names = "hlos",
				      "bus",
				      "iface",
				      "ahb";
			power-domains = <&gpucc GPU_CC_CX_GDSC>;
			dma-coherent;
		};

		ipa: ipa@3f40000 {
			compatible = "qcom,sm8550-ipa";

			iommus = <&apps_smmu 0x4a0 0x0>,
				 <&apps_smmu 0x4a2 0x0>;
			reg = <0 0x3f40000 0 0x10000>,
			      <0 0x3f50000 0 0x5000>,
			      <0 0x3e04000 0 0xfc000>;
			reg-names = "ipa-reg",
				    "ipa-shared",
				    "gsi";

			interrupts-extended = <&intc GIC_SPI 654 IRQ_TYPE_EDGE_RISING>,
					      <&intc GIC_SPI 432 IRQ_TYPE_LEVEL_HIGH>,
					      <&ipa_smp2p_in 0 IRQ_TYPE_EDGE_RISING>,
					      <&ipa_smp2p_in 1 IRQ_TYPE_EDGE_RISING>;
			interrupt-names = "ipa",
					  "gsi",
					  "ipa-clock-query",
					  "ipa-setup-ready";

			clocks = <&rpmhcc RPMH_IPA_CLK>;
			clock-names = "core";

			interconnects = <&aggre2_noc MASTER_IPA 0 &mc_virt SLAVE_EBI1 0>,
					<&gem_noc MASTER_APPSS_PROC 0 &config_noc SLAVE_IPA_CFG 0>;
			interconnect-names = "memory",
					     "config";

			qcom,qmp = <&aoss_qmp>;

			qcom,smem-states = <&ipa_smp2p_out 0>,
					   <&ipa_smp2p_out 1>;
			qcom,smem-state-names = "ipa-clock-enabled-valid",
						"ipa-clock-enabled";

			status = "disabled";
		};

		remoteproc_mpss: remoteproc@4080000 {
			compatible = "qcom,sm8550-mpss-pas";
			reg = <0x0 0x04080000 0x0 0x4040>;

			interrupts-extended = <&intc GIC_SPI 264 IRQ_TYPE_EDGE_RISING>,
					      <&smp2p_modem_in 0 IRQ_TYPE_EDGE_RISING>,
					      <&smp2p_modem_in 1 IRQ_TYPE_EDGE_RISING>,
					      <&smp2p_modem_in 2 IRQ_TYPE_EDGE_RISING>,
					      <&smp2p_modem_in 3 IRQ_TYPE_EDGE_RISING>,
					      <&smp2p_modem_in 7 IRQ_TYPE_EDGE_RISING>;
			interrupt-names = "wdog", "fatal", "ready", "handover",
					  "stop-ack", "shutdown-ack";

			clocks = <&rpmhcc RPMH_CXO_CLK>;
			clock-names = "xo";

			power-domains = <&rpmhpd RPMHPD_CX>,
					<&rpmhpd RPMHPD_MSS>;
			power-domain-names = "cx", "mss";

			interconnects = <&mc_virt MASTER_LLCC 0 &mc_virt SLAVE_EBI1 0>;

			memory-region = <&mpss_mem>, <&q6_mpss_dtb_mem>, <&mpss_dsm_mem>;

			qcom,qmp = <&aoss_qmp>;

			qcom,smem-states = <&smp2p_modem_out 0>;
			qcom,smem-state-names = "stop";

			status = "disabled";

			glink-edge {
				interrupts-extended = <&ipcc IPCC_CLIENT_MPSS
							     IPCC_MPROC_SIGNAL_GLINK_QMP
							     IRQ_TYPE_EDGE_RISING>;
				mboxes = <&ipcc IPCC_CLIENT_MPSS
						IPCC_MPROC_SIGNAL_GLINK_QMP>;
				label = "mpss";
				qcom,remote-pid = <1>;
			};
		};

		lpass_wsa2macro: codec@6aa0000 {
			compatible = "qcom,sm8550-lpass-wsa-macro";
			reg = <0 0x06aa0000 0 0x1000>;
			clocks = <&q6prmcc LPASS_CLK_ID_WSA2_CORE_TX_MCLK LPASS_CLK_ATTRIBUTE_COUPLE_NO>,
				 <&q6prmcc LPASS_HW_MACRO_VOTE LPASS_CLK_ATTRIBUTE_COUPLE_NO>,
				 <&q6prmcc LPASS_HW_DCODEC_VOTE LPASS_CLK_ATTRIBUTE_COUPLE_NO>,
				 <&lpass_vamacro>;
			clock-names = "mclk", "macro", "dcodec", "fsgen";

			#clock-cells = <0>;
			clock-output-names = "wsa2-mclk";
			#sound-dai-cells = <1>;
		};

		swr3: soundwire@6ab0000 {
			compatible = "qcom,soundwire-v2.0.0";
			reg = <0 0x06ab0000 0 0x10000>;
			interrupts = <GIC_SPI 171 IRQ_TYPE_LEVEL_HIGH>;
			clocks = <&lpass_wsa2macro>;
			clock-names = "iface";
			label = "WSA2";

			pinctrl-0 = <&wsa2_swr_active>;
			pinctrl-names = "default";

			qcom,din-ports = <4>;
			qcom,dout-ports = <9>;

			qcom,ports-sinterval =		/bits/ 16 <0x07 0x1f 0x3f 0x07 0x1f 0x3f 0x18f 0xff 0xff 0x0f 0x0f 0xff 0x31f>;
			qcom,ports-offset1 =		/bits/ 8 <0x01 0x03 0x05 0x02 0x04 0x15 0x00 0xff 0xff 0x06 0x0d 0xff 0x00>;
			qcom,ports-offset2 =		/bits/ 8 <0xff 0x07 0x1f 0xff 0x07 0x1f 0xff 0xff 0xff 0xff 0xff 0xff 0xff>;
			qcom,ports-hstart =		/bits/ 8 <0xff 0xff 0xff 0xff 0xff 0xff 0x08 0xff 0xff 0xff 0xff 0xff 0x0f>;
			qcom,ports-hstop =		/bits/ 8 <0xff 0xff 0xff 0xff 0xff 0xff 0x08 0xff 0xff 0xff 0xff 0xff 0x0f>;
			qcom,ports-word-length =	/bits/ 8 <0xff 0xff 0xff 0xff 0xff 0xff 0x08 0xff 0xff 0xff 0xff 0xff 0x18>;
			qcom,ports-block-pack-mode =	/bits/ 8 <0x00 0x01 0x01 0x00 0x01 0x01 0x00 0x00 0x00 0x01 0x01 0x00 0x00>;
			qcom,ports-block-group-count =	/bits/ 8 <0xff 0xff 0xff 0xff 0xff 0xff 0xff 0xff 0xff 0xff 0xff 0xff 0xff>;
			qcom,ports-lane-control =	/bits/ 8 <0xff 0xff 0xff 0xff 0xff 0xff 0xff 0xff 0xff 0xff 0xff 0xff 0xff>;

			#address-cells = <2>;
			#size-cells = <0>;
			#sound-dai-cells = <1>;
			status = "disabled";
		};

		lpass_rxmacro: codec@6ac0000 {
			compatible = "qcom,sm8550-lpass-rx-macro";
			reg = <0 0x06ac0000 0 0x1000>;
			clocks = <&q6prmcc LPASS_CLK_ID_RX_CORE_TX_MCLK LPASS_CLK_ATTRIBUTE_COUPLE_NO>,
				 <&q6prmcc LPASS_HW_MACRO_VOTE LPASS_CLK_ATTRIBUTE_COUPLE_NO>,
				 <&q6prmcc LPASS_HW_DCODEC_VOTE LPASS_CLK_ATTRIBUTE_COUPLE_NO>,
				 <&lpass_vamacro>;
			clock-names = "mclk", "macro", "dcodec", "fsgen";

			#clock-cells = <0>;
			clock-output-names = "mclk";
			#sound-dai-cells = <1>;
		};

		swr1: soundwire@6ad0000 {
			compatible = "qcom,soundwire-v2.0.0";
			reg = <0 0x06ad0000 0 0x10000>;
			interrupts = <GIC_SPI 155 IRQ_TYPE_LEVEL_HIGH>;
			clocks = <&lpass_rxmacro>;
			clock-names = "iface";
			label = "RX";

			pinctrl-0 = <&rx_swr_active>;
			pinctrl-names = "default";

			qcom,din-ports = <1>;
			qcom,dout-ports = <11>;

			qcom,ports-sinterval =		/bits/ 16 <0x03 0x3f 0x1f 0x07 0x00 0x18f 0xff 0xff 0xff 0xff 0xff 0xff>;
			qcom,ports-offset1 =		/bits/ 8 <0x00 0x00 0x0b 0x01 0x00 0x00 0xff 0xff 0xff 0xff 0xff 0xff>;
			qcom,ports-offset2 =		/bits/ 8 <0x00 0x00 0x0b 0x00 0x00 0x00 0xff 0xff 0xff 0xff 0xff 0xff>;
			qcom,ports-hstart =		/bits/ 8 <0xff 0x03 0xff 0xff 0xff 0x08 0xff 0xff 0xff 0xff 0xff 0xff>;
			qcom,ports-hstop =		/bits/ 8 <0xff 0x06 0xff 0xff 0xff 0x08 0xff 0xff 0xff 0xff 0xff 0xff>;
			qcom,ports-word-length =	/bits/ 8 <0x01 0x07 0x04 0xff 0xff 0x0f 0xff 0xff 0xff 0xff 0xff 0xff>;
			qcom,ports-block-pack-mode =	/bits/ 8 <0xff 0x00 0x01 0xff 0xff 0x00 0xff 0xff 0xff 0xff 0xff 0xff>;
			qcom,ports-block-group-count =	/bits/ 8 <0xff 0xff 0xff 0xff 0x00 0x00 0xff 0xff 0xff 0xff 0xff 0xff>;
			qcom,ports-lane-control =	/bits/ 8 <0x01 0x00 0x00 0x00 0x00 0x00 0xff 0xff 0xff 0xff 0xff 0xff>;

			#address-cells = <2>;
			#size-cells = <0>;
			#sound-dai-cells = <1>;
			status = "disabled";
		};

		lpass_txmacro: codec@6ae0000 {
			compatible = "qcom,sm8550-lpass-tx-macro";
			reg = <0 0x06ae0000 0 0x1000>;
			clocks = <&q6prmcc LPASS_CLK_ID_TX_CORE_MCLK LPASS_CLK_ATTRIBUTE_COUPLE_NO>,
				 <&q6prmcc LPASS_HW_MACRO_VOTE LPASS_CLK_ATTRIBUTE_COUPLE_NO>,
				 <&q6prmcc LPASS_HW_DCODEC_VOTE LPASS_CLK_ATTRIBUTE_COUPLE_NO>,
				 <&lpass_vamacro>;
			clock-names = "mclk", "macro", "dcodec", "fsgen";

			#clock-cells = <0>;
			clock-output-names = "mclk";
			#sound-dai-cells = <1>;
		};

		lpass_wsamacro: codec@6b00000 {
			compatible = "qcom,sm8550-lpass-wsa-macro";
			reg = <0 0x06b00000 0 0x1000>;
			clocks = <&q6prmcc LPASS_CLK_ID_WSA_CORE_TX_MCLK LPASS_CLK_ATTRIBUTE_COUPLE_NO>,
				 <&q6prmcc LPASS_HW_MACRO_VOTE LPASS_CLK_ATTRIBUTE_COUPLE_NO>,
				 <&q6prmcc LPASS_HW_DCODEC_VOTE LPASS_CLK_ATTRIBUTE_COUPLE_NO>,
				 <&lpass_vamacro>;
			clock-names = "mclk", "macro", "dcodec", "fsgen";

			#clock-cells = <0>;
			clock-output-names = "mclk";
			#sound-dai-cells = <1>;
		};

		swr0: soundwire@6b10000 {
			compatible = "qcom,soundwire-v2.0.0";
			reg = <0 0x06b10000 0 0x10000>;
			interrupts = <GIC_SPI 170 IRQ_TYPE_LEVEL_HIGH>;
			clocks = <&lpass_wsamacro>;
			clock-names = "iface";
			label = "WSA";

			pinctrl-0 = <&wsa_swr_active>;
			pinctrl-names = "default";

			qcom,din-ports = <4>;
			qcom,dout-ports = <9>;

			qcom,ports-sinterval =		/bits/ 16 <0x07 0x1f 0x3f 0x07 0x1f 0x3f 0x18f 0xff 0xff 0x0f 0x0f 0xff 0x31f>;
			qcom,ports-offset1 =		/bits/ 8 <0x01 0x03 0x05 0x02 0x04 0x15 0x00 0xff 0xff 0x06 0x0d 0xff 0x00>;
			qcom,ports-offset2 =		/bits/ 8 <0xff 0x07 0x1f 0xff 0x07 0x1f 0xff 0xff 0xff 0xff 0xff 0xff 0xff>;
			qcom,ports-hstart =		/bits/ 8 <0xff 0xff 0xff 0xff 0xff 0xff 0x08 0xff 0xff 0xff 0xff 0xff 0x0f>;
			qcom,ports-hstop =		/bits/ 8 <0xff 0xff 0xff 0xff 0xff 0xff 0x08 0xff 0xff 0xff 0xff 0xff 0x0f>;
			qcom,ports-word-length =	/bits/ 8 <0xff 0xff 0xff 0xff 0xff 0xff 0x08 0xff 0xff 0xff 0xff 0xff 0x18>;
			qcom,ports-block-pack-mode =	/bits/ 8 <0x00 0x01 0x01 0x00 0x01 0x01 0x00 0x00 0x00 0x01 0x01 0x00 0x00>;
			qcom,ports-block-group-count =	/bits/ 8 <0xff 0xff 0xff 0xff 0xff 0xff 0xff 0xff 0xff 0xff 0xff 0xff 0xff>;
			qcom,ports-lane-control =	/bits/ 8 <0xff 0xff 0xff 0xff 0xff 0xff 0xff 0xff 0xff 0xff 0xff 0xff 0xff>;

			#address-cells = <2>;
			#size-cells = <0>;
			#sound-dai-cells = <1>;
			status = "disabled";
		};

		swr2: soundwire@6d30000 {
			compatible = "qcom,soundwire-v2.0.0";
			reg = <0 0x06d30000 0 0x10000>;
			interrupts = <GIC_SPI 496 IRQ_TYPE_LEVEL_HIGH>,
				     <GIC_SPI 520 IRQ_TYPE_LEVEL_HIGH>;
			interrupt-names = "core", "wakeup";
			clocks = <&lpass_txmacro>;
			clock-names = "iface";
			label = "TX";

			pinctrl-0 = <&tx_swr_active>;
			pinctrl-names = "default";

			qcom,din-ports = <4>;
			qcom,dout-ports = <0>;
			qcom,ports-sinterval-low =	/bits/ 8 <0x01 0x01 0x03 0x03>;
			qcom,ports-offset1 =		/bits/ 8 <0x00 0x00 0x01 0x01>;
			qcom,ports-offset2 =		/bits/ 8 <0x00 0x00 0x00 0x00>;
			qcom,ports-hstart =		/bits/ 8 <0xff 0xff 0xff 0xff>;
			qcom,ports-hstop =		/bits/ 8 <0xff 0xff 0xff 0xff>;
			qcom,ports-word-length =	/bits/ 8 <0xff 0xff 0xff 0xff>;
			qcom,ports-block-pack-mode =	/bits/ 8 <0xff 0xff 0xff 0xff>;
			qcom,ports-block-group-count =	/bits/ 8 <0xff 0xff 0xff 0xff>;
			qcom,ports-lane-control =	/bits/ 8 <0x01 0x02 0x00 0x00>;

			#address-cells = <2>;
			#size-cells = <0>;
			#sound-dai-cells = <1>;
			status = "disabled";
		};

		lpass_vamacro: codec@6d44000 {
			compatible = "qcom,sm8550-lpass-va-macro";
			reg = <0 0x06d44000 0 0x1000>;
			clocks = <&q6prmcc LPASS_CLK_ID_TX_CORE_MCLK LPASS_CLK_ATTRIBUTE_COUPLE_NO>,
				 <&q6prmcc LPASS_HW_MACRO_VOTE LPASS_CLK_ATTRIBUTE_COUPLE_NO>,
				 <&q6prmcc LPASS_HW_DCODEC_VOTE LPASS_CLK_ATTRIBUTE_COUPLE_NO>;
			clock-names = "mclk", "macro", "dcodec";

			#clock-cells = <0>;
			clock-output-names = "fsgen";
			#sound-dai-cells = <1>;
		};

		lpass_tlmm: pinctrl@6e80000 {
			compatible = "qcom,sm8550-lpass-lpi-pinctrl";
			reg = <0 0x06e80000 0 0x20000>,
			      <0 0x07250000 0 0x10000>;
			gpio-controller;
			#gpio-cells = <2>;
			gpio-ranges = <&lpass_tlmm 0 0 23>;

			clocks = <&q6prmcc LPASS_HW_MACRO_VOTE LPASS_CLK_ATTRIBUTE_COUPLE_NO>,
				 <&q6prmcc LPASS_HW_DCODEC_VOTE LPASS_CLK_ATTRIBUTE_COUPLE_NO>;
			clock-names = "core", "audio";

			tx_swr_active: tx-swr-active-state {
				clk-pins {
					pins = "gpio0";
					function = "swr_tx_clk";
					drive-strength = <2>;
					slew-rate = <1>;
					bias-disable;
				};

				data-pins {
					pins = "gpio1", "gpio2", "gpio14";
					function = "swr_tx_data";
					drive-strength = <2>;
					slew-rate = <1>;
					bias-bus-hold;
				};
			};

			rx_swr_active: rx-swr-active-state {
				clk-pins {
					pins = "gpio3";
					function = "swr_rx_clk";
					drive-strength = <2>;
					slew-rate = <1>;
					bias-disable;
				};

				data-pins {
					pins = "gpio4", "gpio5";
					function = "swr_rx_data";
					drive-strength = <2>;
					slew-rate = <1>;
					bias-bus-hold;
				};
			};

			dmic01_default: dmic01-default-state {
				clk-pins {
					pins = "gpio6";
					function = "dmic1_clk";
					drive-strength = <8>;
					output-high;
				};

				data-pins {
					pins = "gpio7";
					function = "dmic1_data";
					drive-strength = <8>;
					input-enable;
				};
			};

			dmic23_default: dmic23-default-state {
				clk-pins {
					pins = "gpio8";
					function = "dmic2_clk";
					drive-strength = <8>;
					output-high;
				};

				data-pins {
					pins = "gpio9";
					function = "dmic2_data";
					drive-strength = <8>;
					input-enable;
				};
			};

			wsa_swr_active: wsa-swr-active-state {
				clk-pins {
					pins = "gpio10";
					function = "wsa_swr_clk";
					drive-strength = <2>;
					slew-rate = <1>;
					bias-disable;
				};

				data-pins {
					pins = "gpio11";
					function = "wsa_swr_data";
					drive-strength = <2>;
					slew-rate = <1>;
					bias-bus-hold;
				};
			};

			wsa2_swr_active: wsa2-swr-active-state {
				clk-pins {
					pins = "gpio15";
					function = "wsa2_swr_clk";
					drive-strength = <2>;
					slew-rate = <1>;
					bias-disable;
				};

				data-pins {
					pins = "gpio16";
					function = "wsa2_swr_data";
					drive-strength = <2>;
					slew-rate = <1>;
					bias-bus-hold;
				};
			};
		};

		lpass_lpiaon_noc: interconnect@7400000 {
			compatible = "qcom,sm8550-lpass-lpiaon-noc";
			reg = <0 0x07400000 0 0x19080>;
			#interconnect-cells = <2>;
			qcom,bcm-voters = <&apps_bcm_voter>;
		};

		lpass_lpicx_noc: interconnect@7430000 {
			compatible = "qcom,sm8550-lpass-lpicx-noc";
			reg = <0 0x07430000 0 0x3a200>;
			#interconnect-cells = <2>;
			qcom,bcm-voters = <&apps_bcm_voter>;
		};

		lpass_ag_noc: interconnect@7e40000 {
			compatible = "qcom,sm8550-lpass-ag-noc";
			reg = <0 0x07e40000 0 0xe080>;
			#interconnect-cells = <2>;
			qcom,bcm-voters = <&apps_bcm_voter>;
		};

		sdhc_2: mmc@8804000 {
			compatible = "qcom,sm8550-sdhci", "qcom,sdhci-msm-v5";
			reg = <0 0x08804000 0 0x1000>;

			interrupts = <GIC_SPI 207 IRQ_TYPE_LEVEL_HIGH>,
				     <GIC_SPI 223 IRQ_TYPE_LEVEL_HIGH>;
			interrupt-names = "hc_irq", "pwr_irq";

			clocks = <&gcc GCC_SDCC2_AHB_CLK>,
				 <&gcc GCC_SDCC2_APPS_CLK>,
				 <&rpmhcc RPMH_CXO_CLK>;
			clock-names = "iface", "core", "xo";
			iommus = <&apps_smmu 0x540 0>;
			qcom,dll-config = <0x0007642c>;
			qcom,ddr-config = <0x80040868>;
			power-domains = <&rpmhpd RPMHPD_CX>;
			operating-points-v2 = <&sdhc2_opp_table>;

			interconnects = <&aggre2_noc MASTER_SDCC_2 0 &mc_virt SLAVE_EBI1 0>,
					<&gem_noc MASTER_APPSS_PROC 0 &config_noc SLAVE_SDCC_2 0>;
			interconnect-names = "sdhc-ddr", "cpu-sdhc";
			bus-width = <4>;
			dma-coherent;

			/* Forbid SDR104/SDR50 - broken hw! */
			sdhci-caps-mask = <0x3 0>;

			status = "disabled";

			sdhc2_opp_table: opp-table {
				compatible = "operating-points-v2";

				opp-19200000 {
					opp-hz = /bits/ 64 <19200000>;
					required-opps = <&rpmhpd_opp_min_svs>;
				};

				opp-50000000 {
					opp-hz = /bits/ 64 <50000000>;
					required-opps = <&rpmhpd_opp_low_svs>;
				};

				opp-100000000 {
					opp-hz = /bits/ 64 <100000000>;
					required-opps = <&rpmhpd_opp_svs>;
				};

				opp-202000000 {
					opp-hz = /bits/ 64 <202000000>;
					required-opps = <&rpmhpd_opp_svs_l1>;
				};
			};
		};

		videocc: clock-controller@aaf0000 {
			compatible = "qcom,sm8550-videocc";
			reg = <0 0x0aaf0000 0 0x10000>;
			clocks = <&bi_tcxo_div2>,
				 <&gcc GCC_VIDEO_AHB_CLK>;
			power-domains = <&rpmhpd RPMHPD_MMCX>;
			required-opps = <&rpmhpd_opp_low_svs>;
			#clock-cells = <1>;
			#reset-cells = <1>;
			#power-domain-cells = <1>;
		};

		camcc: clock-controller@ade0000 {
			compatible = "qcom,sm8550-camcc";
			reg = <0 0x0ade0000 0 0x20000>;
			clocks = <&gcc GCC_CAMERA_AHB_CLK>,
				 <&bi_tcxo_div2>,
				 <&bi_tcxo_ao_div2>,
				 <&sleep_clk>;
			power-domains = <&rpmhpd SM8550_MMCX>;
			required-opps = <&rpmhpd_opp_low_svs>;
			#clock-cells = <1>;
			#reset-cells = <1>;
			#power-domain-cells = <1>;
		};

		mdss: display-subsystem@ae00000 {
			compatible = "qcom,sm8550-mdss";
			reg = <0 0x0ae00000 0 0x1000>;
			reg-names = "mdss";

			interrupts = <GIC_SPI 83 IRQ_TYPE_LEVEL_HIGH>;
			interrupt-controller;
			#interrupt-cells = <1>;

			clocks = <&dispcc DISP_CC_MDSS_AHB_CLK>,
				 <&gcc GCC_DISP_AHB_CLK>,
				 <&gcc GCC_DISP_HF_AXI_CLK>,
				 <&dispcc DISP_CC_MDSS_MDP_CLK>;

			resets = <&dispcc DISP_CC_MDSS_CORE_BCR>;

			power-domains = <&dispcc MDSS_GDSC>;

			interconnects = <&mmss_noc MASTER_MDP 0 &gem_noc SLAVE_LLCC 0>,
					<&mc_virt MASTER_LLCC 0 &mc_virt SLAVE_EBI1 0>;
			interconnect-names = "mdp0-mem", "mdp1-mem";

			iommus = <&apps_smmu 0x1c00 0x2>;

			#address-cells = <2>;
			#size-cells = <2>;
			ranges;

			status = "disabled";

			mdss_mdp: display-controller@ae01000 {
				compatible = "qcom,sm8550-dpu";
				reg = <0 0x0ae01000 0 0x8f000>,
				      <0 0x0aeb0000 0 0x2008>;
				reg-names = "mdp", "vbif";

				interrupt-parent = <&mdss>;
				interrupts = <0>;

				clocks = <&gcc GCC_DISP_AHB_CLK>,
					 <&gcc GCC_DISP_HF_AXI_CLK>,
					 <&dispcc DISP_CC_MDSS_AHB_CLK>,
					 <&dispcc DISP_CC_MDSS_MDP_LUT_CLK>,
					 <&dispcc DISP_CC_MDSS_MDP_CLK>,
					 <&dispcc DISP_CC_MDSS_VSYNC_CLK>;
				clock-names = "bus",
					      "nrt_bus",
					      "iface",
					      "lut",
					      "core",
					      "vsync";

				power-domains = <&rpmhpd RPMHPD_MMCX>;

				assigned-clocks = <&dispcc DISP_CC_MDSS_VSYNC_CLK>;
				assigned-clock-rates = <19200000>;

				operating-points-v2 = <&mdp_opp_table>;

				ports {
					#address-cells = <1>;
					#size-cells = <0>;

					port@0 {
						reg = <0>;
						dpu_intf1_out: endpoint {
							remote-endpoint = <&mdss_dsi0_in>;
						};
					};

					port@1 {
						reg = <1>;
						dpu_intf2_out: endpoint {
							remote-endpoint = <&mdss_dsi1_in>;
						};
					};

					port@2 {
						reg = <2>;
						dpu_intf0_out: endpoint {
							remote-endpoint = <&mdss_dp0_in>;
						};
					};
				};

				mdp_opp_table: opp-table {
					compatible = "operating-points-v2";

					opp-200000000 {
						opp-hz = /bits/ 64 <200000000>;
						required-opps = <&rpmhpd_opp_low_svs>;
					};

					opp-325000000 {
						opp-hz = /bits/ 64 <325000000>;
						required-opps = <&rpmhpd_opp_svs>;
					};

					opp-375000000 {
						opp-hz = /bits/ 64 <375000000>;
						required-opps = <&rpmhpd_opp_svs_l1>;
					};

					opp-514000000 {
						opp-hz = /bits/ 64 <514000000>;
						required-opps = <&rpmhpd_opp_nom>;
					};
				};
			};

			mdss_dp0: displayport-controller@ae90000 {
				compatible = "qcom,sm8550-dp", "qcom,sm8350-dp";
				reg = <0 0xae90000 0 0x200>,
				      <0 0xae90200 0 0x200>,
				      <0 0xae90400 0 0xc00>,
				      <0 0xae91000 0 0x400>,
				      <0 0xae91400 0 0x400>;
				interrupt-parent = <&mdss>;
				interrupts = <12>;
				clocks = <&dispcc DISP_CC_MDSS_AHB_CLK>,
					 <&dispcc DISP_CC_MDSS_DPTX0_AUX_CLK>,
					 <&dispcc DISP_CC_MDSS_DPTX0_LINK_CLK>,
					 <&dispcc DISP_CC_MDSS_DPTX0_LINK_INTF_CLK>,
					 <&dispcc DISP_CC_MDSS_DPTX0_PIXEL0_CLK>;
				clock-names = "core_iface",
					      "core_aux",
					      "ctrl_link",
					      "ctrl_link_iface",
					      "stream_pixel";

				assigned-clocks = <&dispcc DISP_CC_MDSS_DPTX0_LINK_CLK_SRC>,
						  <&dispcc DISP_CC_MDSS_DPTX0_PIXEL0_CLK_SRC>;
				assigned-clock-parents = <&usb_dp_qmpphy QMP_USB43DP_DP_LINK_CLK>,
							 <&usb_dp_qmpphy QMP_USB43DP_DP_VCO_DIV_CLK>;

				phys = <&usb_dp_qmpphy QMP_USB43DP_DP_PHY>;
				phy-names = "dp";

				#sound-dai-cells = <0>;

				operating-points-v2 = <&dp_opp_table>;
				power-domains = <&rpmhpd RPMHPD_MMCX>;

				status = "disabled";

				ports {
					#address-cells = <1>;
					#size-cells = <0>;

					port@0 {
						reg = <0>;
						mdss_dp0_in: endpoint {
							remote-endpoint = <&dpu_intf0_out>;
						};
					};

					port@1 {
						reg = <1>;
						mdss_dp0_out: endpoint {
						};
					};
				};

				dp_opp_table: opp-table {
					compatible = "operating-points-v2";

					opp-162000000 {
						opp-hz = /bits/ 64 <162000000>;
						required-opps = <&rpmhpd_opp_low_svs_d1>;
					};

					opp-270000000 {
						opp-hz = /bits/ 64 <270000000>;
						required-opps = <&rpmhpd_opp_low_svs>;
					};

					opp-540000000 {
						opp-hz = /bits/ 64 <540000000>;
						required-opps = <&rpmhpd_opp_svs_l1>;
					};

					opp-810000000 {
						opp-hz = /bits/ 64 <810000000>;
						required-opps = <&rpmhpd_opp_nom>;
					};
				};
			};

			mdss_dsi0: dsi@ae94000 {
				compatible = "qcom,sm8550-dsi-ctrl", "qcom,mdss-dsi-ctrl";
				reg = <0 0x0ae94000 0 0x400>;
				reg-names = "dsi_ctrl";

				interrupt-parent = <&mdss>;
				interrupts = <4>;

				clocks = <&dispcc DISP_CC_MDSS_BYTE0_CLK>,
					 <&dispcc DISP_CC_MDSS_BYTE0_INTF_CLK>,
					 <&dispcc DISP_CC_MDSS_PCLK0_CLK>,
					 <&dispcc DISP_CC_MDSS_ESC0_CLK>,
					 <&dispcc DISP_CC_MDSS_AHB_CLK>,
					 <&gcc GCC_DISP_HF_AXI_CLK>;
				clock-names = "byte",
					      "byte_intf",
					      "pixel",
					      "core",
					      "iface",
					      "bus";

				power-domains = <&rpmhpd RPMHPD_MMCX>;

				assigned-clocks = <&dispcc DISP_CC_MDSS_BYTE0_CLK_SRC>,
						  <&dispcc DISP_CC_MDSS_PCLK0_CLK_SRC>;
				assigned-clock-parents = <&mdss_dsi0_phy 0>,
							 <&mdss_dsi0_phy 1>;

				operating-points-v2 = <&mdss_dsi_opp_table>;

				phys = <&mdss_dsi0_phy>;
				phy-names = "dsi";

				#address-cells = <1>;
				#size-cells = <0>;

				status = "disabled";

				ports {
					#address-cells = <1>;
					#size-cells = <0>;

					port@0 {
						reg = <0>;
						mdss_dsi0_in: endpoint {
							remote-endpoint = <&dpu_intf1_out>;
						};
					};

					port@1 {
						reg = <1>;
						mdss_dsi0_out: endpoint {
						};
					};
				};

				mdss_dsi_opp_table: opp-table {
					compatible = "operating-points-v2";

					opp-187500000 {
						opp-hz = /bits/ 64 <187500000>;
						required-opps = <&rpmhpd_opp_low_svs>;
					};

					opp-300000000 {
						opp-hz = /bits/ 64 <300000000>;
						required-opps = <&rpmhpd_opp_svs>;
					};

					opp-358000000 {
						opp-hz = /bits/ 64 <358000000>;
						required-opps = <&rpmhpd_opp_svs_l1>;
					};
				};
			};

			mdss_dsi0_phy: phy@ae95000 {
				compatible = "qcom,sm8550-dsi-phy-4nm";
				reg = <0 0x0ae95000 0 0x200>,
				      <0 0x0ae95200 0 0x280>,
				      <0 0x0ae95500 0 0x400>;
				reg-names = "dsi_phy",
					    "dsi_phy_lane",
					    "dsi_pll";

				clocks = <&dispcc DISP_CC_MDSS_AHB_CLK>,
					 <&rpmhcc RPMH_CXO_CLK>;
				clock-names = "iface", "ref";

				#clock-cells = <1>;
				#phy-cells = <0>;

				status = "disabled";
			};

			mdss_dsi1: dsi@ae96000 {
				compatible = "qcom,sm8550-dsi-ctrl", "qcom,mdss-dsi-ctrl";
				reg = <0 0x0ae96000 0 0x400>;
				reg-names = "dsi_ctrl";

				interrupt-parent = <&mdss>;
				interrupts = <5>;

				clocks = <&dispcc DISP_CC_MDSS_BYTE1_CLK>,
					 <&dispcc DISP_CC_MDSS_BYTE1_INTF_CLK>,
					 <&dispcc DISP_CC_MDSS_PCLK1_CLK>,
					 <&dispcc DISP_CC_MDSS_ESC1_CLK>,
					 <&dispcc DISP_CC_MDSS_AHB_CLK>,
					 <&gcc GCC_DISP_HF_AXI_CLK>;
				clock-names = "byte",
					      "byte_intf",
					      "pixel",
					      "core",
					      "iface",
					      "bus";

				power-domains = <&rpmhpd RPMHPD_MMCX>;

				assigned-clocks = <&dispcc DISP_CC_MDSS_BYTE1_CLK_SRC>,
						  <&dispcc DISP_CC_MDSS_PCLK1_CLK_SRC>;
				assigned-clock-parents = <&mdss_dsi1_phy 0>,
							 <&mdss_dsi1_phy 1>;

				operating-points-v2 = <&mdss_dsi_opp_table>;

				phys = <&mdss_dsi1_phy>;
				phy-names = "dsi";

				#address-cells = <1>;
				#size-cells = <0>;

				status = "disabled";

				ports {
					#address-cells = <1>;
					#size-cells = <0>;

					port@0 {
						reg = <0>;
						mdss_dsi1_in: endpoint {
							remote-endpoint = <&dpu_intf2_out>;
						};
					};

					port@1 {
						reg = <1>;
						mdss_dsi1_out: endpoint {
						};
					};
				};
			};

			mdss_dsi1_phy: phy@ae97000 {
				compatible = "qcom,sm8550-dsi-phy-4nm";
				reg = <0 0x0ae97000 0 0x200>,
				      <0 0x0ae97200 0 0x280>,
				      <0 0x0ae97500 0 0x400>;
				reg-names = "dsi_phy",
					    "dsi_phy_lane",
					    "dsi_pll";

				clocks = <&dispcc DISP_CC_MDSS_AHB_CLK>,
					 <&rpmhcc RPMH_CXO_CLK>;
				clock-names = "iface", "ref";

				#clock-cells = <1>;
				#phy-cells = <0>;

				status = "disabled";
			};
		};

		dispcc: clock-controller@af00000 {
			compatible = "qcom,sm8550-dispcc";
			reg = <0 0x0af00000 0 0x20000>;
			clocks = <&bi_tcxo_div2>,
				 <&bi_tcxo_ao_div2>,
				 <&gcc GCC_DISP_AHB_CLK>,
				 <&sleep_clk>,
				 <&mdss_dsi0_phy 0>,
				 <&mdss_dsi0_phy 1>,
				 <&mdss_dsi1_phy 0>,
				 <&mdss_dsi1_phy 1>,
				 <&usb_dp_qmpphy QMP_USB43DP_DP_LINK_CLK>,
				 <&usb_dp_qmpphy QMP_USB43DP_DP_VCO_DIV_CLK>,
				 <0>, /* dp1 */
				 <0>,
				 <0>, /* dp2 */
				 <0>,
				 <0>, /* dp3 */
				 <0>;
			power-domains = <&rpmhpd RPMHPD_MMCX>;
			required-opps = <&rpmhpd_opp_low_svs>;
			#clock-cells = <1>;
			#reset-cells = <1>;
			#power-domain-cells = <1>;
		};

		usb_1_hsphy: phy@88e3000 {
			compatible = "qcom,sm8550-snps-eusb2-phy";
			reg = <0x0 0x088e3000 0x0 0x154>;
			#phy-cells = <0>;

			clocks = <&tcsr TCSR_USB2_CLKREF_EN>;
			clock-names = "ref";

			resets = <&gcc GCC_QUSB2PHY_PRIM_BCR>;

			status = "disabled";
		};

		usb_dp_qmpphy: phy@88e8000 {
			compatible = "qcom,sm8550-qmp-usb3-dp-phy";
			reg = <0x0 0x088e8000 0x0 0x3000>;

			clocks = <&gcc GCC_USB3_PRIM_PHY_AUX_CLK>,
				 <&rpmhcc RPMH_CXO_CLK>,
				 <&gcc GCC_USB3_PRIM_PHY_COM_AUX_CLK>,
				 <&gcc GCC_USB3_PRIM_PHY_PIPE_CLK>;
			clock-names = "aux", "ref", "com_aux", "usb3_pipe";

			power-domains = <&gcc USB3_PHY_GDSC>;

			resets = <&gcc GCC_USB3_PHY_PRIM_BCR>,
				 <&gcc GCC_USB3_DP_PHY_PRIM_BCR>;
			reset-names = "phy", "common";

			#clock-cells = <1>;
			#phy-cells = <1>;

			status = "disabled";

			ports {
				#address-cells = <1>;
				#size-cells = <0>;

				port@0 {
					reg = <0>;

					usb_dp_qmpphy_out: endpoint {
					};
				};

				port@1 {
					reg = <1>;

					usb_dp_qmpphy_usb_ss_in: endpoint {
					};
				};

				port@2 {
					reg = <2>;

					usb_dp_qmpphy_dp_in: endpoint {
					};
				};
			};
		};

		usb_1: usb@a6f8800 {
			compatible = "qcom,sm8550-dwc3", "qcom,dwc3";
			reg = <0x0 0x0a6f8800 0x0 0x400>;
			#address-cells = <2>;
			#size-cells = <2>;
			ranges;

			clocks = <&gcc GCC_CFG_NOC_USB3_PRIM_AXI_CLK>,
				 <&gcc GCC_USB30_PRIM_MASTER_CLK>,
				 <&gcc GCC_AGGRE_USB3_PRIM_AXI_CLK>,
				 <&gcc GCC_USB30_PRIM_SLEEP_CLK>,
				 <&gcc GCC_USB30_PRIM_MOCK_UTMI_CLK>,
				 <&tcsr TCSR_USB3_CLKREF_EN>;
			clock-names = "cfg_noc",
				      "core",
				      "iface",
				      "sleep",
				      "mock_utmi",
				      "xo";

			assigned-clocks = <&gcc GCC_USB30_PRIM_MOCK_UTMI_CLK>,
					  <&gcc GCC_USB30_PRIM_MASTER_CLK>;
			assigned-clock-rates = <19200000>, <200000000>;

			interrupts-extended = <&intc GIC_SPI 130 IRQ_TYPE_LEVEL_HIGH>,
					      <&intc GIC_SPI 131 IRQ_TYPE_LEVEL_HIGH>,
					      <&pdc 14 IRQ_TYPE_EDGE_BOTH>,
					      <&pdc 15 IRQ_TYPE_EDGE_BOTH>,
					      <&pdc 17 IRQ_TYPE_LEVEL_HIGH>;
			interrupt-names = "pwr_event",
					  "hs_phy_irq",
					  "dp_hs_phy_irq",
					  "dm_hs_phy_irq",
					  "ss_phy_irq";

			power-domains = <&gcc USB30_PRIM_GDSC>;
			required-opps = <&rpmhpd_opp_nom>;

			resets = <&gcc GCC_USB30_PRIM_BCR>;

			interconnects = <&aggre1_noc MASTER_USB3_0 0 &mc_virt SLAVE_EBI1 0>,
					<&gem_noc MASTER_APPSS_PROC 0 &config_noc SLAVE_USB3_0 0>;
			interconnect-names = "usb-ddr", "apps-usb";

			status = "disabled";

			usb_1_dwc3: usb@a600000 {
				compatible = "snps,dwc3";
				reg = <0x0 0x0a600000 0x0 0xcd00>;
				interrupts = <GIC_SPI 133 IRQ_TYPE_LEVEL_HIGH>;
				iommus = <&apps_smmu 0x40 0x0>;
				phys = <&usb_1_hsphy>,
				       <&usb_dp_qmpphy QMP_USB43DP_USB3_PHY>;
				phy-names = "usb2-phy", "usb3-phy";
				snps,hird-threshold = /bits/ 8 <0x0>;
				snps,usb2-gadget-lpm-disable;
				snps,dis_u2_susphy_quirk;
				snps,dis_enblslpm_quirk;
				snps,dis-u1-entry-quirk;
				snps,dis-u2-entry-quirk;
				snps,is-utmi-l1-suspend;
				snps,usb3_lpm_capable;
				snps,usb2-lpm-disable;
				snps,has-lpm-erratum;
				tx-fifo-resize;
				dma-coherent;

				ports {
					#address-cells = <1>;
					#size-cells = <0>;

					port@0 {
						reg = <0>;

						usb_1_dwc3_hs: endpoint {
						};
					};

					port@1 {
						reg = <1>;

						usb_1_dwc3_ss: endpoint {
						};
					};
				};
			};
		};

		pdc: interrupt-controller@b220000 {
			compatible = "qcom,sm8550-pdc", "qcom,pdc";
			reg = <0 0x0b220000 0 0x30000>, <0 0x174000f0 0 0x64>;
			qcom,pdc-ranges = <0 480 94>, <94 609 31>,
					  <125 63 1>, <126 716 12>,
					  <138 251 5>;
			#interrupt-cells = <2>;
			interrupt-parent = <&intc>;
			interrupt-controller;
		};

		tsens0: thermal-sensor@c271000 {
			compatible = "qcom,sm8550-tsens", "qcom,tsens-v2";
			reg = <0 0x0c271000 0 0x1000>, /* TM */
			      <0 0x0c222000 0 0x1000>; /* SROT */
			#qcom,sensors = <16>;
			interrupts = <GIC_SPI 506 IRQ_TYPE_LEVEL_HIGH>,
				     <GIC_SPI 640 IRQ_TYPE_LEVEL_HIGH>;
			interrupt-names = "uplow", "critical";
			#thermal-sensor-cells = <1>;
		};

		tsens1: thermal-sensor@c272000 {
			compatible = "qcom,sm8550-tsens", "qcom,tsens-v2";
			reg = <0 0x0c272000 0 0x1000>, /* TM */
			      <0 0x0c223000 0 0x1000>; /* SROT */
			#qcom,sensors = <16>;
			interrupts = <GIC_SPI 507 IRQ_TYPE_LEVEL_HIGH>,
				     <GIC_SPI 641 IRQ_TYPE_LEVEL_HIGH>;
			interrupt-names = "uplow", "critical";
			#thermal-sensor-cells = <1>;
		};

		tsens2: thermal-sensor@c273000 {
			compatible = "qcom,sm8550-tsens", "qcom,tsens-v2";
			reg = <0 0x0c273000 0 0x1000>, /* TM */
			      <0 0x0c224000 0 0x1000>; /* SROT */
			#qcom,sensors = <16>;
			interrupts = <GIC_SPI 508 IRQ_TYPE_LEVEL_HIGH>,
				     <GIC_SPI 642 IRQ_TYPE_LEVEL_HIGH>;
			interrupt-names = "uplow", "critical";
			#thermal-sensor-cells = <1>;
		};

		aoss_qmp: power-management@c300000 {
			compatible = "qcom,sm8550-aoss-qmp", "qcom,aoss-qmp";
			reg = <0 0x0c300000 0 0x400>;
			interrupt-parent = <&ipcc>;
			interrupts-extended = <&ipcc IPCC_CLIENT_AOP IPCC_MPROC_SIGNAL_GLINK_QMP
						     IRQ_TYPE_EDGE_RISING>;
			mboxes = <&ipcc IPCC_CLIENT_AOP IPCC_MPROC_SIGNAL_GLINK_QMP>;

			#clock-cells = <0>;
		};

		sram@c3f0000 {
			compatible = "qcom,rpmh-stats";
			reg = <0 0x0c3f0000 0 0x400>;
		};

		spmi_bus: spmi@c400000 {
			compatible = "qcom,spmi-pmic-arb";
			reg = <0 0x0c400000 0 0x3000>,
			      <0 0x0c500000 0 0x400000>,
			      <0 0x0c440000 0 0x80000>,
			      <0 0x0c4c0000 0 0x20000>,
			      <0 0x0c42d000 0 0x4000>;
			reg-names = "core", "chnls", "obsrvr", "intr", "cnfg";
			interrupt-names = "periph_irq";
			interrupts-extended = <&pdc 1 IRQ_TYPE_LEVEL_HIGH>;
			qcom,ee = <0>;
			qcom,channel = <0>;
			qcom,bus-id = <0>;
			#address-cells = <2>;
			#size-cells = <0>;
			interrupt-controller;
			#interrupt-cells = <4>;
		};

		tlmm: pinctrl@f100000 {
			compatible = "qcom,sm8550-tlmm";
			reg = <0 0x0f100000 0 0x300000>;
			interrupts = <GIC_SPI 208 IRQ_TYPE_LEVEL_HIGH>;
			gpio-controller;
			#gpio-cells = <2>;
			interrupt-controller;
			#interrupt-cells = <2>;
			gpio-ranges = <&tlmm 0 0 211>;
			wakeup-parent = <&pdc>;

			hub_i2c0_data_clk: hub-i2c0-data-clk-state {
				/* SDA, SCL */
				pins = "gpio16", "gpio17";
				function = "i2chub0_se0";
				drive-strength = <2>;
				bias-pull-up;
			};

			hub_i2c1_data_clk: hub-i2c1-data-clk-state {
				/* SDA, SCL */
				pins = "gpio18", "gpio19";
				function = "i2chub0_se1";
				drive-strength = <2>;
				bias-pull-up;
			};

			hub_i2c2_data_clk: hub-i2c2-data-clk-state {
				/* SDA, SCL */
				pins = "gpio20", "gpio21";
				function = "i2chub0_se2";
				drive-strength = <2>;
				bias-pull-up;
			};

			hub_i2c3_data_clk: hub-i2c3-data-clk-state {
				/* SDA, SCL */
				pins = "gpio22", "gpio23";
				function = "i2chub0_se3";
				drive-strength = <2>;
				bias-pull-up;
			};

			hub_i2c4_data_clk: hub-i2c4-data-clk-state {
				/* SDA, SCL */
				pins = "gpio4", "gpio5";
				function = "i2chub0_se4";
				drive-strength = <2>;
				bias-pull-up;
			};

			hub_i2c5_data_clk: hub-i2c5-data-clk-state {
				/* SDA, SCL */
				pins = "gpio6", "gpio7";
				function = "i2chub0_se5";
				drive-strength = <2>;
				bias-pull-up;
			};

			hub_i2c6_data_clk: hub-i2c6-data-clk-state {
				/* SDA, SCL */
				pins = "gpio8", "gpio9";
				function = "i2chub0_se6";
				drive-strength = <2>;
				bias-pull-up;
			};

			hub_i2c7_data_clk: hub-i2c7-data-clk-state {
				/* SDA, SCL */
				pins = "gpio10", "gpio11";
				function = "i2chub0_se7";
				drive-strength = <2>;
				bias-pull-up;
			};

			hub_i2c8_data_clk: hub-i2c8-data-clk-state {
				/* SDA, SCL */
				pins = "gpio206", "gpio207";
				function = "i2chub0_se8";
				drive-strength = <2>;
				bias-pull-up;
			};

			hub_i2c9_data_clk: hub-i2c9-data-clk-state {
				/* SDA, SCL */
				pins = "gpio84", "gpio85";
				function = "i2chub0_se9";
				drive-strength = <2>;
				bias-pull-up;
			};

			pcie0_default_state: pcie0-default-state {
				perst-pins {
					pins = "gpio94";
					function = "gpio";
					drive-strength = <2>;
					bias-pull-down;
				};

				clkreq-pins {
					pins = "gpio95";
					function = "pcie0_clk_req_n";
					drive-strength = <2>;
					bias-pull-up;
				};

				wake-pins {
					pins = "gpio96";
					function = "gpio";
					drive-strength = <2>;
					bias-pull-up;
				};
			};

			pcie1_default_state: pcie1-default-state {
				perst-pins {
					pins = "gpio97";
					function = "gpio";
					drive-strength = <2>;
					bias-pull-down;
				};

				clkreq-pins {
					pins = "gpio98";
					function = "pcie1_clk_req_n";
					drive-strength = <2>;
					bias-pull-up;
				};

				wake-pins {
					pins = "gpio99";
					function = "gpio";
					drive-strength = <2>;
					bias-pull-up;
				};
			};

			qup_i2c0_data_clk: qup-i2c0-data-clk-state {
				/* SDA, SCL */
				pins = "gpio28", "gpio29";
				function = "qup1_se0";
				drive-strength = <2>;
				bias-pull-up = <2200>;
			};

			qup_i2c1_data_clk: qup-i2c1-data-clk-state {
				/* SDA, SCL */
				pins = "gpio32", "gpio33";
				function = "qup1_se1";
				drive-strength = <2>;
				bias-pull-up = <2200>;
			};

			qup_i2c2_data_clk: qup-i2c2-data-clk-state {
				/* SDA, SCL */
				pins = "gpio36", "gpio37";
				function = "qup1_se2";
				drive-strength = <2>;
				bias-pull-up = <2200>;
			};

			qup_i2c3_data_clk: qup-i2c3-data-clk-state {
				/* SDA, SCL */
				pins = "gpio40", "gpio41";
				function = "qup1_se3";
				drive-strength = <2>;
				bias-pull-up = <2200>;
			};

			qup_i2c4_data_clk: qup-i2c4-data-clk-state {
				/* SDA, SCL */
				pins = "gpio44", "gpio45";
				function = "qup1_se4";
				drive-strength = <2>;
				bias-pull-up = <2200>;
			};

			qup_i2c5_data_clk: qup-i2c5-data-clk-state {
				/* SDA, SCL */
				pins = "gpio52", "gpio53";
				function = "qup1_se5";
				drive-strength = <2>;
				bias-pull-up = <2200>;
			};

			qup_i2c6_data_clk: qup-i2c6-data-clk-state {
				/* SDA, SCL */
				pins = "gpio48", "gpio49";
				function = "qup1_se6";
				drive-strength = <2>;
				bias-pull-up = <2200>;
			};

			qup_i2c8_data_clk: qup-i2c8-data-clk-state {
				scl-pins {
					pins = "gpio57";
					function = "qup2_se0_l1_mira";
					drive-strength = <2>;
					bias-pull-up = <2200>;
				};

				sda-pins {
					pins = "gpio56";
					function = "qup2_se0_l0_mira";
					drive-strength = <2>;
					bias-pull-up = <2200>;
				};
			};

			qup_i2c9_data_clk: qup-i2c9-data-clk-state {
				/* SDA, SCL */
				pins = "gpio60", "gpio61";
				function = "qup2_se1";
				drive-strength = <2>;
				bias-pull-up = <2200>;
			};

			qup_i2c10_data_clk: qup-i2c10-data-clk-state {
				/* SDA, SCL */
				pins = "gpio64", "gpio65";
				function = "qup2_se2";
				drive-strength = <2>;
				bias-pull-up = <2200>;
			};

			qup_i2c11_data_clk: qup-i2c11-data-clk-state {
				/* SDA, SCL */
				pins = "gpio68", "gpio69";
				function = "qup2_se3";
				drive-strength = <2>;
				bias-pull-up = <2200>;
			};

			qup_i2c12_data_clk: qup-i2c12-data-clk-state {
				/* SDA, SCL */
				pins = "gpio2", "gpio3";
				function = "qup2_se4";
				drive-strength = <2>;
				bias-pull-up = <2200>;
			};

			qup_i2c13_data_clk: qup-i2c13-data-clk-state {
				/* SDA, SCL */
				pins = "gpio80", "gpio81";
				function = "qup2_se5";
				drive-strength = <2>;
				bias-pull-up = <2200>;
			};

			qup_i2c15_data_clk: qup-i2c15-data-clk-state {
				/* SDA, SCL */
				pins = "gpio72", "gpio106";
				function = "qup2_se7";
				drive-strength = <2>;
				bias-pull-up = <2200>;
			};

			qup_spi0_cs: qup-spi0-cs-state {
				pins = "gpio31";
				function = "qup1_se0";
				drive-strength = <6>;
				bias-disable;
			};

			qup_spi0_data_clk: qup-spi0-data-clk-state {
				/* MISO, MOSI, CLK */
				pins = "gpio28", "gpio29", "gpio30";
				function = "qup1_se0";
				drive-strength = <6>;
				bias-disable;
			};

			qup_spi1_cs: qup-spi1-cs-state {
				pins = "gpio35";
				function = "qup1_se1";
				drive-strength = <6>;
				bias-disable;
			};

			qup_spi1_data_clk: qup-spi1-data-clk-state {
				/* MISO, MOSI, CLK */
				pins = "gpio32", "gpio33", "gpio34";
				function = "qup1_se1";
				drive-strength = <6>;
				bias-disable;
			};

			qup_spi2_cs: qup-spi2-cs-state {
				pins = "gpio39";
				function = "qup1_se2";
				drive-strength = <6>;
				bias-disable;
			};

			qup_spi2_data_clk: qup-spi2-data-clk-state {
				/* MISO, MOSI, CLK */
				pins = "gpio36", "gpio37", "gpio38";
				function = "qup1_se2";
				drive-strength = <6>;
				bias-disable;
			};

			qup_spi3_cs: qup-spi3-cs-state {
				pins = "gpio43";
				function = "qup1_se3";
				drive-strength = <6>;
				bias-disable;
			};

			qup_spi3_data_clk: qup-spi3-data-clk-state {
				/* MISO, MOSI, CLK */
				pins = "gpio40", "gpio41", "gpio42";
				function = "qup1_se3";
				drive-strength = <6>;
				bias-disable;
			};

			qup_spi4_cs: qup-spi4-cs-state {
				pins = "gpio47";
				function = "qup1_se4";
				drive-strength = <6>;
				bias-disable;
			};

			qup_spi4_data_clk: qup-spi4-data-clk-state {
				/* MISO, MOSI, CLK */
				pins = "gpio44", "gpio45", "gpio46";
				function = "qup1_se4";
				drive-strength = <6>;
				bias-disable;
			};

			qup_spi5_cs: qup-spi5-cs-state {
				pins = "gpio55";
				function = "qup1_se5";
				drive-strength = <6>;
				bias-disable;
			};

			qup_spi5_data_clk: qup-spi5-data-clk-state {
				/* MISO, MOSI, CLK */
				pins = "gpio52", "gpio53", "gpio54";
				function = "qup1_se5";
				drive-strength = <6>;
				bias-disable;
			};

			qup_spi6_cs: qup-spi6-cs-state {
				pins = "gpio51";
				function = "qup1_se6";
				drive-strength = <6>;
				bias-disable;
			};

			qup_spi6_data_clk: qup-spi6-data-clk-state {
				/* MISO, MOSI, CLK */
				pins = "gpio48", "gpio49", "gpio50";
				function = "qup1_se6";
				drive-strength = <6>;
				bias-disable;
			};

			qup_spi8_cs: qup-spi8-cs-state {
				pins = "gpio59";
				function = "qup2_se0_l3_mira";
				drive-strength = <6>;
				bias-disable;
			};

			qup_spi8_data_clk: qup-spi8-data-clk-state {
				/* MISO, MOSI, CLK */
				pins = "gpio56", "gpio57", "gpio58";
				function = "qup2_se0_l2_mira";
				drive-strength = <6>;
				bias-disable;
			};

			qup_spi9_cs: qup-spi9-cs-state {
				pins = "gpio63";
				function = "qup2_se1";
				drive-strength = <6>;
				bias-disable;
			};

			qup_spi9_data_clk: qup-spi9-data-clk-state {
				/* MISO, MOSI, CLK */
				pins = "gpio60", "gpio61", "gpio62";
				function = "qup2_se1";
				drive-strength = <6>;
				bias-disable;
			};

			qup_spi10_cs: qup-spi10-cs-state {
				pins = "gpio67";
				function = "qup2_se2";
				drive-strength = <6>;
				bias-disable;
			};

			qup_spi10_data_clk: qup-spi10-data-clk-state {
				/* MISO, MOSI, CLK */
				pins = "gpio64", "gpio65", "gpio66";
				function = "qup2_se2";
				drive-strength = <6>;
				bias-disable;
			};

			qup_spi11_cs: qup-spi11-cs-state {
				pins = "gpio71";
				function = "qup2_se3";
				drive-strength = <6>;
				bias-disable;
			};

			qup_spi11_data_clk: qup-spi11-data-clk-state {
				/* MISO, MOSI, CLK */
				pins = "gpio68", "gpio69", "gpio70";
				function = "qup2_se3";
				drive-strength = <6>;
				bias-disable;
			};

			qup_spi12_cs: qup-spi12-cs-state {
				pins = "gpio119";
				function = "qup2_se4";
				drive-strength = <6>;
				bias-disable;
			};

			qup_spi12_data_clk: qup-spi12-data-clk-state {
				/* MISO, MOSI, CLK */
				pins = "gpio2", "gpio3", "gpio118";
				function = "qup2_se4";
				drive-strength = <6>;
				bias-disable;
			};

			qup_spi13_cs: qup-spi13-cs-state {
				pins = "gpio83";
				function = "qup2_se5";
				drive-strength = <6>;
				bias-disable;
			};

			qup_spi13_data_clk: qup-spi13-data-clk-state {
				/* MISO, MOSI, CLK */
				pins = "gpio80", "gpio81", "gpio82";
				function = "qup2_se5";
				drive-strength = <6>;
				bias-disable;
			};

			qup_spi15_cs: qup-spi15-cs-state {
				pins = "gpio75";
				function = "qup2_se7";
				drive-strength = <6>;
				bias-disable;
			};

			qup_spi15_data_clk: qup-spi15-data-clk-state {
				/* MISO, MOSI, CLK */
				pins = "gpio72", "gpio106", "gpio74";
				function = "qup2_se7";
				drive-strength = <6>;
				bias-disable;
			};

			qup_uart7_default: qup-uart7-default-state {
				/* TX, RX */
				pins = "gpio26", "gpio27";
				function = "qup1_se7";
				drive-strength = <2>;
				bias-disable;
			};

			qup_uart14_default: qup-uart14-default-state {
				/* TX, RX */
				pins = "gpio78", "gpio79";
				function = "qup2_se6";
				drive-strength = <2>;
				bias-pull-up;
			};

			qup_uart14_cts_rts: qup-uart14-cts-rts-state {
				/* CTS, RTS */
				pins = "gpio76", "gpio77";
				function = "qup2_se6";
				drive-strength = <2>;
				bias-pull-down;
			};

			sdc2_sleep: sdc2-sleep-state {
				clk-pins {
					pins = "sdc2_clk";
					bias-disable;
					drive-strength = <2>;
				};

				cmd-pins {
					pins = "sdc2_cmd";
					bias-pull-up;
					drive-strength = <2>;
				};

				data-pins {
					pins = "sdc2_data";
					bias-pull-up;
					drive-strength = <2>;
				};
			};

			sdc2_default: sdc2-default-state {
				clk-pins {
					pins = "sdc2_clk";
					bias-disable;
					drive-strength = <16>;
				};

				cmd-pins {
					pins = "sdc2_cmd";
					bias-pull-up;
					drive-strength = <10>;
				};

				data-pins {
					pins = "sdc2_data";
					bias-pull-up;
					drive-strength = <10>;
				};
			};
		};

		apps_smmu: iommu@15000000 {
			compatible = "qcom,sm8550-smmu-500", "qcom,smmu-500", "arm,mmu-500";
			reg = <0 0x15000000 0 0x100000>;
			#iommu-cells = <2>;
			#global-interrupts = <1>;
			interrupts = <GIC_SPI 65 IRQ_TYPE_LEVEL_HIGH>,
				     <GIC_SPI 97 IRQ_TYPE_LEVEL_HIGH>,
				     <GIC_SPI 98 IRQ_TYPE_LEVEL_HIGH>,
				     <GIC_SPI 99 IRQ_TYPE_LEVEL_HIGH>,
				     <GIC_SPI 100 IRQ_TYPE_LEVEL_HIGH>,
				     <GIC_SPI 101 IRQ_TYPE_LEVEL_HIGH>,
				     <GIC_SPI 102 IRQ_TYPE_LEVEL_HIGH>,
				     <GIC_SPI 103 IRQ_TYPE_LEVEL_HIGH>,
				     <GIC_SPI 104 IRQ_TYPE_LEVEL_HIGH>,
				     <GIC_SPI 105 IRQ_TYPE_LEVEL_HIGH>,
				     <GIC_SPI 106 IRQ_TYPE_LEVEL_HIGH>,
				     <GIC_SPI 107 IRQ_TYPE_LEVEL_HIGH>,
				     <GIC_SPI 108 IRQ_TYPE_LEVEL_HIGH>,
				     <GIC_SPI 109 IRQ_TYPE_LEVEL_HIGH>,
				     <GIC_SPI 110 IRQ_TYPE_LEVEL_HIGH>,
				     <GIC_SPI 111 IRQ_TYPE_LEVEL_HIGH>,
				     <GIC_SPI 112 IRQ_TYPE_LEVEL_HIGH>,
				     <GIC_SPI 113 IRQ_TYPE_LEVEL_HIGH>,
				     <GIC_SPI 114 IRQ_TYPE_LEVEL_HIGH>,
				     <GIC_SPI 115 IRQ_TYPE_LEVEL_HIGH>,
				     <GIC_SPI 116 IRQ_TYPE_LEVEL_HIGH>,
				     <GIC_SPI 117 IRQ_TYPE_LEVEL_HIGH>,
				     <GIC_SPI 118 IRQ_TYPE_LEVEL_HIGH>,
				     <GIC_SPI 181 IRQ_TYPE_LEVEL_HIGH>,
				     <GIC_SPI 182 IRQ_TYPE_LEVEL_HIGH>,
				     <GIC_SPI 183 IRQ_TYPE_LEVEL_HIGH>,
				     <GIC_SPI 184 IRQ_TYPE_LEVEL_HIGH>,
				     <GIC_SPI 185 IRQ_TYPE_LEVEL_HIGH>,
				     <GIC_SPI 186 IRQ_TYPE_LEVEL_HIGH>,
				     <GIC_SPI 187 IRQ_TYPE_LEVEL_HIGH>,
				     <GIC_SPI 188 IRQ_TYPE_LEVEL_HIGH>,
				     <GIC_SPI 189 IRQ_TYPE_LEVEL_HIGH>,
				     <GIC_SPI 190 IRQ_TYPE_LEVEL_HIGH>,
				     <GIC_SPI 191 IRQ_TYPE_LEVEL_HIGH>,
				     <GIC_SPI 192 IRQ_TYPE_LEVEL_HIGH>,
				     <GIC_SPI 315 IRQ_TYPE_LEVEL_HIGH>,
				     <GIC_SPI 316 IRQ_TYPE_LEVEL_HIGH>,
				     <GIC_SPI 317 IRQ_TYPE_LEVEL_HIGH>,
				     <GIC_SPI 318 IRQ_TYPE_LEVEL_HIGH>,
				     <GIC_SPI 319 IRQ_TYPE_LEVEL_HIGH>,
				     <GIC_SPI 320 IRQ_TYPE_LEVEL_HIGH>,
				     <GIC_SPI 321 IRQ_TYPE_LEVEL_HIGH>,
				     <GIC_SPI 322 IRQ_TYPE_LEVEL_HIGH>,
				     <GIC_SPI 323 IRQ_TYPE_LEVEL_HIGH>,
				     <GIC_SPI 324 IRQ_TYPE_LEVEL_HIGH>,
				     <GIC_SPI 325 IRQ_TYPE_LEVEL_HIGH>,
				     <GIC_SPI 326 IRQ_TYPE_LEVEL_HIGH>,
				     <GIC_SPI 327 IRQ_TYPE_LEVEL_HIGH>,
				     <GIC_SPI 328 IRQ_TYPE_LEVEL_HIGH>,
				     <GIC_SPI 329 IRQ_TYPE_LEVEL_HIGH>,
				     <GIC_SPI 330 IRQ_TYPE_LEVEL_HIGH>,
				     <GIC_SPI 331 IRQ_TYPE_LEVEL_HIGH>,
				     <GIC_SPI 332 IRQ_TYPE_LEVEL_HIGH>,
				     <GIC_SPI 333 IRQ_TYPE_LEVEL_HIGH>,
				     <GIC_SPI 334 IRQ_TYPE_LEVEL_HIGH>,
				     <GIC_SPI 335 IRQ_TYPE_LEVEL_HIGH>,
				     <GIC_SPI 336 IRQ_TYPE_LEVEL_HIGH>,
				     <GIC_SPI 337 IRQ_TYPE_LEVEL_HIGH>,
				     <GIC_SPI 338 IRQ_TYPE_LEVEL_HIGH>,
				     <GIC_SPI 339 IRQ_TYPE_LEVEL_HIGH>,
				     <GIC_SPI 340 IRQ_TYPE_LEVEL_HIGH>,
				     <GIC_SPI 341 IRQ_TYPE_LEVEL_HIGH>,
				     <GIC_SPI 342 IRQ_TYPE_LEVEL_HIGH>,
				     <GIC_SPI 343 IRQ_TYPE_LEVEL_HIGH>,
				     <GIC_SPI 344 IRQ_TYPE_LEVEL_HIGH>,
				     <GIC_SPI 345 IRQ_TYPE_LEVEL_HIGH>,
				     <GIC_SPI 395 IRQ_TYPE_LEVEL_HIGH>,
				     <GIC_SPI 396 IRQ_TYPE_LEVEL_HIGH>,
				     <GIC_SPI 397 IRQ_TYPE_LEVEL_HIGH>,
				     <GIC_SPI 398 IRQ_TYPE_LEVEL_HIGH>,
				     <GIC_SPI 399 IRQ_TYPE_LEVEL_HIGH>,
				     <GIC_SPI 400 IRQ_TYPE_LEVEL_HIGH>,
				     <GIC_SPI 401 IRQ_TYPE_LEVEL_HIGH>,
				     <GIC_SPI 402 IRQ_TYPE_LEVEL_HIGH>,
				     <GIC_SPI 403 IRQ_TYPE_LEVEL_HIGH>,
				     <GIC_SPI 404 IRQ_TYPE_LEVEL_HIGH>,
				     <GIC_SPI 405 IRQ_TYPE_LEVEL_HIGH>,
				     <GIC_SPI 406 IRQ_TYPE_LEVEL_HIGH>,
				     <GIC_SPI 407 IRQ_TYPE_LEVEL_HIGH>,
				     <GIC_SPI 408 IRQ_TYPE_LEVEL_HIGH>,
				     <GIC_SPI 409 IRQ_TYPE_LEVEL_HIGH>,
				     <GIC_SPI 418 IRQ_TYPE_LEVEL_HIGH>,
				     <GIC_SPI 419 IRQ_TYPE_LEVEL_HIGH>,
				     <GIC_SPI 412 IRQ_TYPE_LEVEL_HIGH>,
				     <GIC_SPI 421 IRQ_TYPE_LEVEL_HIGH>,
				     <GIC_SPI 706 IRQ_TYPE_LEVEL_HIGH>,
				     <GIC_SPI 423 IRQ_TYPE_LEVEL_HIGH>,
				     <GIC_SPI 424 IRQ_TYPE_LEVEL_HIGH>,
				     <GIC_SPI 425 IRQ_TYPE_LEVEL_HIGH>,
				     <GIC_SPI 689 IRQ_TYPE_LEVEL_HIGH>,
				     <GIC_SPI 690 IRQ_TYPE_LEVEL_HIGH>,
				     <GIC_SPI 691 IRQ_TYPE_LEVEL_HIGH>,
				     <GIC_SPI 692 IRQ_TYPE_LEVEL_HIGH>,
				     <GIC_SPI 693 IRQ_TYPE_LEVEL_HIGH>,
				     <GIC_SPI 694 IRQ_TYPE_LEVEL_HIGH>,
				     <GIC_SPI 695 IRQ_TYPE_LEVEL_HIGH>,
				     <GIC_SPI 696 IRQ_TYPE_LEVEL_HIGH>;
<<<<<<< HEAD
=======
			dma-coherent;
>>>>>>> 0c383648
		};

		intc: interrupt-controller@17100000 {
			compatible = "arm,gic-v3";
			reg = <0 0x17100000 0 0x10000>,		/* GICD */
			      <0 0x17180000 0 0x200000>;	/* GICR * 8 */
			ranges;
			#interrupt-cells = <3>;
			interrupt-controller;
			#redistributor-regions = <1>;
			redistributor-stride = <0 0x40000>;
			interrupts = <GIC_PPI 9 IRQ_TYPE_LEVEL_LOW>;
			#address-cells = <2>;
			#size-cells = <2>;

			gic_its: msi-controller@17140000 {
				compatible = "arm,gic-v3-its";
				reg = <0 0x17140000 0 0x20000>;
				msi-controller;
				#msi-cells = <1>;
			};
		};

		timer@17420000 {
			compatible = "arm,armv7-timer-mem";
			reg = <0 0x17420000 0 0x1000>;
			ranges = <0 0 0 0x20000000>;
			#address-cells = <1>;
			#size-cells = <1>;

			frame@17421000 {
				reg = <0x17421000 0x1000>,
				      <0x17422000 0x1000>;
				frame-number = <0>;
				interrupts = <GIC_SPI 8 IRQ_TYPE_LEVEL_HIGH>,
					     <GIC_SPI 6 IRQ_TYPE_LEVEL_HIGH>;
			};

			frame@17423000 {
				reg = <0x17423000 0x1000>;
				frame-number = <1>;
				interrupts = <GIC_SPI 9 IRQ_TYPE_LEVEL_HIGH>;
				status = "disabled";
			};

			frame@17425000 {
				reg = <0x17425000 0x1000>;
				frame-number = <2>;
				interrupts = <GIC_SPI 10 IRQ_TYPE_LEVEL_HIGH>;
				status = "disabled";
			};

			frame@17427000 {
				reg = <0x17427000 0x1000>;
				frame-number = <3>;
				interrupts = <GIC_SPI 11 IRQ_TYPE_LEVEL_HIGH>;
				status = "disabled";
			};

			frame@17429000 {
				reg = <0x17429000 0x1000>;
				frame-number = <4>;
				interrupts = <GIC_SPI 12 IRQ_TYPE_LEVEL_HIGH>;
				status = "disabled";
			};

			frame@1742b000 {
				reg = <0x1742b000 0x1000>;
				frame-number = <5>;
				interrupts = <GIC_SPI 13 IRQ_TYPE_LEVEL_HIGH>;
				status = "disabled";
			};

			frame@1742d000 {
				reg = <0x1742d000 0x1000>;
				frame-number = <6>;
				interrupts = <GIC_SPI 14 IRQ_TYPE_LEVEL_HIGH>;
				status = "disabled";
			};
		};

		apps_rsc: rsc@17a00000 {
			label = "apps_rsc";
			compatible = "qcom,rpmh-rsc";
			reg = <0 0x17a00000 0 0x10000>,
			      <0 0x17a10000 0 0x10000>,
			      <0 0x17a20000 0 0x10000>,
			      <0 0x17a30000 0 0x10000>;
			reg-names = "drv-0", "drv-1", "drv-2", "drv-3";
			interrupts = <GIC_SPI 3 IRQ_TYPE_LEVEL_HIGH>,
				     <GIC_SPI 4 IRQ_TYPE_LEVEL_HIGH>,
				     <GIC_SPI 5 IRQ_TYPE_LEVEL_HIGH>;
			qcom,tcs-offset = <0xd00>;
			qcom,drv-id = <2>;
			qcom,tcs-config = <ACTIVE_TCS    3>, <SLEEP_TCS     2>,
					  <WAKE_TCS      2>, <CONTROL_TCS   0>;
			power-domains = <&CLUSTER_PD>;

			apps_bcm_voter: bcm-voter {
				compatible = "qcom,bcm-voter";
			};

			rpmhcc: clock-controller {
				compatible = "qcom,sm8550-rpmh-clk";
				#clock-cells = <1>;
				clock-names = "xo";
				clocks = <&xo_board>;
			};

			rpmhpd: power-controller {
				compatible = "qcom,sm8550-rpmhpd";
				#power-domain-cells = <1>;
				operating-points-v2 = <&rpmhpd_opp_table>;

				rpmhpd_opp_table: opp-table {
					compatible = "operating-points-v2";

					rpmhpd_opp_ret: opp-16 {
						opp-level = <RPMH_REGULATOR_LEVEL_RETENTION>;
					};

					rpmhpd_opp_min_svs: opp-48 {
						opp-level = <RPMH_REGULATOR_LEVEL_MIN_SVS>;
					};

					rpmhpd_opp_low_svs_d2: opp-52 {
						opp-level = <RPMH_REGULATOR_LEVEL_LOW_SVS_D2>;
					};

					rpmhpd_opp_low_svs_d1: opp-56 {
						opp-level = <RPMH_REGULATOR_LEVEL_LOW_SVS_D1>;
					};

					rpmhpd_opp_low_svs_d0: opp-60 {
						opp-level = <RPMH_REGULATOR_LEVEL_LOW_SVS_D0>;
					};

					rpmhpd_opp_low_svs: opp-64 {
						opp-level = <RPMH_REGULATOR_LEVEL_LOW_SVS>;
					};

					rpmhpd_opp_low_svs_l1: opp-80 {
						opp-level = <RPMH_REGULATOR_LEVEL_LOW_SVS_L1>;
					};

					rpmhpd_opp_svs: opp-128 {
						opp-level = <RPMH_REGULATOR_LEVEL_SVS>;
					};

					rpmhpd_opp_svs_l0: opp-144 {
						opp-level = <RPMH_REGULATOR_LEVEL_SVS_L0>;
					};

					rpmhpd_opp_svs_l1: opp-192 {
						opp-level = <RPMH_REGULATOR_LEVEL_SVS_L1>;
					};

					rpmhpd_opp_nom: opp-256 {
						opp-level = <RPMH_REGULATOR_LEVEL_NOM>;
					};

					rpmhpd_opp_nom_l1: opp-320 {
						opp-level = <RPMH_REGULATOR_LEVEL_NOM_L1>;
					};

					rpmhpd_opp_nom_l2: opp-336 {
						opp-level = <RPMH_REGULATOR_LEVEL_NOM_L2>;
					};

					rpmhpd_opp_turbo: opp-384 {
						opp-level = <RPMH_REGULATOR_LEVEL_TURBO>;
					};

					rpmhpd_opp_turbo_l1: opp-416 {
						opp-level = <RPMH_REGULATOR_LEVEL_TURBO_L1>;
					};
				};
			};
		};

		cpufreq_hw: cpufreq@17d91000 {
			compatible = "qcom,sm8550-cpufreq-epss", "qcom,cpufreq-epss";
			reg = <0 0x17d91000 0 0x1000>,
			      <0 0x17d92000 0 0x1000>,
			      <0 0x17d93000 0 0x1000>;
			reg-names = "freq-domain0", "freq-domain1", "freq-domain2";
			clocks = <&bi_tcxo_div2>, <&gcc GCC_GPLL0>;
			clock-names = "xo", "alternate";
			interrupts = <GIC_SPI 30 IRQ_TYPE_LEVEL_HIGH>,
				     <GIC_SPI 31 IRQ_TYPE_LEVEL_HIGH>,
				     <GIC_SPI 19 IRQ_TYPE_LEVEL_HIGH>;
			interrupt-names = "dcvsh-irq-0", "dcvsh-irq-1", "dcvsh-irq-2";
			#freq-domain-cells = <1>;
			#clock-cells = <1>;
		};

		pmu@24091000 {
			compatible = "qcom,sm8550-llcc-bwmon", "qcom,sc7280-llcc-bwmon";
			reg = <0 0x24091000 0 0x1000>;
			interrupts = <GIC_SPI 81 IRQ_TYPE_LEVEL_HIGH>;
			interconnects = <&mc_virt MASTER_LLCC 3 &mc_virt SLAVE_EBI1 3>;

			operating-points-v2 = <&llcc_bwmon_opp_table>;

			llcc_bwmon_opp_table: opp-table {
				compatible = "operating-points-v2";

				opp-0 {
					opp-peak-kBps = <2086000>;
				};

				opp-1 {
					opp-peak-kBps = <2929000>;
				};

				opp-2 {
					opp-peak-kBps = <5931000>;
				};

				opp-3 {
					opp-peak-kBps = <6515000>;
				};

				opp-4 {
					opp-peak-kBps = <7980000>;
				};

				opp-5 {
					opp-peak-kBps = <10437000>;
				};

				opp-6 {
					opp-peak-kBps = <12157000>;
				};

				opp-7 {
					opp-peak-kBps = <14060000>;
				};

				opp-8 {
					opp-peak-kBps = <16113000>;
				};
			};
		};

		pmu@240b6400 {
			compatible = "qcom,sm8550-cpu-bwmon", "qcom,sdm845-bwmon";
			reg = <0 0x240b6400 0 0x600>;
			interrupts = <GIC_SPI 581 IRQ_TYPE_LEVEL_HIGH>;
			interconnects = <&gem_noc MASTER_APPSS_PROC 3 &gem_noc SLAVE_LLCC 3>;

			operating-points-v2 = <&cpu_bwmon_opp_table>;

			cpu_bwmon_opp_table: opp-table {
				compatible = "operating-points-v2";

				opp-0 {
					opp-peak-kBps = <4577000>;
				};

				opp-1 {
					opp-peak-kBps = <7110000>;
				};

				opp-2 {
					opp-peak-kBps = <9155000>;
				};

				opp-3 {
					opp-peak-kBps = <12298000>;
				};

				opp-4 {
					opp-peak-kBps = <14236000>;
				};

				opp-5 {
					opp-peak-kBps = <16265000>;
				};
			};
		};

		gem_noc: interconnect@24100000 {
			compatible = "qcom,sm8550-gem-noc";
			reg = <0 0x24100000 0 0xbb800>;
			#interconnect-cells = <2>;
			qcom,bcm-voters = <&apps_bcm_voter>;
		};

		system-cache-controller@25000000 {
			compatible = "qcom,sm8550-llcc";
			reg = <0 0x25000000 0 0x200000>,
			      <0 0x25200000 0 0x200000>,
			      <0 0x25400000 0 0x200000>,
			      <0 0x25600000 0 0x200000>,
			      <0 0x25800000 0 0x200000>;
			reg-names = "llcc0_base",
				    "llcc1_base",
				    "llcc2_base",
				    "llcc3_base",
				    "llcc_broadcast_base";
			interrupts = <GIC_SPI 266 IRQ_TYPE_LEVEL_HIGH>;
		};

		remoteproc_adsp: remoteproc@30000000 {
			compatible = "qcom,sm8550-adsp-pas";
			reg = <0x0 0x30000000 0x0 0x100>;

			interrupts-extended = <&pdc 6 IRQ_TYPE_EDGE_RISING>,
					      <&smp2p_adsp_in 0 IRQ_TYPE_EDGE_RISING>,
					      <&smp2p_adsp_in 1 IRQ_TYPE_EDGE_RISING>,
					      <&smp2p_adsp_in 2 IRQ_TYPE_EDGE_RISING>,
					      <&smp2p_adsp_in 3 IRQ_TYPE_EDGE_RISING>;
			interrupt-names = "wdog", "fatal", "ready",
					  "handover", "stop-ack";

			clocks = <&rpmhcc RPMH_CXO_CLK>;
			clock-names = "xo";

			power-domains = <&rpmhpd RPMHPD_LCX>,
					<&rpmhpd RPMHPD_LMX>;
			power-domain-names = "lcx", "lmx";

			interconnects = <&lpass_lpicx_noc MASTER_LPASS_PROC 0 &mc_virt SLAVE_EBI1 0>;

			memory-region = <&adspslpi_mem>, <&q6_adsp_dtb_mem>;

			qcom,qmp = <&aoss_qmp>;

			qcom,smem-states = <&smp2p_adsp_out 0>;
			qcom,smem-state-names = "stop";

			status = "disabled";

			remoteproc_adsp_glink: glink-edge {
				interrupts-extended = <&ipcc IPCC_CLIENT_LPASS
							     IPCC_MPROC_SIGNAL_GLINK_QMP
							     IRQ_TYPE_EDGE_RISING>;
				mboxes = <&ipcc IPCC_CLIENT_LPASS
						IPCC_MPROC_SIGNAL_GLINK_QMP>;

				label = "lpass";
				qcom,remote-pid = <2>;

				fastrpc {
					compatible = "qcom,fastrpc";
					qcom,glink-channels = "fastrpcglink-apps-dsp";
					label = "adsp";
					qcom,non-secure-domain;
					#address-cells = <1>;
					#size-cells = <0>;

					compute-cb@3 {
						compatible = "qcom,fastrpc-compute-cb";
						reg = <3>;
						iommus = <&apps_smmu 0x1003 0x80>,
							 <&apps_smmu 0x1063 0x0>;
						dma-coherent;
					};

					compute-cb@4 {
						compatible = "qcom,fastrpc-compute-cb";
						reg = <4>;
						iommus = <&apps_smmu 0x1004 0x80>,
							 <&apps_smmu 0x1064 0x0>;
						dma-coherent;
					};

					compute-cb@5 {
						compatible = "qcom,fastrpc-compute-cb";
						reg = <5>;
						iommus = <&apps_smmu 0x1005 0x80>,
							 <&apps_smmu 0x1065 0x0>;
						dma-coherent;
					};

					compute-cb@6 {
						compatible = "qcom,fastrpc-compute-cb";
						reg = <6>;
						iommus = <&apps_smmu 0x1006 0x80>,
							 <&apps_smmu 0x1066 0x0>;
						dma-coherent;
					};

					compute-cb@7 {
						compatible = "qcom,fastrpc-compute-cb";
						reg = <7>;
						iommus = <&apps_smmu 0x1007 0x80>,
							 <&apps_smmu 0x1067 0x0>;
						dma-coherent;
					};
				};

				gpr {
					compatible = "qcom,gpr";
					qcom,glink-channels = "adsp_apps";
					qcom,domain = <GPR_DOMAIN_ID_ADSP>;
					qcom,intents = <512 20>;
					#address-cells = <1>;
					#size-cells = <0>;

					q6apm: service@1 {
						compatible = "qcom,q6apm";
						reg = <GPR_APM_MODULE_IID>;
						#sound-dai-cells = <0>;
						qcom,protection-domain = "avs/audio",
									 "msm/adsp/audio_pd";

						q6apmdai: dais {
							compatible = "qcom,q6apm-dais";
							iommus = <&apps_smmu 0x1001 0x80>,
								 <&apps_smmu 0x1061 0x0>;
						};

						q6apmbedai: bedais {
							compatible = "qcom,q6apm-lpass-dais";
							#sound-dai-cells = <1>;
						};
					};

					q6prm: service@2 {
						compatible = "qcom,q6prm";
						reg = <GPR_PRM_MODULE_IID>;
						qcom,protection-domain = "avs/audio",
									 "msm/adsp/audio_pd";

						q6prmcc: clock-controller {
							compatible = "qcom,q6prm-lpass-clocks";
							#clock-cells = <2>;
						};
					};
				};
			};
		};

		nsp_noc: interconnect@320c0000 {
			compatible = "qcom,sm8550-nsp-noc";
			reg = <0 0x320c0000 0 0xe080>;
			#interconnect-cells = <2>;
			qcom,bcm-voters = <&apps_bcm_voter>;
		};

		remoteproc_cdsp: remoteproc@32300000 {
			compatible = "qcom,sm8550-cdsp-pas";
			reg = <0x0 0x32300000 0x0 0x1400000>;

			interrupts-extended = <&intc GIC_SPI 578 IRQ_TYPE_EDGE_RISING>,
					      <&smp2p_cdsp_in 0 IRQ_TYPE_EDGE_RISING>,
					      <&smp2p_cdsp_in 1 IRQ_TYPE_EDGE_RISING>,
					      <&smp2p_cdsp_in 2 IRQ_TYPE_EDGE_RISING>,
					      <&smp2p_cdsp_in 3 IRQ_TYPE_EDGE_RISING>;
			interrupt-names = "wdog", "fatal", "ready",
					  "handover", "stop-ack";

			clocks = <&rpmhcc RPMH_CXO_CLK>;
			clock-names = "xo";

			power-domains = <&rpmhpd RPMHPD_CX>,
					<&rpmhpd RPMHPD_MXC>,
					<&rpmhpd RPMHPD_NSP>;
			power-domain-names = "cx", "mxc", "nsp";

			interconnects = <&nsp_noc MASTER_CDSP_PROC 0 &mc_virt SLAVE_EBI1 0>;

			memory-region = <&cdsp_mem>, <&q6_cdsp_dtb_mem>;

			qcom,qmp = <&aoss_qmp>;

			qcom,smem-states = <&smp2p_cdsp_out 0>;
			qcom,smem-state-names = "stop";

			status = "disabled";

			glink-edge {
				interrupts-extended = <&ipcc IPCC_CLIENT_CDSP
							     IPCC_MPROC_SIGNAL_GLINK_QMP
							     IRQ_TYPE_EDGE_RISING>;
				mboxes = <&ipcc IPCC_CLIENT_CDSP
						IPCC_MPROC_SIGNAL_GLINK_QMP>;

				label = "cdsp";
				qcom,remote-pid = <5>;

				fastrpc {
					compatible = "qcom,fastrpc";
					qcom,glink-channels = "fastrpcglink-apps-dsp";
					label = "cdsp";
					qcom,non-secure-domain;
					#address-cells = <1>;
					#size-cells = <0>;

					compute-cb@1 {
						compatible = "qcom,fastrpc-compute-cb";
						reg = <1>;
						iommus = <&apps_smmu 0x1961 0x0>,
							 <&apps_smmu 0x0c01 0x20>,
							 <&apps_smmu 0x19c1 0x10>;
						dma-coherent;
					};

					compute-cb@2 {
						compatible = "qcom,fastrpc-compute-cb";
						reg = <2>;
						iommus = <&apps_smmu 0x1962 0x0>,
							 <&apps_smmu 0x0c02 0x20>,
							 <&apps_smmu 0x19c2 0x10>;
						dma-coherent;
					};

					compute-cb@3 {
						compatible = "qcom,fastrpc-compute-cb";
						reg = <3>;
						iommus = <&apps_smmu 0x1963 0x0>,
							 <&apps_smmu 0x0c03 0x20>,
							 <&apps_smmu 0x19c3 0x10>;
						dma-coherent;
					};

					compute-cb@4 {
						compatible = "qcom,fastrpc-compute-cb";
						reg = <4>;
						iommus = <&apps_smmu 0x1964 0x0>,
							 <&apps_smmu 0x0c04 0x20>,
							 <&apps_smmu 0x19c4 0x10>;
						dma-coherent;
					};

					compute-cb@5 {
						compatible = "qcom,fastrpc-compute-cb";
						reg = <5>;
						iommus = <&apps_smmu 0x1965 0x0>,
							 <&apps_smmu 0x0c05 0x20>,
							 <&apps_smmu 0x19c5 0x10>;
						dma-coherent;
					};

					compute-cb@6 {
						compatible = "qcom,fastrpc-compute-cb";
						reg = <6>;
						iommus = <&apps_smmu 0x1966 0x0>,
							 <&apps_smmu 0x0c06 0x20>,
							 <&apps_smmu 0x19c6 0x10>;
						dma-coherent;
					};

					compute-cb@7 {
						compatible = "qcom,fastrpc-compute-cb";
						reg = <7>;
						iommus = <&apps_smmu 0x1967 0x0>,
							 <&apps_smmu 0x0c07 0x20>,
							 <&apps_smmu 0x19c7 0x10>;
						dma-coherent;
					};

					compute-cb@8 {
						compatible = "qcom,fastrpc-compute-cb";
						reg = <8>;
						iommus = <&apps_smmu 0x1968 0x0>,
							 <&apps_smmu 0x0c08 0x20>,
							 <&apps_smmu 0x19c8 0x10>;
						dma-coherent;
					};

					/* note: secure cb9 in downstream */
				};
			};
		};
	};

	thermal-zones {
		aoss0-thermal {
			polling-delay-passive = <0>;
			polling-delay = <0>;
			thermal-sensors = <&tsens0 0>;

			trips {
				thermal-engine-config {
					temperature = <125000>;
					hysteresis = <1000>;
					type = "passive";
				};

				reset-mon-config {
					temperature = <115000>;
					hysteresis = <5000>;
					type = "passive";
				};
			};
		};

		cpuss0-thermal {
			polling-delay-passive = <0>;
			polling-delay = <0>;
			thermal-sensors = <&tsens0 1>;

			trips {
				thermal-engine-config {
					temperature = <125000>;
					hysteresis = <1000>;
					type = "passive";
				};

				reset-mon-config {
					temperature = <115000>;
					hysteresis = <5000>;
					type = "passive";
				};
			};
		};

		cpuss1-thermal {
			polling-delay-passive = <0>;
			polling-delay = <0>;
			thermal-sensors = <&tsens0 2>;

			trips {
				thermal-engine-config {
					temperature = <125000>;
					hysteresis = <1000>;
					type = "passive";
				};

				reset-mon-config {
					temperature = <115000>;
					hysteresis = <5000>;
					type = "passive";
				};
			};
		};

		cpuss2-thermal {
			polling-delay-passive = <0>;
			polling-delay = <0>;
			thermal-sensors = <&tsens0 3>;

			trips {
				thermal-engine-config {
					temperature = <125000>;
					hysteresis = <1000>;
					type = "passive";
				};

				reset-mon-config {
					temperature = <115000>;
					hysteresis = <5000>;
					type = "passive";
				};
			};
		};

		cpuss3-thermal {
			polling-delay-passive = <0>;
			polling-delay = <0>;
			thermal-sensors = <&tsens0 4>;

			trips {
				thermal-engine-config {
					temperature = <125000>;
					hysteresis = <1000>;
					type = "passive";
				};

				reset-mon-config {
					temperature = <115000>;
					hysteresis = <5000>;
					type = "passive";
				};
			};
		};

		cpu3-top-thermal {
			polling-delay-passive = <0>;
			polling-delay = <0>;
			thermal-sensors = <&tsens0 5>;

			trips {
				cpu3_top_alert0: trip-point0 {
					temperature = <90000>;
					hysteresis = <2000>;
					type = "passive";
				};

				cpu3_top_alert1: trip-point1 {
					temperature = <95000>;
					hysteresis = <2000>;
					type = "passive";
				};

				cpu3_top_crit: cpu-critical {
					temperature = <110000>;
					hysteresis = <1000>;
					type = "critical";
				};
			};
		};

		cpu3-bottom-thermal {
			polling-delay-passive = <0>;
			polling-delay = <0>;
			thermal-sensors = <&tsens0 6>;

			trips {
				cpu3_bottom_alert0: trip-point0 {
					temperature = <90000>;
					hysteresis = <2000>;
					type = "passive";
				};

				cpu3_bottom_alert1: trip-point1 {
					temperature = <95000>;
					hysteresis = <2000>;
					type = "passive";
				};

				cpu3_bottom_crit: cpu-critical {
					temperature = <110000>;
					hysteresis = <1000>;
					type = "critical";
				};
			};
		};

		cpu4-top-thermal {
			polling-delay-passive = <0>;
			polling-delay = <0>;
			thermal-sensors = <&tsens0 7>;

			trips {
				cpu4_top_alert0: trip-point0 {
					temperature = <90000>;
					hysteresis = <2000>;
					type = "passive";
				};

				cpu4_top_alert1: trip-point1 {
					temperature = <95000>;
					hysteresis = <2000>;
					type = "passive";
				};

				cpu4_top_crit: cpu-critical {
					temperature = <110000>;
					hysteresis = <1000>;
					type = "critical";
				};
			};
		};

		cpu4-bottom-thermal {
			polling-delay-passive = <0>;
			polling-delay = <0>;
			thermal-sensors = <&tsens0 8>;

			trips {
				cpu4_bottom_alert0: trip-point0 {
					temperature = <90000>;
					hysteresis = <2000>;
					type = "passive";
				};

				cpu4_bottom_alert1: trip-point1 {
					temperature = <95000>;
					hysteresis = <2000>;
					type = "passive";
				};

				cpu4_bottom_crit: cpu-critical {
					temperature = <110000>;
					hysteresis = <1000>;
					type = "critical";
				};
			};
		};

		cpu5-top-thermal {
			polling-delay-passive = <0>;
			polling-delay = <0>;
			thermal-sensors = <&tsens0 9>;

			trips {
				cpu5_top_alert0: trip-point0 {
					temperature = <90000>;
					hysteresis = <2000>;
					type = "passive";
				};

				cpu5_top_alert1: trip-point1 {
					temperature = <95000>;
					hysteresis = <2000>;
					type = "passive";
				};

				cpu5_top_crit: cpu-critical {
					temperature = <110000>;
					hysteresis = <1000>;
					type = "critical";
				};
			};
		};

		cpu5-bottom-thermal {
			polling-delay-passive = <0>;
			polling-delay = <0>;
			thermal-sensors = <&tsens0 10>;

			trips {
				cpu5_bottom_alert0: trip-point0 {
					temperature = <90000>;
					hysteresis = <2000>;
					type = "passive";
				};

				cpu5_bottom_alert1: trip-point1 {
					temperature = <95000>;
					hysteresis = <2000>;
					type = "passive";
				};

				cpu5_bottom_crit: cpu-critical {
					temperature = <110000>;
					hysteresis = <1000>;
					type = "critical";
				};
			};
		};

		cpu6-top-thermal {
			polling-delay-passive = <0>;
			polling-delay = <0>;
			thermal-sensors = <&tsens0 11>;

			trips {
				cpu6_top_alert0: trip-point0 {
					temperature = <90000>;
					hysteresis = <2000>;
					type = "passive";
				};

				cpu6_top_alert1: trip-point1 {
					temperature = <95000>;
					hysteresis = <2000>;
					type = "passive";
				};

				cpu6_top_crit: cpu-critical {
					temperature = <110000>;
					hysteresis = <1000>;
					type = "critical";
				};
			};
		};

		cpu6-bottom-thermal {
			polling-delay-passive = <0>;
			polling-delay = <0>;
			thermal-sensors = <&tsens0 12>;

			trips {
				cpu6_bottom_alert0: trip-point0 {
					temperature = <90000>;
					hysteresis = <2000>;
					type = "passive";
				};

				cpu6_bottom_alert1: trip-point1 {
					temperature = <95000>;
					hysteresis = <2000>;
					type = "passive";
				};

				cpu6_bottom_crit: cpu-critical {
					temperature = <110000>;
					hysteresis = <1000>;
					type = "critical";
				};
			};
		};

		cpu7-top-thermal {
			polling-delay-passive = <0>;
			polling-delay = <0>;
			thermal-sensors = <&tsens0 13>;

			trips {
				cpu7_top_alert0: trip-point0 {
					temperature = <90000>;
					hysteresis = <2000>;
					type = "passive";
				};

				cpu7_top_alert1: trip-point1 {
					temperature = <95000>;
					hysteresis = <2000>;
					type = "passive";
				};

				cpu7_top_crit: cpu-critical {
					temperature = <110000>;
					hysteresis = <1000>;
					type = "critical";
				};
			};
		};

		cpu7-middle-thermal {
			polling-delay-passive = <0>;
			polling-delay = <0>;
			thermal-sensors = <&tsens0 14>;

			trips {
				cpu7_middle_alert0: trip-point0 {
					temperature = <90000>;
					hysteresis = <2000>;
					type = "passive";
				};

				cpu7_middle_alert1: trip-point1 {
					temperature = <95000>;
					hysteresis = <2000>;
					type = "passive";
				};

				cpu7_middle_crit: cpu-critical {
					temperature = <110000>;
					hysteresis = <1000>;
					type = "critical";
				};
			};
		};

		cpu7-bottom-thermal {
			polling-delay-passive = <0>;
			polling-delay = <0>;
			thermal-sensors = <&tsens0 15>;

			trips {
				cpu7_bottom_alert0: trip-point0 {
					temperature = <90000>;
					hysteresis = <2000>;
					type = "passive";
				};

				cpu7_bottom_alert1: trip-point1 {
					temperature = <95000>;
					hysteresis = <2000>;
					type = "passive";
				};

				cpu7_bottom_crit: cpu-critical {
					temperature = <110000>;
					hysteresis = <1000>;
					type = "critical";
				};
			};
		};

		aoss1-thermal {
			polling-delay-passive = <0>;
			polling-delay = <0>;
			thermal-sensors = <&tsens1 0>;

			trips {
				thermal-engine-config {
					temperature = <125000>;
					hysteresis = <1000>;
					type = "passive";
				};

				reset-mon-config {
					temperature = <115000>;
					hysteresis = <5000>;
					type = "passive";
				};
			};
		};

		cpu0-thermal {
			polling-delay-passive = <0>;
			polling-delay = <0>;
			thermal-sensors = <&tsens1 1>;

			trips {
				cpu0_alert0: trip-point0 {
					temperature = <90000>;
					hysteresis = <2000>;
					type = "passive";
				};

				cpu0_alert1: trip-point1 {
					temperature = <95000>;
					hysteresis = <2000>;
					type = "passive";
				};

				cpu0_crit: cpu-critical {
					temperature = <110000>;
					hysteresis = <1000>;
					type = "critical";
				};
			};
		};

		cpu1-thermal {
			polling-delay-passive = <0>;
			polling-delay = <0>;
			thermal-sensors = <&tsens1 2>;

			trips {
				cpu1_alert0: trip-point0 {
					temperature = <90000>;
					hysteresis = <2000>;
					type = "passive";
				};

				cpu1_alert1: trip-point1 {
					temperature = <95000>;
					hysteresis = <2000>;
					type = "passive";
				};

				cpu1_crit: cpu-critical {
					temperature = <110000>;
					hysteresis = <1000>;
					type = "critical";
				};
			};
		};

		cpu2-thermal {
			polling-delay-passive = <0>;
			polling-delay = <0>;
			thermal-sensors = <&tsens1 3>;

			trips {
				cpu2_alert0: trip-point0 {
					temperature = <90000>;
					hysteresis = <2000>;
					type = "passive";
				};

				cpu2_alert1: trip-point1 {
					temperature = <95000>;
					hysteresis = <2000>;
					type = "passive";
				};

				cpu2_crit: cpu-critical {
					temperature = <110000>;
					hysteresis = <1000>;
					type = "critical";
				};
			};
		};

		cdsp0-thermal {
			polling-delay-passive = <10>;
			polling-delay = <0>;
			thermal-sensors = <&tsens2 4>;

			trips {
				thermal-engine-config {
					temperature = <125000>;
					hysteresis = <1000>;
					type = "passive";
				};

				thermal-hal-config {
					temperature = <125000>;
					hysteresis = <1000>;
					type = "passive";
				};

				reset-mon-config {
					temperature = <115000>;
					hysteresis = <5000>;
					type = "passive";
				};

				cdsp0_junction_config: junction-config {
					temperature = <95000>;
					hysteresis = <5000>;
					type = "passive";
				};
			};
		};

		cdsp1-thermal {
			polling-delay-passive = <10>;
			polling-delay = <0>;
			thermal-sensors = <&tsens2 5>;

			trips {
				thermal-engine-config {
					temperature = <125000>;
					hysteresis = <1000>;
					type = "passive";
				};

				thermal-hal-config {
					temperature = <125000>;
					hysteresis = <1000>;
					type = "passive";
				};

				reset-mon-config {
					temperature = <115000>;
					hysteresis = <5000>;
					type = "passive";
				};

				cdsp1_junction_config: junction-config {
					temperature = <95000>;
					hysteresis = <5000>;
					type = "passive";
				};
			};
		};

		cdsp2-thermal {
			polling-delay-passive = <10>;
			polling-delay = <0>;
			thermal-sensors = <&tsens2 6>;

			trips {
				thermal-engine-config {
					temperature = <125000>;
					hysteresis = <1000>;
					type = "passive";
				};

				thermal-hal-config {
					temperature = <125000>;
					hysteresis = <1000>;
					type = "passive";
				};

				reset-mon-config {
					temperature = <115000>;
					hysteresis = <5000>;
					type = "passive";
				};

				cdsp2_junction_config: junction-config {
					temperature = <95000>;
					hysteresis = <5000>;
					type = "passive";
				};
			};
		};

		cdsp3-thermal {
			polling-delay-passive = <10>;
			polling-delay = <0>;
			thermal-sensors = <&tsens2 7>;

			trips {
				thermal-engine-config {
					temperature = <125000>;
					hysteresis = <1000>;
					type = "passive";
				};

				thermal-hal-config {
					temperature = <125000>;
					hysteresis = <1000>;
					type = "passive";
				};

				reset-mon-config {
					temperature = <115000>;
					hysteresis = <5000>;
					type = "passive";
				};

				cdsp3_junction_config: junction-config {
					temperature = <95000>;
					hysteresis = <5000>;
					type = "passive";
				};
			};
		};

		video-thermal {
			polling-delay-passive = <0>;
			polling-delay = <0>;
			thermal-sensors = <&tsens1 8>;

			trips {
				thermal-engine-config {
					temperature = <125000>;
					hysteresis = <1000>;
					type = "passive";
				};

				reset-mon-config {
					temperature = <115000>;
					hysteresis = <5000>;
					type = "passive";
				};
			};
		};

		mem-thermal {
			polling-delay-passive = <10>;
			polling-delay = <0>;
			thermal-sensors = <&tsens1 9>;

			trips {
				thermal-engine-config {
					temperature = <125000>;
					hysteresis = <1000>;
					type = "passive";
				};

				ddr_config0: ddr0-config {
					temperature = <90000>;
					hysteresis = <5000>;
					type = "passive";
				};

				reset-mon-config {
					temperature = <115000>;
					hysteresis = <5000>;
					type = "passive";
				};
			};
		};

		modem0-thermal {
			polling-delay-passive = <0>;
			polling-delay = <0>;
			thermal-sensors = <&tsens1 10>;

			trips {
				thermal-engine-config {
					temperature = <125000>;
					hysteresis = <1000>;
					type = "passive";
				};

				mdmss0_config0: mdmss0-config0 {
					temperature = <102000>;
					hysteresis = <3000>;
					type = "passive";
				};

				mdmss0_config1: mdmss0-config1 {
					temperature = <105000>;
					hysteresis = <3000>;
					type = "passive";
				};

				reset-mon-config {
					temperature = <115000>;
					hysteresis = <5000>;
					type = "passive";
				};
			};
		};

		modem1-thermal {
			polling-delay-passive = <0>;
			polling-delay = <0>;
			thermal-sensors = <&tsens1 11>;

			trips {
				thermal-engine-config {
					temperature = <125000>;
					hysteresis = <1000>;
					type = "passive";
				};

				mdmss1_config0: mdmss1-config0 {
					temperature = <102000>;
					hysteresis = <3000>;
					type = "passive";
				};

				mdmss1_config1: mdmss1-config1 {
					temperature = <105000>;
					hysteresis = <3000>;
					type = "passive";
				};

				reset-mon-config {
					temperature = <115000>;
					hysteresis = <5000>;
					type = "passive";
				};
			};
		};

		modem2-thermal {
			polling-delay-passive = <0>;
			polling-delay = <0>;
			thermal-sensors = <&tsens1 12>;

			trips {
				thermal-engine-config {
					temperature = <125000>;
					hysteresis = <1000>;
					type = "passive";
				};

				mdmss2_config0: mdmss2-config0 {
					temperature = <102000>;
					hysteresis = <3000>;
					type = "passive";
				};

				mdmss2_config1: mdmss2-config1 {
					temperature = <105000>;
					hysteresis = <3000>;
					type = "passive";
				};

				reset-mon-config {
					temperature = <115000>;
					hysteresis = <5000>;
					type = "passive";
				};
			};
		};

		modem3-thermal {
			polling-delay-passive = <0>;
			polling-delay = <0>;
			thermal-sensors = <&tsens1 13>;

			trips {
				thermal-engine-config {
					temperature = <125000>;
					hysteresis = <1000>;
					type = "passive";
				};

				mdmss3_config0: mdmss3-config0 {
					temperature = <102000>;
					hysteresis = <3000>;
					type = "passive";
				};

				mdmss3_config1: mdmss3-config1 {
					temperature = <105000>;
					hysteresis = <3000>;
					type = "passive";
				};

				reset-mon-config {
					temperature = <115000>;
					hysteresis = <5000>;
					type = "passive";
				};
			};
		};

		camera0-thermal {
			polling-delay-passive = <0>;
			polling-delay = <0>;
			thermal-sensors = <&tsens1 14>;

			trips {
				thermal-engine-config {
					temperature = <125000>;
					hysteresis = <1000>;
					type = "passive";
				};

				reset-mon-config {
					temperature = <115000>;
					hysteresis = <5000>;
					type = "passive";
				};
			};
		};

		camera1-thermal {
			polling-delay-passive = <0>;
			polling-delay = <0>;
			thermal-sensors = <&tsens1 15>;

			trips {
				thermal-engine-config {
					temperature = <125000>;
					hysteresis = <1000>;
					type = "passive";
				};

				reset-mon-config {
					temperature = <115000>;
					hysteresis = <5000>;
					type = "passive";
				};
			};
		};

		aoss2-thermal {
			polling-delay-passive = <0>;
			polling-delay = <0>;
			thermal-sensors = <&tsens2 0>;

			trips {
				thermal-engine-config {
					temperature = <125000>;
					hysteresis = <1000>;
					type = "passive";
				};

				reset-mon-config {
					temperature = <115000>;
					hysteresis = <5000>;
					type = "passive";
				};
			};
		};

		gpuss-0-thermal {
			polling-delay-passive = <10>;
			polling-delay = <0>;
			thermal-sensors = <&tsens2 1>;

			cooling-maps {
				map0 {
					trip = <&gpu0_junction_config>;
					cooling-device = <&gpu THERMAL_NO_LIMIT THERMAL_NO_LIMIT>;
				};
			};

			trips {
				thermal-engine-config {
					temperature = <125000>;
					hysteresis = <1000>;
					type = "passive";
				};

				thermal-hal-config {
					temperature = <125000>;
					hysteresis = <1000>;
					type = "passive";
				};

				reset-mon-config {
					temperature = <115000>;
					hysteresis = <5000>;
					type = "passive";
				};

				gpu0_junction_config: junction-config {
					temperature = <95000>;
					hysteresis = <5000>;
					type = "passive";
				};
			};
		};

		gpuss-1-thermal {
			polling-delay-passive = <10>;
			polling-delay = <0>;
			thermal-sensors = <&tsens2 2>;

			cooling-maps {
				map0 {
					trip = <&gpu1_junction_config>;
					cooling-device = <&gpu THERMAL_NO_LIMIT THERMAL_NO_LIMIT>;
				};
			};

			trips {
				thermal-engine-config {
					temperature = <125000>;
					hysteresis = <1000>;
					type = "passive";
				};

				thermal-hal-config {
					temperature = <125000>;
					hysteresis = <1000>;
					type = "passive";
				};

				reset-mon-config {
					temperature = <115000>;
					hysteresis = <5000>;
					type = "passive";
				};

				gpu1_junction_config: junction-config {
					temperature = <95000>;
					hysteresis = <5000>;
					type = "passive";
				};
			};
		};

		gpuss-2-thermal {
			polling-delay-passive = <10>;
			polling-delay = <0>;
			thermal-sensors = <&tsens2 3>;

			cooling-maps {
				map0 {
					trip = <&gpu2_junction_config>;
					cooling-device = <&gpu THERMAL_NO_LIMIT THERMAL_NO_LIMIT>;
				};
			};

			trips {
				thermal-engine-config {
					temperature = <125000>;
					hysteresis = <1000>;
					type = "passive";
				};

				thermal-hal-config {
					temperature = <125000>;
					hysteresis = <1000>;
					type = "passive";
				};

				reset-mon-config {
					temperature = <115000>;
					hysteresis = <5000>;
					type = "passive";
				};

				gpu2_junction_config: junction-config {
					temperature = <95000>;
					hysteresis = <5000>;
					type = "passive";
				};
			};
		};

		gpuss-3-thermal {
			polling-delay-passive = <10>;
			polling-delay = <0>;
			thermal-sensors = <&tsens2 4>;

			cooling-maps {
				map0 {
					trip = <&gpu3_junction_config>;
					cooling-device = <&gpu THERMAL_NO_LIMIT THERMAL_NO_LIMIT>;
				};
			};

			trips {
				thermal-engine-config {
					temperature = <125000>;
					hysteresis = <1000>;
					type = "passive";
				};

				thermal-hal-config {
					temperature = <125000>;
					hysteresis = <1000>;
					type = "passive";
				};

				reset-mon-config {
					temperature = <115000>;
					hysteresis = <5000>;
					type = "passive";
				};

				gpu3_junction_config: junction-config {
					temperature = <95000>;
					hysteresis = <5000>;
					type = "passive";
				};
			};
		};

		gpuss-4-thermal {
			polling-delay-passive = <10>;
			polling-delay = <0>;
			thermal-sensors = <&tsens2 5>;

			cooling-maps {
				map0 {
					trip = <&gpu4_junction_config>;
					cooling-device = <&gpu THERMAL_NO_LIMIT THERMAL_NO_LIMIT>;
				};
			};

			trips {
				thermal-engine-config {
					temperature = <125000>;
					hysteresis = <1000>;
					type = "passive";
				};

				thermal-hal-config {
					temperature = <125000>;
					hysteresis = <1000>;
					type = "passive";
				};

				reset-mon-config {
					temperature = <115000>;
					hysteresis = <5000>;
					type = "passive";
				};

				gpu4_junction_config: junction-config {
					temperature = <95000>;
					hysteresis = <5000>;
					type = "passive";
				};
			};
		};

		gpuss-5-thermal {
			polling-delay-passive = <10>;
			polling-delay = <0>;
			thermal-sensors = <&tsens2 6>;

			cooling-maps {
				map0 {
					trip = <&gpu5_junction_config>;
					cooling-device = <&gpu THERMAL_NO_LIMIT THERMAL_NO_LIMIT>;
				};
			};

			trips {
				thermal-engine-config {
					temperature = <125000>;
					hysteresis = <1000>;
					type = "passive";
				};

				thermal-hal-config {
					temperature = <125000>;
					hysteresis = <1000>;
					type = "passive";
				};

				reset-mon-config {
					temperature = <115000>;
					hysteresis = <5000>;
					type = "passive";
				};

				gpu5_junction_config: junction-config {
					temperature = <95000>;
					hysteresis = <5000>;
					type = "passive";
				};
			};
		};

		gpuss-6-thermal {
			polling-delay-passive = <10>;
			polling-delay = <0>;
			thermal-sensors = <&tsens2 7>;

			cooling-maps {
				map0 {
					trip = <&gpu6_junction_config>;
					cooling-device = <&gpu THERMAL_NO_LIMIT THERMAL_NO_LIMIT>;
				};
			};

			trips {
				thermal-engine-config {
					temperature = <125000>;
					hysteresis = <1000>;
					type = "passive";
				};

				thermal-hal-config {
					temperature = <125000>;
					hysteresis = <1000>;
					type = "passive";
				};

				reset-mon-config {
					temperature = <115000>;
					hysteresis = <5000>;
					type = "passive";
				};

				gpu6_junction_config: junction-config {
					temperature = <95000>;
					hysteresis = <5000>;
					type = "passive";
				};
			};
		};

		gpuss-7-thermal {
			polling-delay-passive = <10>;
			polling-delay = <0>;
			thermal-sensors = <&tsens2 8>;

			cooling-maps {
				map0 {
					trip = <&gpu7_junction_config>;
					cooling-device = <&gpu THERMAL_NO_LIMIT THERMAL_NO_LIMIT>;
				};
			};

			trips {
				thermal-engine-config {
					temperature = <125000>;
					hysteresis = <1000>;
					type = "passive";
				};

				thermal-hal-config {
					temperature = <125000>;
					hysteresis = <1000>;
					type = "passive";
				};

				reset-mon-config {
					temperature = <115000>;
					hysteresis = <5000>;
					type = "passive";
				};

				gpu7_junction_config: junction-config {
					temperature = <95000>;
					hysteresis = <5000>;
					type = "passive";
				};
			};
		};
	};

	timer {
		compatible = "arm,armv8-timer";
		interrupts = <GIC_PPI 13 (GIC_CPU_MASK_SIMPLE(8) | IRQ_TYPE_LEVEL_LOW)>,
			     <GIC_PPI 14 (GIC_CPU_MASK_SIMPLE(8) | IRQ_TYPE_LEVEL_LOW)>,
			     <GIC_PPI 11 (GIC_CPU_MASK_SIMPLE(8) | IRQ_TYPE_LEVEL_LOW)>,
			     <GIC_PPI 10 (GIC_CPU_MASK_SIMPLE(8) | IRQ_TYPE_LEVEL_LOW)>;
	};
};<|MERGE_RESOLUTION|>--- conflicted
+++ resolved
@@ -3999,10 +3999,7 @@
 				     <GIC_SPI 694 IRQ_TYPE_LEVEL_HIGH>,
 				     <GIC_SPI 695 IRQ_TYPE_LEVEL_HIGH>,
 				     <GIC_SPI 696 IRQ_TYPE_LEVEL_HIGH>;
-<<<<<<< HEAD
-=======
 			dma-coherent;
->>>>>>> 0c383648
 		};
 
 		intc: interrupt-controller@17100000 {
