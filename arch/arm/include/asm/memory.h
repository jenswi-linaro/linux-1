--- conflicted
+++ resolved
@@ -36,13 +36,8 @@
  * TASK_UNMAPPED_BASE - the lower boundary of the mmap VM area
  */
 #define PAGE_OFFSET		UL(CONFIG_PAGE_OFFSET)
-<<<<<<< HEAD
-#define TASK_SIZE		(UL(CONFIG_PAGE_OFFSET) - UL(0x01000000))
+#define TASK_SIZE		(UL(CONFIG_PAGE_OFFSET) - UL(SZ_16M))
 #define TASK_UNMAPPED_BASE	ALIGN(TASK_SIZE / 3, SZ_16M)
-=======
-#define TASK_SIZE		(UL(CONFIG_PAGE_OFFSET) - UL(SZ_16M))
-#define TASK_UNMAPPED_BASE	(UL(CONFIG_PAGE_OFFSET) / 3)
->>>>>>> b28748fb
 
 /*
  * The maximum size of a 26-bit user space task.
