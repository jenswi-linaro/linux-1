/*
 * linux/arch/arm/mach-omap2/board-apollon.c
 *
 * Copyright (C) 2005,2006 Samsung Electronics
 * Author: Kyungmin Park <kyungmin.park@samsung.com>
 *
 * Modified from mach-omap/omap2/board-h4.c
 *
 * Code for apollon OMAP2 board. Should work on many OMAP2 systems where
 * the bootloader passes the board-specific data to the kernel.
 * Do not put any board specific code to this file; create a new machine
 * type if you need custom low-level initializations.
 *
 * This program is free software; you can redistribute it and/or modify
 * it under the terms of the GNU General Public License version 2 as
 * published by the Free Software Foundation.
 */

#include <linux/kernel.h>
#include <linux/init.h>
#include <linux/platform_device.h>
#include <linux/mtd/mtd.h>
#include <linux/mtd/partitions.h>
#include <linux/mtd/onenand.h>
#include <linux/delay.h>
#include <linux/leds.h>
#include <linux/err.h>
#include <linux/clk.h>
#include <linux/smc91x.h>
#include <linux/gpio.h>

#include <mach/hardware.h>
#include <asm/mach-types.h>
#include <asm/mach/arch.h>
#include <asm/mach/flash.h>

#include <plat/led.h>
#include <plat/usb.h>
#include <plat/board.h>
#include <plat/common.h>
#include <plat/gpmc.h>

#include <video/omapdss.h>
#include <video/omap-panel-generic-dpi.h>

#include "mux.h"
#include "control.h"

/* LED & Switch macros */
#define LED0_GPIO13		13
#define LED1_GPIO14		14
#define LED2_GPIO15		15
#define SW_ENTER_GPIO16		16
#define SW_UP_GPIO17		17
#define SW_DOWN_GPIO58		58

#define APOLLON_FLASH_CS	0
#define APOLLON_ETH_CS		1
#define APOLLON_ETHR_GPIO_IRQ	74

static struct mtd_partition apollon_partitions[] = {
	{
		.name		= "X-Loader + U-Boot",
		.offset		= 0,
		.size		= SZ_128K,
		.mask_flags	= MTD_WRITEABLE,
	},
	{
		.name		= "params",
		.offset		= MTDPART_OFS_APPEND,
		.size		= SZ_128K,
	},
	{
		.name		= "kernel",
		.offset		= MTDPART_OFS_APPEND,
		.size		= SZ_2M,
	},
	{
		.name		= "rootfs",
		.offset		= MTDPART_OFS_APPEND,
		.size		= SZ_16M,
	},
	{
		.name		= "filesystem00",
		.offset		= MTDPART_OFS_APPEND,
		.size		= SZ_32M,
	},
	{
		.name		= "filesystem01",
		.offset		= MTDPART_OFS_APPEND,
		.size		= MTDPART_SIZ_FULL,
	},
};

static struct onenand_platform_data apollon_flash_data = {
	.parts		= apollon_partitions,
	.nr_parts	= ARRAY_SIZE(apollon_partitions),
};

static struct resource apollon_flash_resource[] = {
	[0] = {
		.flags		= IORESOURCE_MEM,
	},
};

static struct platform_device apollon_onenand_device = {
	.name		= "onenand-flash",
	.id		= -1,
	.dev		= {
		.platform_data	= &apollon_flash_data,
	},
	.num_resources	= ARRAY_SIZE(apollon_flash_resource),
	.resource	= apollon_flash_resource,
};

static void __init apollon_flash_init(void)
{
	unsigned long base;

	if (gpmc_cs_request(APOLLON_FLASH_CS, SZ_128K, &base) < 0) {
		printk(KERN_ERR "Cannot request OneNAND GPMC CS\n");
		return;
	}
	apollon_flash_resource[0].start = base;
	apollon_flash_resource[0].end   = base + SZ_128K - 1;
}

static struct smc91x_platdata appolon_smc91x_info = {
	.flags	= SMC91X_USE_16BIT | SMC91X_NOWAIT,
	.leda	= RPC_LED_100_10,
	.ledb	= RPC_LED_TX_RX,
};

static struct resource apollon_smc91x_resources[] = {
	[0] = {
		.flags  = IORESOURCE_MEM,
	},
	[1] = {
		.start	= OMAP_GPIO_IRQ(APOLLON_ETHR_GPIO_IRQ),
		.end	= OMAP_GPIO_IRQ(APOLLON_ETHR_GPIO_IRQ),
		.flags	= IORESOURCE_IRQ | IORESOURCE_IRQ_HIGHEDGE,
	},
};

static struct platform_device apollon_smc91x_device = {
	.name		= "smc91x",
	.id		= -1,
	.dev	= {
		.platform_data	= &appolon_smc91x_info,
	},
	.num_resources	= ARRAY_SIZE(apollon_smc91x_resources),
	.resource	= apollon_smc91x_resources,
};

static struct omap_led_config apollon_led_config[] = {
	{
		.cdev	= {
			.name	= "apollon:led0",
		},
		.gpio	= LED0_GPIO13,
	},
	{
		.cdev	= {
			.name	= "apollon:led1",
		},
		.gpio	= LED1_GPIO14,
	},
	{
		.cdev	= {
			.name	= "apollon:led2",
		},
		.gpio	= LED2_GPIO15,
	},
};

static struct omap_led_platform_data apollon_led_data = {
	.nr_leds	= ARRAY_SIZE(apollon_led_config),
	.leds		= apollon_led_config,
};

static struct platform_device apollon_led_device = {
	.name		= "omap-led",
	.id		= -1,
	.dev		= {
		.platform_data	= &apollon_led_data,
	},
};

static struct platform_device *apollon_devices[] __initdata = {
	&apollon_onenand_device,
	&apollon_smc91x_device,
	&apollon_led_device,
};

static inline void __init apollon_init_smc91x(void)
{
	unsigned long base;

	unsigned int rate;
	struct clk *gpmc_fck;
	int eth_cs;
	int err;

	gpmc_fck = clk_get(NULL, "gpmc_fck");	/* Always on ENABLE_ON_INIT */
	if (IS_ERR(gpmc_fck)) {
		WARN_ON(1);
		return;
	}

	clk_enable(gpmc_fck);
	rate = clk_get_rate(gpmc_fck);

	eth_cs = APOLLON_ETH_CS;

	/* Make sure CS1 timings are correct */
	gpmc_cs_write_reg(eth_cs, GPMC_CS_CONFIG1, 0x00011200);

	if (rate >= 160000000) {
		gpmc_cs_write_reg(eth_cs, GPMC_CS_CONFIG2, 0x001f1f01);
		gpmc_cs_write_reg(eth_cs, GPMC_CS_CONFIG3, 0x00080803);
		gpmc_cs_write_reg(eth_cs, GPMC_CS_CONFIG4, 0x1c0b1c0a);
		gpmc_cs_write_reg(eth_cs, GPMC_CS_CONFIG5, 0x041f1F1F);
		gpmc_cs_write_reg(eth_cs, GPMC_CS_CONFIG6, 0x000004C4);
	} else if (rate >= 130000000) {
		gpmc_cs_write_reg(eth_cs, GPMC_CS_CONFIG2, 0x001f1f00);
		gpmc_cs_write_reg(eth_cs, GPMC_CS_CONFIG3, 0x00080802);
		gpmc_cs_write_reg(eth_cs, GPMC_CS_CONFIG4, 0x1C091C09);
		gpmc_cs_write_reg(eth_cs, GPMC_CS_CONFIG5, 0x041f1F1F);
		gpmc_cs_write_reg(eth_cs, GPMC_CS_CONFIG6, 0x000004C4);
	} else {/* rate = 100000000 */
		gpmc_cs_write_reg(eth_cs, GPMC_CS_CONFIG2, 0x001f1f00);
		gpmc_cs_write_reg(eth_cs, GPMC_CS_CONFIG3, 0x00080802);
		gpmc_cs_write_reg(eth_cs, GPMC_CS_CONFIG4, 0x1C091C09);
		gpmc_cs_write_reg(eth_cs, GPMC_CS_CONFIG5, 0x031A1F1F);
		gpmc_cs_write_reg(eth_cs, GPMC_CS_CONFIG6, 0x000003C2);
	}

	if (gpmc_cs_request(APOLLON_ETH_CS, SZ_16M, &base) < 0) {
		printk(KERN_ERR "Failed to request GPMC CS for smc91x\n");
		goto out;
	}
	apollon_smc91x_resources[0].start = base + 0x300;
	apollon_smc91x_resources[0].end   = base + 0x30f;
	udelay(100);

	omap_mux_init_gpio(APOLLON_ETHR_GPIO_IRQ, 0);
	err = gpio_request_one(APOLLON_ETHR_GPIO_IRQ, GPIOF_IN, "SMC91x irq");
	if (err) {
		printk(KERN_ERR "Failed to request GPIO%d for smc91x IRQ\n",
			APOLLON_ETHR_GPIO_IRQ);
		gpmc_cs_free(APOLLON_ETH_CS);
	}
out:
	clk_disable(gpmc_fck);
	clk_put(gpmc_fck);
}

static struct omap_usb_config apollon_usb_config __initdata = {
	.register_dev	= 1,
	.hmc_mode	= 0x14,	/* 0:dev 1:host1 2:disable */

	.pins[0]	= 6,
};

static struct panel_generic_dpi_data apollon_panel_data = {
	.name			= "apollon",
};

static struct omap_dss_device apollon_lcd_device = {
	.name			= "lcd",
	.driver_name		= "generic_dpi_panel",
	.type			= OMAP_DISPLAY_TYPE_DPI,
	.phy.dpi.data_lines	= 18,
	.data			= &apollon_panel_data,
<<<<<<< HEAD
};

static struct omap_dss_device *apollon_dss_devices[] = {
	&apollon_lcd_device,
};

static struct omap_dss_board_info apollon_dss_data = {
	.num_devices	= ARRAY_SIZE(apollon_dss_devices),
	.devices	= apollon_dss_devices,
	.default_device	= &apollon_lcd_device,
=======
>>>>>>> 3e965b17
};

static struct omap_dss_device *apollon_dss_devices[] = {
	&apollon_lcd_device,
};

static struct omap_dss_board_info apollon_dss_data = {
	.num_devices	= ARRAY_SIZE(apollon_dss_devices),
	.devices	= apollon_dss_devices,
	.default_device	= &apollon_lcd_device,
};

static struct gpio apollon_gpio_leds[] __initdata = {
	{ LED0_GPIO13, GPIOF_OUT_INIT_LOW, "LED0" }, /* LED0 - AA10 */
	{ LED1_GPIO14, GPIOF_OUT_INIT_LOW, "LED1" }, /* LED1 - AA6  */
	{ LED2_GPIO15, GPIOF_OUT_INIT_LOW, "LED2" }, /* LED2 - AA4  */
};

static void __init apollon_led_init(void)
{
	omap_mux_init_signal("vlynq_clk.gpio_13", 0);
	omap_mux_init_signal("vlynq_rx1.gpio_14", 0);
	omap_mux_init_signal("vlynq_rx0.gpio_15", 0);

	gpio_request_array(apollon_gpio_leds, ARRAY_SIZE(apollon_gpio_leds));
}

static void __init apollon_usb_init(void)
{
	/* USB device */
	/* DEVICE_SUSPEND */
	omap_mux_init_signal("mcbsp2_clkx.gpio_12", 0);
	gpio_request_one(12, GPIOF_OUT_INIT_LOW, "USB suspend");
	omap2_usbfs_init(&apollon_usb_config);
}

#ifdef CONFIG_OMAP_MUX
static struct omap_board_mux board_mux[] __initdata = {
	{ .reg_offset = OMAP_MUX_TERMINATOR },
};
#endif

static void __init omap_apollon_init(void)
{
	u32 v;

	omap2420_mux_init(board_mux, OMAP_PACKAGE_ZAC);

	apollon_init_smc91x();
	apollon_led_init();
	apollon_flash_init();
	apollon_usb_init();

	/* REVISIT: where's the correct place */
	omap_mux_init_signal("sys_nirq", OMAP_PULL_ENA | OMAP_PULL_UP);

	/* LCD PWR_EN */
	omap_mux_init_signal("mcbsp2_dr.gpio_11", OMAP_PULL_ENA | OMAP_PULL_UP);

	/* Use Interal loop-back in MMC/SDIO Module Input Clock selection */
	v = omap_ctrl_readl(OMAP2_CONTROL_DEVCONF0);
	v |= (1 << 24);
	omap_ctrl_writel(v, OMAP2_CONTROL_DEVCONF0);

	/*
 	 * Make sure the serial ports are muxed on at this point.
	 * You have to mux them off in device drivers later on
	 * if not needed.
	 */
	platform_add_devices(apollon_devices, ARRAY_SIZE(apollon_devices));
	omap_serial_init();
<<<<<<< HEAD

	omap_display_init(&apollon_dss_data);
}

static void __init omap_apollon_map_io(void)
{
	omap2_set_globals_242x();
	omap242x_map_common_io();
=======
	omap_sdrc_init(NULL, NULL);
	omap_display_init(&apollon_dss_data);
>>>>>>> 3e965b17
}

MACHINE_START(OMAP_APOLLON, "OMAP24xx Apollon")
	/* Maintainer: Kyungmin Park <kyungmin.park@samsung.com> */
	.atag_offset	= 0x100,
	.reserve	= omap_reserve,
	.map_io		= omap242x_map_io,
	.init_early	= omap2420_init_early,
	.init_irq	= omap2_init_irq,
	.init_machine	= omap_apollon_init,
	.timer		= &omap2_timer,
MACHINE_END<|MERGE_RESOLUTION|>--- conflicted
+++ resolved
@@ -272,19 +272,6 @@
 	.type			= OMAP_DISPLAY_TYPE_DPI,
 	.phy.dpi.data_lines	= 18,
 	.data			= &apollon_panel_data,
-<<<<<<< HEAD
-};
-
-static struct omap_dss_device *apollon_dss_devices[] = {
-	&apollon_lcd_device,
-};
-
-static struct omap_dss_board_info apollon_dss_data = {
-	.num_devices	= ARRAY_SIZE(apollon_dss_devices),
-	.devices	= apollon_dss_devices,
-	.default_device	= &apollon_lcd_device,
-=======
->>>>>>> 3e965b17
 };
 
 static struct omap_dss_device *apollon_dss_devices[] = {
@@ -356,19 +343,8 @@
 	 */
 	platform_add_devices(apollon_devices, ARRAY_SIZE(apollon_devices));
 	omap_serial_init();
-<<<<<<< HEAD
-
-	omap_display_init(&apollon_dss_data);
-}
-
-static void __init omap_apollon_map_io(void)
-{
-	omap2_set_globals_242x();
-	omap242x_map_common_io();
-=======
 	omap_sdrc_init(NULL, NULL);
 	omap_display_init(&apollon_dss_data);
->>>>>>> 3e965b17
 }
 
 MACHINE_START(OMAP_APOLLON, "OMAP24xx Apollon")
